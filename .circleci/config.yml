--- conflicted
+++ resolved
@@ -931,301 +931,6 @@
           python_version: foo
           requires:
           - download_third_parties
-<<<<<<< HEAD
-      - binary_linux_wheel:
-          cuda_version: cpu
-          name: binary_linux_wheel_py3.7_cpu
-          python_version: '3.7'
-          requires:
-          - build_ffmpeg_linux
-      - smoke_test_linux_pip:
-          cuda_version: cpu
-          name: binary_linux_wheel_py3.7_cpu_smoke_test_pip
-          python_version: '3.7'
-          requires:
-          - binary_linux_wheel_py3.7_cpu
-      - binary_linux_wheel:
-          cuda_version: cu116
-          name: binary_linux_wheel_py3.7_cu116
-          python_version: '3.7'
-          requires:
-          - build_ffmpeg_linux
-          wheel_docker_image: pytorch/manylinux-cuda116
-      - smoke_test_linux_pip:
-          cuda_version: cu116
-          name: binary_linux_wheel_py3.7_cu116_smoke_test_pip
-          python_version: '3.7'
-          requires:
-          - binary_linux_wheel_py3.7_cu116
-      - binary_linux_wheel:
-          cuda_version: cu117
-          name: binary_linux_wheel_py3.7_cu117
-          python_version: '3.7'
-          requires:
-          - build_ffmpeg_linux
-          wheel_docker_image: pytorch/manylinux-cuda117
-      - smoke_test_linux_pip:
-          cuda_version: cu117
-          name: binary_linux_wheel_py3.7_cu117_smoke_test_pip
-          python_version: '3.7'
-          requires:
-          - binary_linux_wheel_py3.7_cu117
-      - binary_linux_wheel:
-          cuda_version: rocm5.2
-          name: binary_linux_wheel_py3.7_rocm5.2
-          python_version: '3.7'
-          requires:
-          - build_ffmpeg_linux
-          wheel_docker_image: pytorch/manylinux-rocm:5.2
-      - smoke_test_linux_pip:
-          cuda_version: rocm5.2
-          name: binary_linux_wheel_py3.7_rocm5.2_smoke_test_pip
-          python_version: '3.7'
-          requires:
-          - binary_linux_wheel_py3.7_rocm5.2
-      - binary_linux_wheel:
-          cuda_version: rocm5.3
-          name: binary_linux_wheel_py3.7_rocm5.3
-          python_version: '3.7'
-          requires:
-          - build_ffmpeg_linux
-          wheel_docker_image: pytorch/manylinux-rocm:5.3
-      - smoke_test_linux_pip:
-          cuda_version: rocm5.3
-          name: binary_linux_wheel_py3.7_rocm5.3_smoke_test_pip
-          python_version: '3.7'
-          requires:
-          - binary_linux_wheel_py3.7_rocm5.3
-      - binary_linux_wheel:
-          cuda_version: cpu
-          filters:
-            branches:
-              only:
-              - /.*/
-            tags:
-              only: /v[0-9]+(\.[0-9]+)*-rc[0-9]+/
-          name: binary_linux_wheel_py3.8_cpu
-          python_version: '3.8'
-          requires:
-          - build_ffmpeg_linux
-      - smoke_test_linux_pip:
-          cuda_version: cpu
-          filters:
-            branches:
-              only:
-              - /.*/
-            tags:
-              only: /v[0-9]+(\.[0-9]+)*-rc[0-9]+/
-          name: binary_linux_wheel_py3.8_cpu_smoke_test_pip
-          python_version: '3.8'
-          requires:
-          - binary_linux_wheel_py3.8_cpu
-      - binary_linux_wheel:
-          cuda_version: cu116
-          name: binary_linux_wheel_py3.8_cu116
-          python_version: '3.8'
-          requires:
-          - build_ffmpeg_linux
-          wheel_docker_image: pytorch/manylinux-cuda116
-      - smoke_test_linux_pip:
-          cuda_version: cu116
-          name: binary_linux_wheel_py3.8_cu116_smoke_test_pip
-          python_version: '3.8'
-          requires:
-          - binary_linux_wheel_py3.8_cu116
-      - binary_linux_wheel:
-          cuda_version: cu117
-          name: binary_linux_wheel_py3.8_cu117
-          python_version: '3.8'
-          requires:
-          - build_ffmpeg_linux
-          wheel_docker_image: pytorch/manylinux-cuda117
-      - smoke_test_linux_pip:
-          cuda_version: cu117
-          name: binary_linux_wheel_py3.8_cu117_smoke_test_pip
-          python_version: '3.8'
-          requires:
-          - binary_linux_wheel_py3.8_cu117
-      - binary_linux_wheel:
-          cuda_version: rocm5.2
-          name: binary_linux_wheel_py3.8_rocm5.2
-          python_version: '3.8'
-          requires:
-          - build_ffmpeg_linux
-          wheel_docker_image: pytorch/manylinux-rocm:5.2
-      - smoke_test_linux_pip:
-          cuda_version: rocm5.2
-          name: binary_linux_wheel_py3.8_rocm5.2_smoke_test_pip
-          python_version: '3.8'
-          requires:
-          - binary_linux_wheel_py3.8_rocm5.2
-      - binary_linux_wheel:
-          cuda_version: rocm5.3
-          name: binary_linux_wheel_py3.8_rocm5.3
-          python_version: '3.8'
-          requires:
-          - build_ffmpeg_linux
-          wheel_docker_image: pytorch/manylinux-rocm:5.3
-      - smoke_test_linux_pip:
-          cuda_version: rocm5.3
-          name: binary_linux_wheel_py3.8_rocm5.3_smoke_test_pip
-          python_version: '3.8'
-          requires:
-          - binary_linux_wheel_py3.8_rocm5.3
-      - binary_linux_wheel:
-          cuda_version: cpu
-          name: binary_linux_wheel_py3.9_cpu
-          python_version: '3.9'
-          requires:
-          - build_ffmpeg_linux
-      - smoke_test_linux_pip:
-          cuda_version: cpu
-          name: binary_linux_wheel_py3.9_cpu_smoke_test_pip
-          python_version: '3.9'
-          requires:
-          - binary_linux_wheel_py3.9_cpu
-      - binary_linux_wheel:
-          cuda_version: cu116
-          name: binary_linux_wheel_py3.9_cu116
-          python_version: '3.9'
-          requires:
-          - build_ffmpeg_linux
-          wheel_docker_image: pytorch/manylinux-cuda116
-      - smoke_test_linux_pip:
-          cuda_version: cu116
-          name: binary_linux_wheel_py3.9_cu116_smoke_test_pip
-          python_version: '3.9'
-          requires:
-          - binary_linux_wheel_py3.9_cu116
-      - binary_linux_wheel:
-          cuda_version: cu117
-          name: binary_linux_wheel_py3.9_cu117
-          python_version: '3.9'
-          requires:
-          - build_ffmpeg_linux
-          wheel_docker_image: pytorch/manylinux-cuda117
-      - smoke_test_linux_pip:
-          cuda_version: cu117
-          name: binary_linux_wheel_py3.9_cu117_smoke_test_pip
-          python_version: '3.9'
-          requires:
-          - binary_linux_wheel_py3.9_cu117
-      - binary_linux_wheel:
-          cuda_version: rocm5.2
-          name: binary_linux_wheel_py3.9_rocm5.2
-          python_version: '3.9'
-          requires:
-          - build_ffmpeg_linux
-          wheel_docker_image: pytorch/manylinux-rocm:5.2
-      - smoke_test_linux_pip:
-          cuda_version: rocm5.2
-          name: binary_linux_wheel_py3.9_rocm5.2_smoke_test_pip
-          python_version: '3.9'
-          requires:
-          - binary_linux_wheel_py3.9_rocm5.2
-      - binary_linux_wheel:
-          cuda_version: rocm5.3
-          name: binary_linux_wheel_py3.9_rocm5.3
-          python_version: '3.9'
-          requires:
-          - build_ffmpeg_linux
-          wheel_docker_image: pytorch/manylinux-rocm:5.3
-      - smoke_test_linux_pip:
-          cuda_version: rocm5.3
-          name: binary_linux_wheel_py3.9_rocm5.3_smoke_test_pip
-          python_version: '3.9'
-          requires:
-          - binary_linux_wheel_py3.9_rocm5.3
-      - binary_linux_wheel:
-          cuda_version: cpu
-          name: binary_linux_wheel_py3.10_cpu
-          python_version: '3.10'
-          requires:
-          - build_ffmpeg_linux
-      - smoke_test_linux_pip:
-          cuda_version: cpu
-          name: binary_linux_wheel_py3.10_cpu_smoke_test_pip
-          python_version: '3.10'
-          requires:
-          - binary_linux_wheel_py3.10_cpu
-      - binary_linux_wheel:
-          cuda_version: cu116
-          name: binary_linux_wheel_py3.10_cu116
-          python_version: '3.10'
-          requires:
-          - build_ffmpeg_linux
-          wheel_docker_image: pytorch/manylinux-cuda116
-      - smoke_test_linux_pip:
-          cuda_version: cu116
-          name: binary_linux_wheel_py3.10_cu116_smoke_test_pip
-          python_version: '3.10'
-          requires:
-          - binary_linux_wheel_py3.10_cu116
-      - binary_linux_wheel:
-          cuda_version: cu117
-          name: binary_linux_wheel_py3.10_cu117
-          python_version: '3.10'
-          requires:
-          - build_ffmpeg_linux
-          wheel_docker_image: pytorch/manylinux-cuda117
-      - smoke_test_linux_pip:
-          cuda_version: cu117
-          name: binary_linux_wheel_py3.10_cu117_smoke_test_pip
-          python_version: '3.10'
-          requires:
-          - binary_linux_wheel_py3.10_cu117
-      - binary_linux_wheel:
-          cuda_version: rocm5.2
-          name: binary_linux_wheel_py3.10_rocm5.2
-          python_version: '3.10'
-          requires:
-          - build_ffmpeg_linux
-          wheel_docker_image: pytorch/manylinux-rocm:5.2
-      - smoke_test_linux_pip:
-          cuda_version: rocm5.2
-          name: binary_linux_wheel_py3.10_rocm5.2_smoke_test_pip
-          python_version: '3.10'
-          requires:
-          - binary_linux_wheel_py3.10_rocm5.2
-      - binary_linux_wheel:
-          cuda_version: rocm5.3
-          name: binary_linux_wheel_py3.10_rocm5.3
-          python_version: '3.10'
-          requires:
-          - build_ffmpeg_linux
-          wheel_docker_image: pytorch/manylinux-rocm:5.3
-      - smoke_test_linux_pip:
-          cuda_version: rocm5.3
-          name: binary_linux_wheel_py3.10_rocm5.3_smoke_test_pip
-          python_version: '3.10'
-          requires:
-          - binary_linux_wheel_py3.10_rocm5.3
-      - binary_macos_wheel:
-          cuda_version: cpu
-          name: binary_macos_wheel_py3.7_cpu
-          python_version: '3.7'
-          requires:
-          - build_ffmpeg_macos
-      - binary_macos_wheel:
-          cuda_version: cpu
-          name: binary_macos_wheel_py3.8_cpu
-          python_version: '3.8'
-          requires:
-          - build_ffmpeg_macos
-      - binary_macos_wheel:
-          cuda_version: cpu
-          name: binary_macos_wheel_py3.9_cpu
-          python_version: '3.9'
-          requires:
-          - build_ffmpeg_macos
-      - binary_macos_wheel:
-          cuda_version: cpu
-          name: binary_macos_wheel_py3.10_cpu
-          python_version: '3.10'
-          requires:
-          - build_ffmpeg_macos
-=======
->>>>>>> de628226
       - binary_windows_wheel:
           cuda_version: cpu
           name: binary_windows_wheel_py3.7_cpu
@@ -2125,77 +1830,23 @@
               - nightly
             tags:
               only: /v[0-9]+(\.[0-9]+)*-rc[0-9]+/
-<<<<<<< HEAD
-          name: nightly_binary_linux_wheel_py3.7_cu117_smoke_test_pip
-          python_version: '3.7'
-          requires:
-          - nightly_binary_linux_wheel_py3.7_cu117
-      - binary_linux_wheel:
-          cuda_version: rocm5.2
-          filters:
-            branches:
-              only:
-              - nightly
-            tags:
-              only: /v[0-9]+(\.[0-9]+)*-rc[0-9]+/
-          name: nightly_binary_linux_wheel_py3.7_rocm5.2
-          python_version: '3.7'
-          requires:
-          - build_ffmpeg_linux
-          wheel_docker_image: pytorch/manylinux-rocm:5.2
-      - binary_wheel_upload:
-          context: org-member
-          filters:
-            branches:
-              only:
-              - nightly
-            tags:
-              only: /v[0-9]+(\.[0-9]+)*-rc[0-9]+/
-          name: nightly_binary_linux_wheel_py3.7_rocm5.2_upload
-          requires:
-          - nightly_binary_linux_wheel_py3.7_rocm5.2
-          subfolder: rocm5.2/
-      - smoke_test_linux_pip:
-          cuda_version: rocm5.2
-          filters:
-            branches:
-              only:
-              - nightly
-            tags:
-              only: /v[0-9]+(\.[0-9]+)*-rc[0-9]+/
-          name: nightly_binary_linux_wheel_py3.7_rocm5.2_smoke_test_pip
-          python_version: '3.7'
-          requires:
-          - nightly_binary_linux_wheel_py3.7_rocm5.2
-      - binary_linux_wheel:
-          cuda_version: rocm5.3
-=======
           name: nightly_binary_windows_wheel_py3.7_cu117_smoke_test_pip
           python_version: '3.7'
           requires:
           - nightly_binary_windows_wheel_py3.7_cu117
       - binary_windows_wheel:
           cuda_version: cu118
->>>>>>> de628226
-          filters:
-            branches:
-              only:
-              - nightly
-            tags:
-              only: /v[0-9]+(\.[0-9]+)*-rc[0-9]+/
-<<<<<<< HEAD
-          name: nightly_binary_linux_wheel_py3.7_rocm5.3
-          python_version: '3.7'
-          requires:
-          - build_ffmpeg_linux
-          wheel_docker_image: pytorch/manylinux-rocm:5.3
-=======
+          filters:
+            branches:
+              only:
+              - nightly
+            tags:
+              only: /v[0-9]+(\.[0-9]+)*-rc[0-9]+/
           name: nightly_binary_windows_wheel_py3.7_cu118
           python_version: '3.7'
           requires:
           - build_ffmpeg_windows
           wheel_docker_image: pytorch/manylinux-cuda118
->>>>>>> de628226
       - binary_wheel_upload:
           context: org-member
           filters:
@@ -2204,40 +1855,23 @@
               - nightly
             tags:
               only: /v[0-9]+(\.[0-9]+)*-rc[0-9]+/
-<<<<<<< HEAD
-          name: nightly_binary_linux_wheel_py3.7_rocm5.3_upload
-          requires:
-          - nightly_binary_linux_wheel_py3.7_rocm5.3
-          subfolder: rocm5.3/
-      - smoke_test_linux_pip:
-          cuda_version: rocm5.3
-=======
           name: nightly_binary_windows_wheel_py3.7_cu118_upload
           requires:
           - nightly_binary_windows_wheel_py3.7_cu118
           subfolder: cu118/
       - smoke_test_windows_pip:
           cuda_version: cu118
->>>>>>> de628226
-          filters:
-            branches:
-              only:
-              - nightly
-            tags:
-              only: /v[0-9]+(\.[0-9]+)*-rc[0-9]+/
-<<<<<<< HEAD
-          name: nightly_binary_linux_wheel_py3.7_rocm5.3_smoke_test_pip
-          python_version: '3.7'
-          requires:
-          - nightly_binary_linux_wheel_py3.7_rocm5.3
-      - binary_linux_wheel:
-=======
+          filters:
+            branches:
+              only:
+              - nightly
+            tags:
+              only: /v[0-9]+(\.[0-9]+)*-rc[0-9]+/
           name: nightly_binary_windows_wheel_py3.7_cu118_smoke_test_pip
           python_version: '3.7'
           requires:
           - nightly_binary_windows_wheel_py3.7_cu118
       - binary_windows_wheel:
->>>>>>> de628226
           cuda_version: cpu
           filters:
             branches:
@@ -2343,77 +1977,23 @@
               - nightly
             tags:
               only: /v[0-9]+(\.[0-9]+)*-rc[0-9]+/
-<<<<<<< HEAD
-          name: nightly_binary_linux_wheel_py3.8_cu117_smoke_test_pip
-          python_version: '3.8'
-          requires:
-          - nightly_binary_linux_wheel_py3.8_cu117
-      - binary_linux_wheel:
-          cuda_version: rocm5.2
-          filters:
-            branches:
-              only:
-              - nightly
-            tags:
-              only: /v[0-9]+(\.[0-9]+)*-rc[0-9]+/
-          name: nightly_binary_linux_wheel_py3.8_rocm5.2
-          python_version: '3.8'
-          requires:
-          - build_ffmpeg_linux
-          wheel_docker_image: pytorch/manylinux-rocm:5.2
-      - binary_wheel_upload:
-          context: org-member
-          filters:
-            branches:
-              only:
-              - nightly
-            tags:
-              only: /v[0-9]+(\.[0-9]+)*-rc[0-9]+/
-          name: nightly_binary_linux_wheel_py3.8_rocm5.2_upload
-          requires:
-          - nightly_binary_linux_wheel_py3.8_rocm5.2
-          subfolder: rocm5.2/
-      - smoke_test_linux_pip:
-          cuda_version: rocm5.2
-          filters:
-            branches:
-              only:
-              - nightly
-            tags:
-              only: /v[0-9]+(\.[0-9]+)*-rc[0-9]+/
-          name: nightly_binary_linux_wheel_py3.8_rocm5.2_smoke_test_pip
-          python_version: '3.8'
-          requires:
-          - nightly_binary_linux_wheel_py3.8_rocm5.2
-      - binary_linux_wheel:
-          cuda_version: rocm5.3
-=======
           name: nightly_binary_windows_wheel_py3.8_cu117_smoke_test_pip
           python_version: '3.8'
           requires:
           - nightly_binary_windows_wheel_py3.8_cu117
       - binary_windows_wheel:
           cuda_version: cu118
->>>>>>> de628226
-          filters:
-            branches:
-              only:
-              - nightly
-            tags:
-              only: /v[0-9]+(\.[0-9]+)*-rc[0-9]+/
-<<<<<<< HEAD
-          name: nightly_binary_linux_wheel_py3.8_rocm5.3
-          python_version: '3.8'
-          requires:
-          - build_ffmpeg_linux
-          wheel_docker_image: pytorch/manylinux-rocm:5.3
-=======
+          filters:
+            branches:
+              only:
+              - nightly
+            tags:
+              only: /v[0-9]+(\.[0-9]+)*-rc[0-9]+/
           name: nightly_binary_windows_wheel_py3.8_cu118
           python_version: '3.8'
           requires:
           - build_ffmpeg_windows
           wheel_docker_image: pytorch/manylinux-cuda118
->>>>>>> de628226
       - binary_wheel_upload:
           context: org-member
           filters:
@@ -2422,40 +2002,23 @@
               - nightly
             tags:
               only: /v[0-9]+(\.[0-9]+)*-rc[0-9]+/
-<<<<<<< HEAD
-          name: nightly_binary_linux_wheel_py3.8_rocm5.3_upload
-          requires:
-          - nightly_binary_linux_wheel_py3.8_rocm5.3
-          subfolder: rocm5.3/
-      - smoke_test_linux_pip:
-          cuda_version: rocm5.3
-=======
           name: nightly_binary_windows_wheel_py3.8_cu118_upload
           requires:
           - nightly_binary_windows_wheel_py3.8_cu118
           subfolder: cu118/
       - smoke_test_windows_pip:
           cuda_version: cu118
->>>>>>> de628226
-          filters:
-            branches:
-              only:
-              - nightly
-            tags:
-              only: /v[0-9]+(\.[0-9]+)*-rc[0-9]+/
-<<<<<<< HEAD
-          name: nightly_binary_linux_wheel_py3.8_rocm5.3_smoke_test_pip
-          python_version: '3.8'
-          requires:
-          - nightly_binary_linux_wheel_py3.8_rocm5.3
-      - binary_linux_wheel:
-=======
+          filters:
+            branches:
+              only:
+              - nightly
+            tags:
+              only: /v[0-9]+(\.[0-9]+)*-rc[0-9]+/
           name: nightly_binary_windows_wheel_py3.8_cu118_smoke_test_pip
           python_version: '3.8'
           requires:
           - nightly_binary_windows_wheel_py3.8_cu118
       - binary_windows_wheel:
->>>>>>> de628226
           cuda_version: cpu
           filters:
             branches:
@@ -2561,106 +2124,23 @@
               - nightly
             tags:
               only: /v[0-9]+(\.[0-9]+)*-rc[0-9]+/
-<<<<<<< HEAD
-          name: nightly_binary_linux_wheel_py3.9_cu117_smoke_test_pip
-          python_version: '3.9'
-          requires:
-          - nightly_binary_linux_wheel_py3.9_cu117
-      - binary_linux_wheel:
-          cuda_version: rocm5.2
-          filters:
-            branches:
-              only:
-              - nightly
-            tags:
-              only: /v[0-9]+(\.[0-9]+)*-rc[0-9]+/
-          name: nightly_binary_linux_wheel_py3.9_rocm5.2
-          python_version: '3.9'
-          requires:
-          - build_ffmpeg_linux
-          wheel_docker_image: pytorch/manylinux-rocm:5.2
-      - binary_wheel_upload:
-          context: org-member
-          filters:
-            branches:
-              only:
-              - nightly
-            tags:
-              only: /v[0-9]+(\.[0-9]+)*-rc[0-9]+/
-          name: nightly_binary_linux_wheel_py3.9_rocm5.2_upload
-          requires:
-          - nightly_binary_linux_wheel_py3.9_rocm5.2
-          subfolder: rocm5.2/
-      - smoke_test_linux_pip:
-          cuda_version: rocm5.2
-          filters:
-            branches:
-              only:
-              - nightly
-            tags:
-              only: /v[0-9]+(\.[0-9]+)*-rc[0-9]+/
-          name: nightly_binary_linux_wheel_py3.9_rocm5.2_smoke_test_pip
-          python_version: '3.9'
-          requires:
-          - nightly_binary_linux_wheel_py3.9_rocm5.2
-      - binary_linux_wheel:
-          cuda_version: rocm5.3
-          filters:
-            branches:
-              only:
-              - nightly
-            tags:
-              only: /v[0-9]+(\.[0-9]+)*-rc[0-9]+/
-          name: nightly_binary_linux_wheel_py3.9_rocm5.3
-          python_version: '3.9'
-          requires:
-          - build_ffmpeg_linux
-          wheel_docker_image: pytorch/manylinux-rocm:5.3
-      - binary_wheel_upload:
-          context: org-member
-          filters:
-            branches:
-              only:
-              - nightly
-            tags:
-              only: /v[0-9]+(\.[0-9]+)*-rc[0-9]+/
-          name: nightly_binary_linux_wheel_py3.9_rocm5.3_upload
-          requires:
-          - nightly_binary_linux_wheel_py3.9_rocm5.3
-          subfolder: rocm5.3/
-      - smoke_test_linux_pip:
-          cuda_version: rocm5.3
-=======
           name: nightly_binary_windows_wheel_py3.9_cu117_smoke_test_pip
           python_version: '3.9'
           requires:
           - nightly_binary_windows_wheel_py3.9_cu117
       - binary_windows_wheel:
           cuda_version: cu118
->>>>>>> de628226
-          filters:
-            branches:
-              only:
-              - nightly
-            tags:
-              only: /v[0-9]+(\.[0-9]+)*-rc[0-9]+/
-<<<<<<< HEAD
-          name: nightly_binary_linux_wheel_py3.9_rocm5.3_smoke_test_pip
-          python_version: '3.9'
-          requires:
-          - nightly_binary_linux_wheel_py3.9_rocm5.3
-      - binary_linux_wheel:
-          cuda_version: cpu
-          filters:
-            branches:
-              only:
-              - nightly
-            tags:
-              only: /v[0-9]+(\.[0-9]+)*-rc[0-9]+/
-          name: nightly_binary_linux_wheel_py3.10_cpu
-          python_version: '3.10'
-          requires:
-          - build_ffmpeg_linux
+          filters:
+            branches:
+              only:
+              - nightly
+            tags:
+              only: /v[0-9]+(\.[0-9]+)*-rc[0-9]+/
+          name: nightly_binary_windows_wheel_py3.9_cu118
+          python_version: '3.9'
+          requires:
+          - build_ffmpeg_windows
+          wheel_docker_image: pytorch/manylinux-cuda118
       - binary_wheel_upload:
           context: org-member
           filters:
@@ -2669,596 +2149,10 @@
               - nightly
             tags:
               only: /v[0-9]+(\.[0-9]+)*-rc[0-9]+/
-          name: nightly_binary_linux_wheel_py3.10_cpu_upload
-          requires:
-          - nightly_binary_linux_wheel_py3.10_cpu
-          subfolder: cpu/
-      - smoke_test_linux_pip:
-          cuda_version: cpu
-          filters:
-            branches:
-              only:
-              - nightly
-            tags:
-              only: /v[0-9]+(\.[0-9]+)*-rc[0-9]+/
-          name: nightly_binary_linux_wheel_py3.10_cpu_smoke_test_pip
-          python_version: '3.10'
-          requires:
-          - nightly_binary_linux_wheel_py3.10_cpu
-      - binary_linux_wheel:
-          cuda_version: cu116
-          filters:
-            branches:
-              only:
-              - nightly
-            tags:
-              only: /v[0-9]+(\.[0-9]+)*-rc[0-9]+/
-          name: nightly_binary_linux_wheel_py3.10_cu116
-          python_version: '3.10'
-          requires:
-          - build_ffmpeg_linux
-          wheel_docker_image: pytorch/manylinux-cuda116
-      - binary_wheel_upload:
-          context: org-member
-          filters:
-            branches:
-              only:
-              - nightly
-            tags:
-              only: /v[0-9]+(\.[0-9]+)*-rc[0-9]+/
-          name: nightly_binary_linux_wheel_py3.10_cu116_upload
-          requires:
-          - nightly_binary_linux_wheel_py3.10_cu116
-          subfolder: cu116/
-      - smoke_test_linux_pip:
-          cuda_version: cu116
-          filters:
-            branches:
-              only:
-              - nightly
-            tags:
-              only: /v[0-9]+(\.[0-9]+)*-rc[0-9]+/
-          name: nightly_binary_linux_wheel_py3.10_cu116_smoke_test_pip
-          python_version: '3.10'
-          requires:
-          - nightly_binary_linux_wheel_py3.10_cu116
-      - binary_linux_wheel:
-          cuda_version: cu117
-          filters:
-            branches:
-              only:
-              - nightly
-            tags:
-              only: /v[0-9]+(\.[0-9]+)*-rc[0-9]+/
-          name: nightly_binary_linux_wheel_py3.10_cu117
-          python_version: '3.10'
-          requires:
-          - build_ffmpeg_linux
-          wheel_docker_image: pytorch/manylinux-cuda117
-=======
-          name: nightly_binary_windows_wheel_py3.9_cu118
-          python_version: '3.9'
-          requires:
-          - build_ffmpeg_windows
-          wheel_docker_image: pytorch/manylinux-cuda118
->>>>>>> de628226
-      - binary_wheel_upload:
-          context: org-member
-          filters:
-            branches:
-              only:
-              - nightly
-            tags:
-              only: /v[0-9]+(\.[0-9]+)*-rc[0-9]+/
           name: nightly_binary_windows_wheel_py3.9_cu118_upload
           requires:
-<<<<<<< HEAD
-          - nightly_binary_linux_wheel_py3.10_cu117
-          subfolder: cu117/
-      - smoke_test_linux_pip:
-          cuda_version: cu117
-          filters:
-            branches:
-              only:
-              - nightly
-            tags:
-              only: /v[0-9]+(\.[0-9]+)*-rc[0-9]+/
-          name: nightly_binary_linux_wheel_py3.10_cu117_smoke_test_pip
-          python_version: '3.10'
-          requires:
-          - nightly_binary_linux_wheel_py3.10_cu117
-      - binary_linux_wheel:
-          cuda_version: rocm5.2
-          filters:
-            branches:
-              only:
-              - nightly
-            tags:
-              only: /v[0-9]+(\.[0-9]+)*-rc[0-9]+/
-          name: nightly_binary_linux_wheel_py3.10_rocm5.2
-          python_version: '3.10'
-          requires:
-          - build_ffmpeg_linux
-          wheel_docker_image: pytorch/manylinux-rocm:5.2
-      - binary_wheel_upload:
-          context: org-member
-          filters:
-            branches:
-              only:
-              - nightly
-            tags:
-              only: /v[0-9]+(\.[0-9]+)*-rc[0-9]+/
-          name: nightly_binary_linux_wheel_py3.10_rocm5.2_upload
-          requires:
-          - nightly_binary_linux_wheel_py3.10_rocm5.2
-          subfolder: rocm5.2/
-      - smoke_test_linux_pip:
-          cuda_version: rocm5.2
-          filters:
-            branches:
-              only:
-              - nightly
-            tags:
-              only: /v[0-9]+(\.[0-9]+)*-rc[0-9]+/
-          name: nightly_binary_linux_wheel_py3.10_rocm5.2_smoke_test_pip
-          python_version: '3.10'
-          requires:
-          - nightly_binary_linux_wheel_py3.10_rocm5.2
-      - binary_linux_wheel:
-          cuda_version: rocm5.3
-          filters:
-            branches:
-              only:
-              - nightly
-            tags:
-              only: /v[0-9]+(\.[0-9]+)*-rc[0-9]+/
-          name: nightly_binary_linux_wheel_py3.10_rocm5.3
-          python_version: '3.10'
-          requires:
-          - build_ffmpeg_linux
-          wheel_docker_image: pytorch/manylinux-rocm:5.3
-      - binary_wheel_upload:
-          context: org-member
-          filters:
-            branches:
-              only:
-              - nightly
-            tags:
-              only: /v[0-9]+(\.[0-9]+)*-rc[0-9]+/
-          name: nightly_binary_linux_wheel_py3.10_rocm5.3_upload
-          requires:
-          - nightly_binary_linux_wheel_py3.10_rocm5.3
-          subfolder: rocm5.3/
-      - smoke_test_linux_pip:
-          cuda_version: rocm5.3
-          filters:
-            branches:
-              only:
-              - nightly
-            tags:
-              only: /v[0-9]+(\.[0-9]+)*-rc[0-9]+/
-          name: nightly_binary_linux_wheel_py3.10_rocm5.3_smoke_test_pip
-          python_version: '3.10'
-          requires:
-          - nightly_binary_linux_wheel_py3.10_rocm5.3
-      - binary_macos_wheel:
-          cuda_version: cpu
-          filters:
-            branches:
-              only:
-              - nightly
-            tags:
-              only: /v[0-9]+(\.[0-9]+)*-rc[0-9]+/
-          name: nightly_binary_macos_wheel_py3.7_cpu
-          python_version: '3.7'
-          requires:
-          - build_ffmpeg_macos
-      - binary_wheel_upload:
-          context: org-member
-          filters:
-            branches:
-              only:
-              - nightly
-            tags:
-              only: /v[0-9]+(\.[0-9]+)*-rc[0-9]+/
-          name: nightly_binary_macos_wheel_py3.7_cpu_upload
-          requires:
-          - nightly_binary_macos_wheel_py3.7_cpu
-          subfolder: ''
-      - binary_macos_wheel:
-          cuda_version: cpu
-          filters:
-            branches:
-              only:
-              - nightly
-            tags:
-              only: /v[0-9]+(\.[0-9]+)*-rc[0-9]+/
-          name: nightly_binary_macos_wheel_py3.8_cpu
-          python_version: '3.8'
-          requires:
-          - build_ffmpeg_macos
-      - binary_wheel_upload:
-          context: org-member
-          filters:
-            branches:
-              only:
-              - nightly
-            tags:
-              only: /v[0-9]+(\.[0-9]+)*-rc[0-9]+/
-          name: nightly_binary_macos_wheel_py3.8_cpu_upload
-          requires:
-          - nightly_binary_macos_wheel_py3.8_cpu
-          subfolder: ''
-      - binary_macos_wheel:
-          cuda_version: cpu
-          filters:
-            branches:
-              only:
-              - nightly
-            tags:
-              only: /v[0-9]+(\.[0-9]+)*-rc[0-9]+/
-          name: nightly_binary_macos_wheel_py3.9_cpu
-          python_version: '3.9'
-          requires:
-          - build_ffmpeg_macos
-      - binary_wheel_upload:
-          context: org-member
-          filters:
-            branches:
-              only:
-              - nightly
-            tags:
-              only: /v[0-9]+(\.[0-9]+)*-rc[0-9]+/
-          name: nightly_binary_macos_wheel_py3.9_cpu_upload
-          requires:
-          - nightly_binary_macos_wheel_py3.9_cpu
-          subfolder: ''
-      - binary_macos_wheel:
-          cuda_version: cpu
-          filters:
-            branches:
-              only:
-              - nightly
-            tags:
-              only: /v[0-9]+(\.[0-9]+)*-rc[0-9]+/
-          name: nightly_binary_macos_wheel_py3.10_cpu
-          python_version: '3.10'
-          requires:
-          - build_ffmpeg_macos
-      - binary_wheel_upload:
-          context: org-member
-          filters:
-            branches:
-              only:
-              - nightly
-            tags:
-              only: /v[0-9]+(\.[0-9]+)*-rc[0-9]+/
-          name: nightly_binary_macos_wheel_py3.10_cpu_upload
-          requires:
-          - nightly_binary_macos_wheel_py3.10_cpu
-          subfolder: ''
-      - binary_windows_wheel:
-          cuda_version: cpu
-          filters:
-            branches:
-              only:
-              - nightly
-            tags:
-              only: /v[0-9]+(\.[0-9]+)*-rc[0-9]+/
-          name: nightly_binary_windows_wheel_py3.7_cpu
-          python_version: '3.7'
-          requires:
-          - build_ffmpeg_windows
-      - binary_wheel_upload:
-          context: org-member
-          filters:
-            branches:
-              only:
-              - nightly
-            tags:
-              only: /v[0-9]+(\.[0-9]+)*-rc[0-9]+/
-          name: nightly_binary_windows_wheel_py3.7_cpu_upload
-          requires:
-          - nightly_binary_windows_wheel_py3.7_cpu
-          subfolder: cpu/
-      - smoke_test_windows_pip:
-          cuda_version: cpu
-          filters:
-            branches:
-              only:
-              - nightly
-            tags:
-              only: /v[0-9]+(\.[0-9]+)*-rc[0-9]+/
-          name: nightly_binary_windows_wheel_py3.7_cpu_smoke_test_pip
-          python_version: '3.7'
-          requires:
-          - nightly_binary_windows_wheel_py3.7_cpu
-      - binary_windows_wheel:
-          cuda_version: cu116
-          filters:
-            branches:
-              only:
-              - nightly
-            tags:
-              only: /v[0-9]+(\.[0-9]+)*-rc[0-9]+/
-          name: nightly_binary_windows_wheel_py3.7_cu116
-          python_version: '3.7'
-          requires:
-          - build_ffmpeg_windows
-          wheel_docker_image: pytorch/manylinux-cuda116
-      - binary_wheel_upload:
-          context: org-member
-          filters:
-            branches:
-              only:
-              - nightly
-            tags:
-              only: /v[0-9]+(\.[0-9]+)*-rc[0-9]+/
-          name: nightly_binary_windows_wheel_py3.7_cu116_upload
-          requires:
-          - nightly_binary_windows_wheel_py3.7_cu116
-          subfolder: cu116/
-      - smoke_test_windows_pip:
-          cuda_version: cu116
-          filters:
-            branches:
-              only:
-              - nightly
-            tags:
-              only: /v[0-9]+(\.[0-9]+)*-rc[0-9]+/
-          name: nightly_binary_windows_wheel_py3.7_cu116_smoke_test_pip
-          python_version: '3.7'
-          requires:
-          - nightly_binary_windows_wheel_py3.7_cu116
-      - binary_windows_wheel:
-          cuda_version: cu117
-          filters:
-            branches:
-              only:
-              - nightly
-            tags:
-              only: /v[0-9]+(\.[0-9]+)*-rc[0-9]+/
-          name: nightly_binary_windows_wheel_py3.7_cu117
-          python_version: '3.7'
-          requires:
-          - build_ffmpeg_windows
-          wheel_docker_image: pytorch/manylinux-cuda117
-      - binary_wheel_upload:
-          context: org-member
-          filters:
-            branches:
-              only:
-              - nightly
-            tags:
-              only: /v[0-9]+(\.[0-9]+)*-rc[0-9]+/
-          name: nightly_binary_windows_wheel_py3.7_cu117_upload
-          requires:
-          - nightly_binary_windows_wheel_py3.7_cu117
-          subfolder: cu117/
-      - smoke_test_windows_pip:
-          cuda_version: cu117
-          filters:
-            branches:
-              only:
-              - nightly
-            tags:
-              only: /v[0-9]+(\.[0-9]+)*-rc[0-9]+/
-          name: nightly_binary_windows_wheel_py3.7_cu117_smoke_test_pip
-          python_version: '3.7'
-          requires:
-          - nightly_binary_windows_wheel_py3.7_cu117
-      - binary_windows_wheel:
-          cuda_version: cpu
-          filters:
-            branches:
-              only:
-              - nightly
-            tags:
-              only: /v[0-9]+(\.[0-9]+)*-rc[0-9]+/
-          name: nightly_binary_windows_wheel_py3.8_cpu
-          python_version: '3.8'
-          requires:
-          - build_ffmpeg_windows
-      - binary_wheel_upload:
-          context: org-member
-          filters:
-            branches:
-              only:
-              - nightly
-            tags:
-              only: /v[0-9]+(\.[0-9]+)*-rc[0-9]+/
-          name: nightly_binary_windows_wheel_py3.8_cpu_upload
-          requires:
-          - nightly_binary_windows_wheel_py3.8_cpu
-          subfolder: cpu/
-      - smoke_test_windows_pip:
-          cuda_version: cpu
-          filters:
-            branches:
-              only:
-              - nightly
-            tags:
-              only: /v[0-9]+(\.[0-9]+)*-rc[0-9]+/
-          name: nightly_binary_windows_wheel_py3.8_cpu_smoke_test_pip
-          python_version: '3.8'
-          requires:
-          - nightly_binary_windows_wheel_py3.8_cpu
-      - binary_windows_wheel:
-          cuda_version: cu116
-          filters:
-            branches:
-              only:
-              - nightly
-            tags:
-              only: /v[0-9]+(\.[0-9]+)*-rc[0-9]+/
-          name: nightly_binary_windows_wheel_py3.8_cu116
-          python_version: '3.8'
-          requires:
-          - build_ffmpeg_windows
-          wheel_docker_image: pytorch/manylinux-cuda116
-      - binary_wheel_upload:
-          context: org-member
-          filters:
-            branches:
-              only:
-              - nightly
-            tags:
-              only: /v[0-9]+(\.[0-9]+)*-rc[0-9]+/
-          name: nightly_binary_windows_wheel_py3.8_cu116_upload
-          requires:
-          - nightly_binary_windows_wheel_py3.8_cu116
-          subfolder: cu116/
-      - smoke_test_windows_pip:
-          cuda_version: cu116
-          filters:
-            branches:
-              only:
-              - nightly
-            tags:
-              only: /v[0-9]+(\.[0-9]+)*-rc[0-9]+/
-          name: nightly_binary_windows_wheel_py3.8_cu116_smoke_test_pip
-          python_version: '3.8'
-          requires:
-          - nightly_binary_windows_wheel_py3.8_cu116
-      - binary_windows_wheel:
-          cuda_version: cu117
-          filters:
-            branches:
-              only:
-              - nightly
-            tags:
-              only: /v[0-9]+(\.[0-9]+)*-rc[0-9]+/
-          name: nightly_binary_windows_wheel_py3.8_cu117
-          python_version: '3.8'
-          requires:
-          - build_ffmpeg_windows
-          wheel_docker_image: pytorch/manylinux-cuda117
-      - binary_wheel_upload:
-          context: org-member
-          filters:
-            branches:
-              only:
-              - nightly
-            tags:
-              only: /v[0-9]+(\.[0-9]+)*-rc[0-9]+/
-          name: nightly_binary_windows_wheel_py3.8_cu117_upload
-          requires:
-          - nightly_binary_windows_wheel_py3.8_cu117
-          subfolder: cu117/
-      - smoke_test_windows_pip:
-          cuda_version: cu117
-          filters:
-            branches:
-              only:
-              - nightly
-            tags:
-              only: /v[0-9]+(\.[0-9]+)*-rc[0-9]+/
-          name: nightly_binary_windows_wheel_py3.8_cu117_smoke_test_pip
-          python_version: '3.8'
-          requires:
-          - nightly_binary_windows_wheel_py3.8_cu117
-      - binary_windows_wheel:
-          cuda_version: cpu
-          filters:
-            branches:
-              only:
-              - nightly
-            tags:
-              only: /v[0-9]+(\.[0-9]+)*-rc[0-9]+/
-          name: nightly_binary_windows_wheel_py3.9_cpu
-          python_version: '3.9'
-          requires:
-          - build_ffmpeg_windows
-      - binary_wheel_upload:
-          context: org-member
-          filters:
-            branches:
-              only:
-              - nightly
-            tags:
-              only: /v[0-9]+(\.[0-9]+)*-rc[0-9]+/
-          name: nightly_binary_windows_wheel_py3.9_cpu_upload
-          requires:
-          - nightly_binary_windows_wheel_py3.9_cpu
-          subfolder: cpu/
-      - smoke_test_windows_pip:
-          cuda_version: cpu
-          filters:
-            branches:
-              only:
-              - nightly
-            tags:
-              only: /v[0-9]+(\.[0-9]+)*-rc[0-9]+/
-          name: nightly_binary_windows_wheel_py3.9_cpu_smoke_test_pip
-          python_version: '3.9'
-          requires:
-          - nightly_binary_windows_wheel_py3.9_cpu
-      - binary_windows_wheel:
-          cuda_version: cu116
-          filters:
-            branches:
-              only:
-              - nightly
-            tags:
-              only: /v[0-9]+(\.[0-9]+)*-rc[0-9]+/
-          name: nightly_binary_windows_wheel_py3.9_cu116
-          python_version: '3.9'
-          requires:
-          - build_ffmpeg_windows
-          wheel_docker_image: pytorch/manylinux-cuda116
-      - binary_wheel_upload:
-          context: org-member
-          filters:
-            branches:
-              only:
-              - nightly
-            tags:
-              only: /v[0-9]+(\.[0-9]+)*-rc[0-9]+/
-          name: nightly_binary_windows_wheel_py3.9_cu116_upload
-          requires:
-          - nightly_binary_windows_wheel_py3.9_cu116
-          subfolder: cu116/
-      - smoke_test_windows_pip:
-          cuda_version: cu116
-          filters:
-            branches:
-              only:
-              - nightly
-            tags:
-              only: /v[0-9]+(\.[0-9]+)*-rc[0-9]+/
-          name: nightly_binary_windows_wheel_py3.9_cu116_smoke_test_pip
-          python_version: '3.9'
-          requires:
-          - nightly_binary_windows_wheel_py3.9_cu116
-      - binary_windows_wheel:
-          cuda_version: cu117
-          filters:
-            branches:
-              only:
-              - nightly
-            tags:
-              only: /v[0-9]+(\.[0-9]+)*-rc[0-9]+/
-          name: nightly_binary_windows_wheel_py3.9_cu117
-          python_version: '3.9'
-          requires:
-          - build_ffmpeg_windows
-          wheel_docker_image: pytorch/manylinux-cuda117
-      - binary_wheel_upload:
-          context: org-member
-          filters:
-            branches:
-              only:
-              - nightly
-            tags:
-              only: /v[0-9]+(\.[0-9]+)*-rc[0-9]+/
-          name: nightly_binary_windows_wheel_py3.9_cu117_upload
-          requires:
-          - nightly_binary_windows_wheel_py3.9_cu117
-          subfolder: cu117/
-=======
           - nightly_binary_windows_wheel_py3.9_cu118
           subfolder: cu118/
->>>>>>> de628226
       - smoke_test_windows_pip:
           cuda_version: cu118
           filters:
