version: 2.1

# How to test the Linux jobs:
#   - Install CircleCI local CLI: https://circleci.com/docs/2.0/local-cli/
#   - circleci config process .circleci/config.yml > gen.yml && circleci local execute -c gen.yml --job binary_linux_wheel_py3.8
#     - Replace binary_linux_wheel_py3.8 with the name of the job you want to test.
#       Job names are 'name:' key.

executors:
  windows-cpu:
    machine:
      resource_class: windows.xlarge
      image: windows-server-2019-vs2019:stable
      shell: bash.exe

  windows-gpu:
    machine:
      resource_class: windows.gpu.nvidia.medium
      image: windows-server-2019-nvidia:stable
      shell: bash.exe

commands:
  generate_cache_key:
    description: "Generates a cache key file that changes daily"
    steps:
      - run:
          name: Generate cache key
          command: echo "$(date +"%Y-%m-%d")" > .cachekey
  designate_upload_channel:
    description: "inserts the correct upload channel into ${BASH_ENV}"
    steps:
      - run:
          name: adding UPLOAD_CHANNEL to BASH_ENV
          command: |
            our_upload_channel=nightly
            # On tags upload to test instead
            if [[ -n "${CIRCLE_TAG}" ]] || [[ ${CIRCLE_BRANCH} =~ release/* ]]; then
              our_upload_channel=test
            fi
            echo "export UPLOAD_CHANNEL=${our_upload_channel}" >> ${BASH_ENV}
  load_conda_channel_flags:
    description: "Determines whether we need extra conda channels"
    steps:
      - run:
          name: Adding CONDA_CHANNEL_FLAGS to BASH_ENV
          command: |
              CONDA_CHANNEL_FLAGS=""
              # formerly used to add conda-forge flags for Python 3.9, reserving the mechanism for future python upgrades
  windows_install_cuda:
    description: "Install desired CUDA version on Windows runners"
    steps:
      - run:
          name: Install CUDA
          command: |
              packaging/windows/internal/cuda_install.bat

binary_common: &binary_common
  parameters:
    # Edit these defaults to do a release
    build_version:
      description: "version number of release binary; by default, build a nightly"
      type: string
      default: ""
    pytorch_version:
      description: "PyTorch version to build against; by default, use a nightly"
      type: string
      default: ""
    # Don't edit these
    python_version:
      description: "Python version to build against (e.g., 3.8)"
      type: string
    cuda_version:
      description: "CUDA version to build against (e.g., cpu, cu101)"
      type: string
      default: "cpu"
    wheel_docker_image:
      description: "Wheel only: what docker image to use"
      type: string
      default: "pytorch/manylinux-cuda102"
    conda_docker_image:
      description: "Conda only: what docker image to use"
      type: string
      default: "pytorch/conda-builder:cuda102"
  environment: &environment
    PYTHON_VERSION: << parameters.python_version >>
    BUILD_VERSION: << parameters.build_version >>
    PYTORCH_VERSION: << parameters.pytorch_version >>
    CU_VERSION: << parameters.cuda_version >>

smoke_test_common: &smoke_test_common
  <<: *binary_common
  docker:
    - image: pytorch/torchaudio_unittest_base:smoke_test-20211019
  resource_class: large

jobs:
  circleci_consistency:
    docker:
      - image: cimg/python:3.8
    steps:
      - checkout
      - run:
          command: |
            pip install --user --progress-bar off jinja2 pyyaml
            python .circleci/regenerate.py
            git diff --exit-code || (echo ".circleci/config.yml not in sync with config.yml.in! Run .circleci/regenerate.py to update config"; exit 1)

  lint_python_and_config:
    docker:
      - image: circleci/python:3.7
    steps:
      - checkout
      - run:
          name: Install pre-commit
          command: pip install --user --progress-bar off pre-commit
      - run:
          name: Install pre-commit hooks
          command: pre-commit install-hooks
      - run:
          name: Lint Python code and config files
          command: pre-commit run --all-files
      - run:
          name: Required lint modifications
          when: always
          command: git --no-pager diff --color=always

  download_third_parties_nix:
    docker:
      - image: "pytorch/torchaudio_unittest_base:manylinux"
    resource_class: small
    steps:
      - checkout
      - generate_cache_key
      - restore_cache:

          keys:
            - tp-nix-v2-{{ checksum ".cachekey" }}

      - run:
          command: |
              mkdir -p third_party/archives/
              wget --no-clobber --directory-prefix=third_party/archives/ $(awk '/URL /{print $2}' third_party/*/CMakeLists.txt)
      - save_cache:

          key: tp-nix-v2-{{ checksum ".cachekey" }}

          paths:
            - third_party/archives
      - persist_to_workspace:
          root: third_party
          paths:
            - archives

  binary_linux_wheel:
    <<: *binary_common
    docker:
      - image: << parameters.wheel_docker_image >>
    resource_class: 2xlarge+
    steps:
      - checkout
      - attach_workspace:
          at: third_party
      - run: packaging/build_wheel.sh
      - store_artifacts:
          path: dist
      - persist_to_workspace:
          root: dist
          paths:
            - "*"

  binary_linux_conda:
    <<: *binary_common
    docker:
      - image: "<< parameters.conda_docker_image >>"
    resource_class: 2xlarge+
    steps:
      - checkout
      - load_conda_channel_flags
      - attach_workspace:
          at: third_party
      - run: packaging/build_conda.sh
      - store_artifacts:
          path: /opt/conda/conda-bld/linux-64
      - persist_to_workspace:
          root: /opt/conda
          paths:
            - "conda-bld/*"

  binary_macos_wheel:
    <<: *binary_common
    macos:
      xcode: "12.0"
    steps:
      - checkout
      - load_conda_channel_flags
      - attach_workspace:
          at: third_party
      - run:
          # Cannot easily deduplicate this as source'ing activate
          # will set environment variables which we need to propagate
          # to build_wheel.sh
          command: |
            curl -o conda.sh https://repo.anaconda.com/miniconda/Miniconda3-latest-MacOSX-x86_64.sh
            sh conda.sh -b
            source $HOME/miniconda3/bin/activate
            packaging/build_wheel.sh
          environment:
            BUILD_FFMPEG: true
      - store_artifacts:
          path: dist
      - persist_to_workspace:
          root: dist
          paths:
            - "*"

  binary_macos_conda:
    <<: *binary_common
    macos:
      xcode: "12.0"
    steps:
      - checkout
      - load_conda_channel_flags
      - attach_workspace:
          at: third_party
      - run:
          command: |
            curl -o conda.sh https://repo.anaconda.com/miniconda/Miniconda3-latest-MacOSX-x86_64.sh
            sh conda.sh -b
            source $HOME/miniconda3/bin/activate
            conda install -yq conda-build
            packaging/build_conda.sh
      - store_artifacts:
          path: /Users/distiller/miniconda3/conda-bld/osx-64
      - persist_to_workspace:
          root: /Users/distiller/miniconda3
          paths:
            - "conda-bld/*"

  binary_windows_wheel:
    <<: *binary_common
    executor:
      name: windows-cpu
    steps:
      - checkout
      - load_conda_channel_flags
      - windows_install_cuda
      - run:
          name: Build wheel packages
          command: |
            set -ex
            eval "$('/C/tools/miniconda3/Scripts/conda.exe' 'shell.bash' 'hook')"
            conda activate base
            bash packaging/build_wheel.sh
      - store_artifacts:
          path: dist
      - persist_to_workspace:
          root: dist
          paths:
            - "*"

  binary_windows_conda:
    <<: *binary_common
    executor:
      name: windows-cpu
    steps:
      - checkout
      - load_conda_channel_flags
      - windows_install_cuda
      - run:
          name: Build conda packages
          no_output_timeout: 20m
          command: |
            set -ex
            eval "$('/C/tools/miniconda3/Scripts/conda.exe' 'shell.bash' 'hook')"
            conda activate base
            conda install -yq conda-build "conda-package-handling!=1.5.0"
            # cudatoolkit >= 11 isn't available for windows in the nvidia channel
            if [[ "${CU_VERSION}" =~ cu11.* ]]; then
              export CONDA_CHANNEL_FLAGS="-c conda-forge"
            fi
            bash packaging/build_conda.sh
      - store_artifacts:
          path: C:/tools/miniconda3/conda-bld/win-64
      - persist_to_workspace:
          root: C:/tools/miniconda3
          paths:
            - "conda-bld/*"

  # Requires org-member context
  binary_conda_upload:
    docker:
      - image: continuumio/miniconda
    steps:
      - attach_workspace:
          at: ~/workspace
      - designate_upload_channel
      - run:
          command: |
            # Prevent credential from leaking
            conda install -yq anaconda-client
            set -x
            anaconda -t "${CONDA_PYTORCHBOT_TOKEN}" upload ~/workspace/conda-bld/*/*.tar.bz2 -u "pytorch-${UPLOAD_CHANNEL}" --label main --no-progress --force

  # Requires org-member context
  binary_wheel_upload:
    parameters:
      subfolder:
        description: "What whl subfolder to upload to, e.g., blank or cu100/ (trailing slash is important)"
        type: string
    docker:
      - image: cimg/python:3.8
    steps:
      - attach_workspace:
          at: ~/workspace
      - checkout
      - designate_upload_channel
      - run:
          command: |
            pip install --user awscli
            export PATH="$HOME/.local/bin:$PATH"
            # Prevent credential from leaking
            set +x
            export AWS_ACCESS_KEY_ID="${PYTORCH_BINARY_AWS_ACCESS_KEY_ID}"
            export AWS_SECRET_ACCESS_KEY="${PYTORCH_BINARY_AWS_SECRET_ACCESS_KEY}"
            set -x
            for pkg in ~/workspace/*.whl; do
              aws s3 cp "$pkg" "s3://pytorch/whl/${UPLOAD_CHANNEL}/<< parameters.subfolder >>" --acl public-read
            done

  smoke_test_linux_conda:
    <<: *smoke_test_common
    steps:
      - attach_workspace:
          at: ~/workspace
      - designate_upload_channel
      - load_conda_channel_flags
      - run:
          name: install binaries
          command: |
            set -x
            source /usr/local/etc/profile.d/conda.sh && conda activate python${PYTHON_VERSION}
            conda install -v -y -c pytorch-${UPLOAD_CHANNEL} pytorch cpuonly
            conda install -v -y -c file://$HOME/workspace/conda-bld torchaudio
      - run:
          name: smoke test
          command: |
            source /usr/local/etc/profile.d/conda.sh && conda activate python${PYTHON_VERSION}
            python -c "import torchaudio"

  smoke_test_linux_conda_gpu:
    <<: *smoke_test_common
    steps:
      - attach_workspace:
          at: ~/workspace
      - designate_upload_channel
      - load_conda_channel_flags
      - run:
          name: install binaries
          command: |
            set -x
            source /usr/local/etc/profile.d/conda.sh && conda activate python${PYTHON_VERSION}
            conda install -v -y -c pytorch-${UPLOAD_CHANNEL} pytorch cudatoolkit=${CU_VERSION:2:2}.${CU_VERSION:4} -c conda-forge
            conda install -v -y -c file://$HOME/workspace/conda-bld torchaudio
      - run:
          name: smoke test
          command: |
            source /usr/local/etc/profile.d/conda.sh && conda activate python${PYTHON_VERSION}
            python -c "import torchaudio"

  smoke_test_linux_pip:
    <<: *smoke_test_common
    steps:
      - attach_workspace:
          at: ~/workspace
      - designate_upload_channel
      - load_conda_channel_flags
      - run:
          name: install binaries
          command: |
            set -x
            source /usr/local/etc/profile.d/conda.sh && conda activate python${PYTHON_VERSION}
            pip install $(ls ~/workspace/torchaudio*.whl) -f "https://download.pytorch.org/whl/${UPLOAD_CHANNEL}/${CU_VERSION}/torch_${UPLOAD_CHANNEL}.html"
      - run:
          name: smoke test
          command: |
            source /usr/local/etc/profile.d/conda.sh && conda activate python${PYTHON_VERSION}
            python -c "import torchaudio"

  smoke_test_windows_conda:
    <<: *binary_common
    executor:
      name: windows-cpu
    steps:
      - attach_workspace:
          at: ~/workspace
      - designate_upload_channel
      - load_conda_channel_flags
      - run:
          name: install binaries
          command: |
            set -x
            eval "$('/C/tools/miniconda3/Scripts/conda.exe' 'shell.bash' 'hook')"
            conda env remove -n python${PYTHON_VERSION} || true
            conda create -yn python${PYTHON_VERSION} python=${PYTHON_VERSION}
            conda activate python${PYTHON_VERSION}
            conda install -v -y -c pytorch-${UPLOAD_CHANNEL} pytorch cpuonly
            conda install -v -y $(ls ~/workspace/torchaudio*.tar.bz2)
      - run:
          name: smoke test
          command: |
            eval "$('/C/tools/miniconda3/Scripts/conda.exe' 'shell.bash' 'hook')"
            conda activate python${PYTHON_VERSION}
            python -c "import torchaudio"

  smoke_test_windows_pip:
    <<: *binary_common
    executor:
      name: windows-cpu
    steps:
      - attach_workspace:
          at: ~/workspace
      - designate_upload_channel
      - load_conda_channel_flags
      - run:
          name: install binaries
          command: |
            set -x
            eval "$('/C/tools/miniconda3/Scripts/conda.exe' 'shell.bash' 'hook')"
            conda env remove -n python${PYTHON_VERSION} || true
            conda create -yn python${PYTHON_VERSION} python=${PYTHON_VERSION}
            conda activate python${PYTHON_VERSION}
            pip install $(ls ~/workspace/torchaudio*.whl) -f "https://download.pytorch.org/whl/${UPLOAD_CHANNEL}/torch_${UPLOAD_CHANNEL}.html"
      - run:
          name: smoke test
          command: |
            eval "$('/C/tools/miniconda3/Scripts/conda.exe' 'shell.bash' 'hook')"
            conda activate python${PYTHON_VERSION}
            python -c "import torchaudio"

  unittest_linux_cpu:
    <<: *binary_common
    docker:
      - image: pytorch/torchaudio_unittest_base:manylinux-20210121
    resource_class: 2xlarge+
    steps:
      - checkout
      - attach_workspace:
          at: third_party
      - designate_upload_channel
      - load_conda_channel_flags
      - run:
          name: Setup
          command: .circleci/unittest/linux/scripts/setup_env.sh
      - run:
          name: Install torchaudio
          command: .circleci/unittest/linux/scripts/install.sh
      - run:
          name: Run tests
          command: .circleci/unittest/linux/scripts/run_test.sh
      - store_test_results:
          path: test-results
      - store_artifacts:
          path: test/htmlcov
  unittest_linux_gpu:
    <<: *binary_common
    machine:
      image: ubuntu-1604-cuda-10.1:201909-23
    resource_class: gpu.small
    environment:
      <<: *environment
      image_name: pytorch/torchaudio_unittest_base:manylinux-cuda10.2-cudnn8-20210623
    steps:
      - checkout
      - attach_workspace:
          at: third_party
      - designate_upload_channel
      - load_conda_channel_flags
      - run:
          name: Pull Docker image
          command: docker pull --quiet "${image_name}"
      - run:
          name: Setup
          command: docker run -t --gpus all -e PYTHON_VERSION -v $PWD:$PWD -w $PWD "${image_name}" .circleci/unittest/linux/scripts/setup_env.sh
      - run:
          name: Install torchaudio
          command: docker run -t --gpus all -e UPLOAD_CHANNEL -e CONDA_CHANNEL_FLAGS -v $PWD:$PWD -w $PWD "${image_name}" .circleci/unittest/linux/scripts/install.sh
      - run:
          name: Run tests
          command: docker run -t --gpus all -v $PWD:$PWD -w $PWD -e "TORCHAUDIO_TEST_FORCE_CUDA=1" -e "CI=${CI}" "${image_name}" .circleci/unittest/linux/scripts/run_test.sh
      - store_test_results:
          path: test-results
      - store_artifacts:
          path: test/htmlcov

  unittest_windows_cpu:
    <<: *binary_common
    executor:
      name: windows-cpu
    steps:
      - checkout
      - designate_upload_channel
      - load_conda_channel_flags
      - run:
          name: Setup
          command: .circleci/unittest/windows/scripts/setup_env.sh
      - run:
          name: Install torchaudio
          command: .circleci/unittest/windows/scripts/install.sh
      - run:
          name: Run tests
          command: .circleci/unittest/windows/scripts/run_test.sh
      - store_test_results:
          path: test-results
      - store_artifacts:
          path: test/htmlcov

  unittest_windows_gpu:
    <<: *binary_common
    executor:
      name: windows-gpu
    environment:
      <<: *environment
      CUDA_VERSION: "11.3"
      TORCHAUDIO_TEST_FORCE_CUDA: 1
    steps:
      - checkout
      - designate_upload_channel
      - load_conda_channel_flags
      - run:
          name: Setup
          command: .circleci/unittest/windows/scripts/setup_env.sh
      - run:
          name: Install CUDA
          command: packaging/windows/internal/cuda_install.bat
      - run:
          name: Update CUDA driver
          command: packaging/windows/internal/driver_update.bat
      - run:
          name: Install torchaudio
          command: .circleci/unittest/windows/scripts/install.sh
      - run:
          name: Run tests
          command: .circleci/unittest/windows/scripts/run_test.sh
      - store_test_results:
          path: test-results
      - store_artifacts:
          path: test/htmlcov

  unittest_macos_cpu:
    <<: *binary_common
    macos:
      xcode: "12.0"
    resource_class: large
    steps:
      - checkout
      - load_conda_channel_flags
      - attach_workspace:
          at: third_party
      - designate_upload_channel
      - run:
          name: Setup
          command: .circleci/unittest/linux/scripts/setup_env.sh
      - run:
          name: Install torchaudio
          command: .circleci/unittest/linux/scripts/install.sh
      - run:
          name: Run tests
          command: .circleci/unittest/linux/scripts/run_test.sh
      - store_test_results:
          path: test-results
      - store_artifacts:
          path: test/htmlcov

  stylecheck:
    <<: *binary_common
    docker:
      - image: "pytorch/torchaudio_unittest_base:manylinux"
    resource_class: medium
    steps:
      - checkout
      - designate_upload_channel
      - load_conda_channel_flags
      - run:
          name: Setup
          command: .circleci/unittest/linux/scripts/setup_env.sh
      - run:
          name: Run style check
          command: .circleci/unittest/linux/scripts/run_style_checks.sh

  build_docs:
    <<: *binary_common
    docker:
      - image: "pytorch/manylinux-cuda100"
    resource_class: 2xlarge+
    steps:
      - attach_workspace:
          at: ~/workspace
      - checkout
      - load_conda_channel_flags
      - run:
          name: Install pytorch-audio
          command: .circleci/build_docs/install_wheels.sh
      - run:
          name: Build docs
          command: .circleci/build_docs/build_docs.sh
      - persist_to_workspace:
          root: ./
          paths:
            - "*"
      - store_artifacts:
          path: ./docs/build/html
          destination: docs

  upload_docs:
    <<: *binary_common
    docker:
      - image: "pytorch/manylinux-cuda100"
    resource_class: 2xlarge+
    steps:
      - attach_workspace:
          at: ~/workspace
      - run:
          name: Generate netrc
          command: |
            # set credentials for https pushing
            # requires the org-member context
            cat > ~/.netrc \<<DONE
              machine github.com
              login pytorchbot
              password ${GITHUB_PYTORCHBOT_TOKEN}
            DONE
      - run:
          name: Upload docs
          command: |
            # Don't use "checkout" step since it uses ssh, which cannot git push
            # https://circleci.com/docs/2.0/configuration-reference/#checkout
            set -ex
            # turn v1.12.0rc3 into 1.12.0
            tag=$(echo $CIRCLE_TAG | sed -e 's/v*\([0-9.]*\).*/\1/')
            target=${tag:-main}
            ~/workspace/.circleci/build_docs/commit_docs.sh ~/workspace $target

  docstring_parameters_sync:
    <<: *binary_common
    docker:
      - image: cimg/python:3.8
    steps:
      - checkout
      - run:
          name: Check parameters docstring sync
          command: |
            pip install --user pydocstyle
            pydocstyle torchaudio

workflows:
  lint:
    jobs:
      - lint_python_and_config
  build:
    jobs:
      - circleci_consistency
      - download_third_parties_nix:
          name: download_third_parties_nix
      - binary_linux_wheel:
          cuda_version: cpu
          name: binary_linux_wheel_py3.7_cpu
          python_version: '3.7'
          requires:
          - download_third_parties_nix
      - binary_linux_wheel:
          cuda_version: cu102
          name: binary_linux_wheel_py3.7_cu102
          python_version: '3.7'
          requires:
          - download_third_parties_nix
          wheel_docker_image: pytorch/manylinux-cuda102
      - binary_linux_wheel:
          cuda_version: cu111
          name: binary_linux_wheel_py3.7_cu111
          python_version: '3.7'
          requires:
          - download_third_parties_nix
          wheel_docker_image: pytorch/manylinux-cuda111
      - binary_linux_wheel:
          cuda_version: cu113
          name: binary_linux_wheel_py3.7_cu113
          python_version: '3.7'
          requires:
          - download_third_parties_nix
          wheel_docker_image: pytorch/manylinux-cuda113
      - binary_linux_wheel:
          cuda_version: cu115
          name: binary_linux_wheel_py3.7_cu115
          python_version: '3.7'
          requires:
          - download_third_parties_nix
          wheel_docker_image: pytorch/manylinux-cuda115
      - binary_linux_wheel:
          cuda_version: rocm4.1
          name: binary_linux_wheel_py3.7_rocm4.1
          python_version: '3.7'
          requires:
          - download_third_parties_nix
          wheel_docker_image: pytorch/manylinux-rocm:4.1
      - binary_linux_wheel:
          cuda_version: cpu
          filters:
            branches:
              only:
              - /.*/
            tags:
              only: /v[0-9]+(\.[0-9]+)*-rc[0-9]+/
          name: binary_linux_wheel_py3.8_cpu
          python_version: '3.8'
          requires:
          - download_third_parties_nix
      - binary_linux_wheel:
          cuda_version: cu102
          name: binary_linux_wheel_py3.8_cu102
          python_version: '3.8'
          requires:
          - download_third_parties_nix
          wheel_docker_image: pytorch/manylinux-cuda102
      - binary_linux_wheel:
          cuda_version: cu111
          name: binary_linux_wheel_py3.8_cu111
          python_version: '3.8'
          requires:
          - download_third_parties_nix
          wheel_docker_image: pytorch/manylinux-cuda111
      - binary_linux_wheel:
          cuda_version: cu113
          name: binary_linux_wheel_py3.8_cu113
          python_version: '3.8'
          requires:
          - download_third_parties_nix
          wheel_docker_image: pytorch/manylinux-cuda113
      - binary_linux_wheel:
          cuda_version: cu115
          name: binary_linux_wheel_py3.8_cu115
          python_version: '3.8'
          requires:
          - download_third_parties_nix
          wheel_docker_image: pytorch/manylinux-cuda115
      - binary_linux_wheel:
          cuda_version: rocm4.1
          name: binary_linux_wheel_py3.8_rocm4.1
          python_version: '3.8'
          requires:
          - download_third_parties_nix
          wheel_docker_image: pytorch/manylinux-rocm:4.1
      - binary_linux_wheel:
          cuda_version: cpu
          name: binary_linux_wheel_py3.9_cpu
          python_version: '3.9'
          requires:
          - download_third_parties_nix
      - binary_linux_wheel:
          cuda_version: cu102
          name: binary_linux_wheel_py3.9_cu102
          python_version: '3.9'
          requires:
          - download_third_parties_nix
          wheel_docker_image: pytorch/manylinux-cuda102
      - binary_linux_wheel:
          cuda_version: cu111
          name: binary_linux_wheel_py3.9_cu111
          python_version: '3.9'
          requires:
          - download_third_parties_nix
          wheel_docker_image: pytorch/manylinux-cuda111
      - binary_linux_wheel:
          cuda_version: cu113
          name: binary_linux_wheel_py3.9_cu113
          python_version: '3.9'
          requires:
          - download_third_parties_nix
          wheel_docker_image: pytorch/manylinux-cuda113
      - binary_linux_wheel:
          cuda_version: cu115
          name: binary_linux_wheel_py3.9_cu115
          python_version: '3.9'
          requires:
          - download_third_parties_nix
          wheel_docker_image: pytorch/manylinux-cuda115
      - binary_linux_wheel:
          cuda_version: rocm4.1
          name: binary_linux_wheel_py3.9_rocm4.1
          python_version: '3.9'
          requires:
          - download_third_parties_nix
          wheel_docker_image: pytorch/manylinux-rocm:4.1
      - binary_macos_wheel:
          cuda_version: cpu
          name: binary_macos_wheel_py3.7_cpu
          python_version: '3.7'
          requires:
          - download_third_parties_nix
      - binary_macos_wheel:
          cuda_version: cpu
          name: binary_macos_wheel_py3.8_cpu
          python_version: '3.8'
          requires:
          - download_third_parties_nix
      - binary_macos_wheel:
          cuda_version: cpu
          name: binary_macos_wheel_py3.9_cpu
          python_version: '3.9'
          requires:
          - download_third_parties_nix
      - binary_windows_wheel:
          cuda_version: cpu
          name: binary_windows_wheel_py3.7_cpu
          python_version: '3.7'
      - binary_windows_wheel:
          cuda_version: cu113
          name: binary_windows_wheel_py3.7_cu113
          python_version: '3.7'
          wheel_docker_image: pytorch/manylinux-cuda113
      - binary_windows_wheel:
          cuda_version: cu115
          name: binary_windows_wheel_py3.7_cu115
          python_version: '3.7'
          wheel_docker_image: pytorch/manylinux-cuda115
      - binary_windows_wheel:
          cuda_version: cpu
          name: binary_windows_wheel_py3.8_cpu
          python_version: '3.8'
      - binary_windows_wheel:
          cuda_version: cu113
          name: binary_windows_wheel_py3.8_cu113
          python_version: '3.8'
          wheel_docker_image: pytorch/manylinux-cuda113
      - binary_windows_wheel:
          cuda_version: cu115
          name: binary_windows_wheel_py3.8_cu115
          python_version: '3.8'
          wheel_docker_image: pytorch/manylinux-cuda115
      - binary_windows_wheel:
          cuda_version: cpu
          name: binary_windows_wheel_py3.9_cpu
          python_version: '3.9'
      - binary_windows_wheel:
          cuda_version: cu113
          name: binary_windows_wheel_py3.9_cu113
          python_version: '3.9'
          wheel_docker_image: pytorch/manylinux-cuda113
      - binary_windows_wheel:
          cuda_version: cu115
          name: binary_windows_wheel_py3.9_cu115
          python_version: '3.9'
          wheel_docker_image: pytorch/manylinux-cuda115
      - binary_linux_conda:
          conda_docker_image: pytorch/conda-builder:cpu
          cuda_version: cpu
          name: binary_linux_conda_py3.7_cpu
          python_version: '3.7'
          requires:
          - download_third_parties_nix
      - binary_linux_conda:
          conda_docker_image: pytorch/conda-builder:cuda102
          cuda_version: cu102
          name: binary_linux_conda_py3.7_cu102
          python_version: '3.7'
          requires:
          - download_third_parties_nix
      - binary_linux_conda:
          conda_docker_image: pytorch/conda-builder:cuda111
          cuda_version: cu111
          name: binary_linux_conda_py3.7_cu111
          python_version: '3.7'
          requires:
          - download_third_parties_nix
      - binary_linux_conda:
          conda_docker_image: pytorch/conda-builder:cuda113
          cuda_version: cu113
          name: binary_linux_conda_py3.7_cu113
          python_version: '3.7'
          requires:
          - download_third_parties_nix
      - binary_linux_conda:
          conda_docker_image: pytorch/conda-builder:cuda115
          cuda_version: cu115
          name: binary_linux_conda_py3.7_cu115
          python_version: '3.7'
          requires:
          - download_third_parties_nix
      - binary_linux_conda:
          conda_docker_image: pytorch/conda-builder:cpu
          cuda_version: cpu
          name: binary_linux_conda_py3.8_cpu
          python_version: '3.8'
          requires:
          - download_third_parties_nix
      - binary_linux_conda:
          conda_docker_image: pytorch/conda-builder:cuda102
          cuda_version: cu102
          name: binary_linux_conda_py3.8_cu102
          python_version: '3.8'
          requires:
          - download_third_parties_nix
      - binary_linux_conda:
          conda_docker_image: pytorch/conda-builder:cuda111
          cuda_version: cu111
          name: binary_linux_conda_py3.8_cu111
          python_version: '3.8'
          requires:
          - download_third_parties_nix
      - binary_linux_conda:
          conda_docker_image: pytorch/conda-builder:cuda113
          cuda_version: cu113
          name: binary_linux_conda_py3.8_cu113
          python_version: '3.8'
          requires:
          - download_third_parties_nix
      - binary_linux_conda:
          conda_docker_image: pytorch/conda-builder:cuda115
          cuda_version: cu115
          name: binary_linux_conda_py3.8_cu115
          python_version: '3.8'
          requires:
          - download_third_parties_nix
      - binary_linux_conda:
          conda_docker_image: pytorch/conda-builder:cpu
          cuda_version: cpu
          name: binary_linux_conda_py3.9_cpu
          python_version: '3.9'
          requires:
          - download_third_parties_nix
      - binary_linux_conda:
          conda_docker_image: pytorch/conda-builder:cuda102
          cuda_version: cu102
          name: binary_linux_conda_py3.9_cu102
          python_version: '3.9'
          requires:
          - download_third_parties_nix
      - binary_linux_conda:
          conda_docker_image: pytorch/conda-builder:cuda111
          cuda_version: cu111
          name: binary_linux_conda_py3.9_cu111
          python_version: '3.9'
          requires:
          - download_third_parties_nix
      - binary_linux_conda:
          conda_docker_image: pytorch/conda-builder:cuda113
          cuda_version: cu113
          name: binary_linux_conda_py3.9_cu113
          python_version: '3.9'
          requires:
          - download_third_parties_nix
      - binary_linux_conda:
          conda_docker_image: pytorch/conda-builder:cuda115
          cuda_version: cu115
          name: binary_linux_conda_py3.9_cu115
          python_version: '3.9'
          requires:
          - download_third_parties_nix
      - binary_macos_conda:
          conda_docker_image: pytorch/conda-builder:cpu
          cuda_version: cpu
          name: binary_macos_conda_py3.7_cpu
          python_version: '3.7'
          requires:
          - download_third_parties_nix
      - binary_macos_conda:
          conda_docker_image: pytorch/conda-builder:cpu
          cuda_version: cpu
          name: binary_macos_conda_py3.8_cpu
          python_version: '3.8'
          requires:
          - download_third_parties_nix
      - binary_macos_conda:
          conda_docker_image: pytorch/conda-builder:cpu
          cuda_version: cpu
          name: binary_macos_conda_py3.9_cpu
          python_version: '3.9'
          requires:
          - download_third_parties_nix
      - binary_windows_conda:
          conda_docker_image: pytorch/conda-builder:cpu
          cuda_version: cpu
          name: binary_windows_conda_py3.7_cpu
          python_version: '3.7'
      - binary_windows_conda:
          conda_docker_image: pytorch/conda-builder:cuda113
          cuda_version: cu113
          name: binary_windows_conda_py3.7_cu113
          python_version: '3.7'
      - binary_windows_conda:
          conda_docker_image: pytorch/conda-builder:cuda115
          cuda_version: cu115
          name: binary_windows_conda_py3.7_cu115
          python_version: '3.7'
      - binary_windows_conda:
          conda_docker_image: pytorch/conda-builder:cpu
          cuda_version: cpu
          name: binary_windows_conda_py3.8_cpu
          python_version: '3.8'
      - binary_windows_conda:
          conda_docker_image: pytorch/conda-builder:cuda113
          cuda_version: cu113
          name: binary_windows_conda_py3.8_cu113
          python_version: '3.8'
      - binary_windows_conda:
          conda_docker_image: pytorch/conda-builder:cuda115
          cuda_version: cu115
          name: binary_windows_conda_py3.8_cu115
          python_version: '3.8'
      - binary_windows_conda:
          conda_docker_image: pytorch/conda-builder:cpu
          cuda_version: cpu
          name: binary_windows_conda_py3.9_cpu
          python_version: '3.9'
      - binary_windows_conda:
          conda_docker_image: pytorch/conda-builder:cuda113
          cuda_version: cu113
          name: binary_windows_conda_py3.9_cu113
          python_version: '3.9'
      - binary_windows_conda:
          conda_docker_image: pytorch/conda-builder:cuda115
          cuda_version: cu115
          name: binary_windows_conda_py3.9_cu115
          python_version: '3.9'
      - build_docs:
          filters:
            branches:
              only:
              - /.*/
            tags:
              only: /v[0-9]+(\.[0-9]+)*-rc[0-9]+/
          name: build_docs
          python_version: '3.8'
          requires:
          - binary_linux_wheel_py3.8_cpu
      - upload_docs:
          context: org-member
          filters:
            branches:
              only:
              - nightly
            tags:
              only: /v[0-9]+(\.[0-9]+)*-rc[0-9]+/
          name: upload_docs
          python_version: '3.8'
          requires:
          - build_docs
      - docstring_parameters_sync:
          name: docstring_parameters_sync
          python_version: '3.8'
          requires:
          - binary_linux_wheel_py3.8_cpu
  unittest:
    jobs:
      - download_third_parties_nix:
          name: download_third_parties_nix
      - unittest_linux_cpu:
          cuda_version: cpu
          name: unittest_linux_cpu_py3.7
          python_version: '3.7'
          requires:
          - download_third_parties_nix
      - stylecheck:
          cuda_version: cpu
          name: stylecheck_py3.7
          python_version: '3.7'
      - unittest_linux_cpu:
          cuda_version: cpu
          name: unittest_linux_cpu_py3.8
          python_version: '3.8'
          requires:
          - download_third_parties_nix
      - unittest_linux_cpu:
          cuda_version: cpu
          name: unittest_linux_cpu_py3.9
          python_version: '3.9'
          requires:
          - download_third_parties_nix
      - unittest_linux_gpu:
          cuda_version: cu113
          name: unittest_linux_gpu_py3.7
          python_version: '3.7'
          requires:
          - download_third_parties_nix
      - unittest_linux_gpu:
          cuda_version: cu113
          name: unittest_linux_gpu_py3.8
          python_version: '3.8'
          requires:
          - download_third_parties_nix
      - unittest_linux_gpu:
          cuda_version: cu113
          name: unittest_linux_gpu_py3.9
          python_version: '3.9'
          requires:
          - download_third_parties_nix
      - unittest_windows_cpu:
          cuda_version: cpu
          name: unittest_windows_cpu_py3.7
          python_version: '3.7'
      - unittest_windows_cpu:
          cuda_version: cpu
          name: unittest_windows_cpu_py3.8
          python_version: '3.8'
      - unittest_windows_cpu:
          cuda_version: cpu
          name: unittest_windows_cpu_py3.9
          python_version: '3.9'
      - unittest_windows_gpu:
          cuda_version: cu113
          name: unittest_windows_gpu_py3.7
          python_version: '3.7'
      - unittest_windows_gpu:
          cuda_version: cu113
          name: unittest_windows_gpu_py3.8
          python_version: '3.8'
      - unittest_windows_gpu:
          cuda_version: cu113
          name: unittest_windows_gpu_py3.9
          python_version: '3.9'
      - unittest_macos_cpu:
          cuda_version: cpu
          name: unittest_macos_cpu_py3.7
          python_version: '3.7'
          requires:
          - download_third_parties_nix
      - unittest_macos_cpu:
          cuda_version: cpu
          name: unittest_macos_cpu_py3.8
          python_version: '3.8'
          requires:
          - download_third_parties_nix
      - unittest_macos_cpu:
          cuda_version: cpu
          name: unittest_macos_cpu_py3.9
          python_version: '3.9'
          requires:
          - download_third_parties_nix
  nightly:
    jobs:
      - circleci_consistency:
          filters:
            branches:
              only: nightly
      - download_third_parties_nix:
          filters:
            branches:
              only:
              - nightly
            tags:
              only: /v[0-9]+(\.[0-9]+)*-rc[0-9]+/
          name: download_third_parties_nix
      - binary_linux_wheel:
          cuda_version: cpu
          filters:
            branches:
              only:
              - nightly
            tags:
              only: /v[0-9]+(\.[0-9]+)*-rc[0-9]+/
          name: nightly_binary_linux_wheel_py3.7_cpu
          python_version: '3.7'
<<<<<<< HEAD
=======
          requires:
          - download_third_parties_nix
      - binary_wheel_upload:
          context: org-member
          filters:
            branches:
              only:
              - nightly
            tags:
              only: /v[0-9]+(\.[0-9]+)*-rc[0-9]+/
          name: nightly_binary_linux_wheel_py3.7_cpu_upload
          requires:
          - nightly_binary_linux_wheel_py3.7_cpu
          subfolder: cpu/
      - smoke_test_linux_pip:
          cuda_version: cpu
          filters:
            branches:
              only:
              - nightly
            tags:
              only: /v[0-9]+(\.[0-9]+)*-rc[0-9]+/
          name: nightly_binary_linux_wheel_py3.7_cpu_smoke_test_pip
          python_version: '3.7'
          requires:
          - nightly_binary_linux_wheel_py3.7_cpu_upload
      - binary_linux_wheel:
          cuda_version: cu102
          filters:
            branches:
              only:
              - nightly
            tags:
              only: /v[0-9]+(\.[0-9]+)*-rc[0-9]+/
          name: nightly_binary_linux_wheel_py3.7_cu102
          python_version: '3.7'
          requires:
          - download_third_parties_nix
          wheel_docker_image: pytorch/manylinux-cuda102
      - binary_wheel_upload:
          context: org-member
          filters:
            branches:
              only:
              - nightly
            tags:
              only: /v[0-9]+(\.[0-9]+)*-rc[0-9]+/
          name: nightly_binary_linux_wheel_py3.7_cu102_upload
          requires:
          - nightly_binary_linux_wheel_py3.7_cu102
          subfolder: cu102/
      - smoke_test_linux_pip:
          cuda_version: cu102
          filters:
            branches:
              only:
              - nightly
            tags:
              only: /v[0-9]+(\.[0-9]+)*-rc[0-9]+/
          name: nightly_binary_linux_wheel_py3.7_cu102_smoke_test_pip
          python_version: '3.7'
          requires:
          - nightly_binary_linux_wheel_py3.7_cu102_upload
      - binary_linux_wheel:
          cuda_version: cu111
          filters:
            branches:
              only:
              - nightly
            tags:
              only: /v[0-9]+(\.[0-9]+)*-rc[0-9]+/
          name: nightly_binary_linux_wheel_py3.7_cu111
          python_version: '3.7'
          requires:
          - download_third_parties_nix
          wheel_docker_image: pytorch/manylinux-cuda111
      - binary_wheel_upload:
          context: org-member
          filters:
            branches:
              only:
              - nightly
            tags:
              only: /v[0-9]+(\.[0-9]+)*-rc[0-9]+/
          name: nightly_binary_linux_wheel_py3.7_cu111_upload
          requires:
          - nightly_binary_linux_wheel_py3.7_cu111
          subfolder: cu111/
      - smoke_test_linux_pip:
          cuda_version: cu111
          filters:
            branches:
              only:
              - nightly
            tags:
              only: /v[0-9]+(\.[0-9]+)*-rc[0-9]+/
          name: nightly_binary_linux_wheel_py3.7_cu111_smoke_test_pip
          python_version: '3.7'
          requires:
          - nightly_binary_linux_wheel_py3.7_cu111_upload
      - binary_linux_wheel:
          cuda_version: cu113
          filters:
            branches:
              only:
              - nightly
            tags:
              only: /v[0-9]+(\.[0-9]+)*-rc[0-9]+/
          name: nightly_binary_linux_wheel_py3.7_cu113
          python_version: '3.7'
          requires:
          - download_third_parties_nix
          wheel_docker_image: pytorch/manylinux-cuda113
      - binary_wheel_upload:
          context: org-member
          filters:
            branches:
              only:
              - nightly
            tags:
              only: /v[0-9]+(\.[0-9]+)*-rc[0-9]+/
          name: nightly_binary_linux_wheel_py3.7_cu113_upload
          requires:
          - nightly_binary_linux_wheel_py3.7_cu113
          subfolder: cu113/
      - smoke_test_linux_pip:
          cuda_version: cu113
          filters:
            branches:
              only:
              - nightly
            tags:
              only: /v[0-9]+(\.[0-9]+)*-rc[0-9]+/
          name: nightly_binary_linux_wheel_py3.7_cu113_smoke_test_pip
          python_version: '3.7'
          requires:
          - nightly_binary_linux_wheel_py3.7_cu113_upload
      - binary_linux_wheel:
          cuda_version: cu115
          filters:
            branches:
              only:
              - nightly
            tags:
              only: /v[0-9]+(\.[0-9]+)*-rc[0-9]+/
          name: nightly_binary_linux_wheel_py3.7_cu115
          python_version: '3.7'
          requires:
          - download_third_parties_nix
          wheel_docker_image: pytorch/manylinux-cuda115
      - binary_wheel_upload:
          context: org-member
          filters:
            branches:
              only:
              - nightly
            tags:
              only: /v[0-9]+(\.[0-9]+)*-rc[0-9]+/
          name: nightly_binary_linux_wheel_py3.7_cu115_upload
          requires:
          - nightly_binary_linux_wheel_py3.7_cu115
          subfolder: cu115/
      - smoke_test_linux_pip:
          cuda_version: cu115
          filters:
            branches:
              only:
              - nightly
            tags:
              only: /v[0-9]+(\.[0-9]+)*-rc[0-9]+/
          name: nightly_binary_linux_wheel_py3.7_cu115_smoke_test_pip
          python_version: '3.7'
          requires:
          - nightly_binary_linux_wheel_py3.7_cu115_upload
      - binary_linux_wheel:
          cuda_version: rocm4.1
          filters:
            branches:
              only:
              - nightly
            tags:
              only: /v[0-9]+(\.[0-9]+)*-rc[0-9]+/
          name: nightly_binary_linux_wheel_py3.7_rocm4.1
          python_version: '3.7'
          requires:
          - download_third_parties_nix
          wheel_docker_image: pytorch/manylinux-rocm:4.1
      - binary_wheel_upload:
          context: org-member
          filters:
            branches:
              only:
              - nightly
            tags:
              only: /v[0-9]+(\.[0-9]+)*-rc[0-9]+/
          name: nightly_binary_linux_wheel_py3.7_rocm4.1_upload
          requires:
          - nightly_binary_linux_wheel_py3.7_rocm4.1
          subfolder: rocm4.1/
      - smoke_test_linux_pip:
          cuda_version: rocm4.1
          filters:
            branches:
              only:
              - nightly
            tags:
              only: /v[0-9]+(\.[0-9]+)*-rc[0-9]+/
          name: nightly_binary_linux_wheel_py3.7_rocm4.1_smoke_test_pip
          python_version: '3.7'
          requires:
          - nightly_binary_linux_wheel_py3.7_rocm4.1_upload
      - binary_linux_wheel:
          cuda_version: cpu
          filters:
            branches:
              only:
              - nightly
            tags:
              only: /v[0-9]+(\.[0-9]+)*-rc[0-9]+/
          name: nightly_binary_linux_wheel_py3.8_cpu
          python_version: '3.8'
>>>>>>> 601acce1
          requires:
          - download_third_parties_nix
      - binary_wheel_upload:
          context: org-member
          filters:
            branches:
              only:
              - nightly
            tags:
              only: /v[0-9]+(\.[0-9]+)*-rc[0-9]+/
          name: nightly_binary_linux_wheel_py3.8_cpu_upload
          requires:
          - nightly_binary_linux_wheel_py3.8_cpu
          subfolder: cpu/
      - smoke_test_linux_pip:
          cuda_version: cpu
          filters:
            branches:
              only:
              - nightly
            tags:
              only: /v[0-9]+(\.[0-9]+)*-rc[0-9]+/
          name: nightly_binary_linux_wheel_py3.8_cpu_smoke_test_pip
          python_version: '3.8'
          requires:
          - nightly_binary_linux_wheel_py3.8_cpu_upload
      - binary_linux_wheel:
          cuda_version: cu102
          filters:
            branches:
              only:
              - nightly
            tags:
              only: /v[0-9]+(\.[0-9]+)*-rc[0-9]+/
          name: nightly_binary_linux_wheel_py3.8_cu102
          python_version: '3.8'
          requires:
          - download_third_parties_nix
          wheel_docker_image: pytorch/manylinux-cuda102
      - binary_wheel_upload:
          context: org-member
          filters:
            branches:
              only:
              - nightly
            tags:
              only: /v[0-9]+(\.[0-9]+)*-rc[0-9]+/
          name: nightly_binary_linux_wheel_py3.8_cu102_upload
          requires:
          - nightly_binary_linux_wheel_py3.8_cu102
          subfolder: cu102/
      - smoke_test_linux_pip:
          cuda_version: cu102
          filters:
            branches:
              only:
              - nightly
            tags:
              only: /v[0-9]+(\.[0-9]+)*-rc[0-9]+/
          name: nightly_binary_linux_wheel_py3.8_cu102_smoke_test_pip
          python_version: '3.8'
          requires:
          - nightly_binary_linux_wheel_py3.8_cu102_upload
      - binary_linux_wheel:
          cuda_version: cu111
          filters:
            branches:
              only:
              - nightly
            tags:
              only: /v[0-9]+(\.[0-9]+)*-rc[0-9]+/
          name: nightly_binary_linux_wheel_py3.8_cu111
          python_version: '3.8'
          requires:
          - download_third_parties_nix
          wheel_docker_image: pytorch/manylinux-cuda111
      - binary_wheel_upload:
          context: org-member
          filters:
            branches:
              only:
              - nightly
            tags:
              only: /v[0-9]+(\.[0-9]+)*-rc[0-9]+/
          name: nightly_binary_linux_wheel_py3.8_cu111_upload
          requires:
          - nightly_binary_linux_wheel_py3.8_cu111
          subfolder: cu111/
      - smoke_test_linux_pip:
          cuda_version: cu111
          filters:
            branches:
              only:
              - nightly
            tags:
              only: /v[0-9]+(\.[0-9]+)*-rc[0-9]+/
          name: nightly_binary_linux_wheel_py3.8_cu111_smoke_test_pip
          python_version: '3.8'
          requires:
          - nightly_binary_linux_wheel_py3.8_cu111_upload
      - binary_linux_wheel:
          cuda_version: cu113
          filters:
            branches:
              only:
              - nightly
            tags:
              only: /v[0-9]+(\.[0-9]+)*-rc[0-9]+/
          name: nightly_binary_linux_wheel_py3.8_cu113
          python_version: '3.8'
          requires:
          - download_third_parties_nix
          wheel_docker_image: pytorch/manylinux-cuda113
      - binary_wheel_upload:
          context: org-member
          filters:
            branches:
              only:
              - nightly
            tags:
              only: /v[0-9]+(\.[0-9]+)*-rc[0-9]+/
          name: nightly_binary_linux_wheel_py3.8_cu113_upload
          requires:
          - nightly_binary_linux_wheel_py3.8_cu113
          subfolder: cu113/
      - smoke_test_linux_pip:
          cuda_version: cu113
          filters:
            branches:
              only:
              - nightly
            tags:
              only: /v[0-9]+(\.[0-9]+)*-rc[0-9]+/
          name: nightly_binary_linux_wheel_py3.8_cu113_smoke_test_pip
          python_version: '3.8'
          requires:
          - nightly_binary_linux_wheel_py3.8_cu113_upload
      - binary_linux_wheel:
          cuda_version: cu115
          filters:
            branches:
              only:
              - nightly
            tags:
              only: /v[0-9]+(\.[0-9]+)*-rc[0-9]+/
          name: nightly_binary_linux_wheel_py3.8_cu115
          python_version: '3.8'
          requires:
          - download_third_parties_nix
          wheel_docker_image: pytorch/manylinux-cuda115
      - binary_wheel_upload:
          context: org-member
          filters:
            branches:
              only:
              - nightly
            tags:
              only: /v[0-9]+(\.[0-9]+)*-rc[0-9]+/
          name: nightly_binary_linux_wheel_py3.8_cu115_upload
          requires:
          - nightly_binary_linux_wheel_py3.8_cu115
          subfolder: cu115/
      - smoke_test_linux_pip:
          cuda_version: cu115
          filters:
            branches:
              only:
              - nightly
            tags:
              only: /v[0-9]+(\.[0-9]+)*-rc[0-9]+/
          name: nightly_binary_linux_wheel_py3.8_cu115_smoke_test_pip
          python_version: '3.8'
          requires:
          - nightly_binary_linux_wheel_py3.8_cu115_upload
      - binary_linux_wheel:
          cuda_version: rocm4.1
          filters:
            branches:
              only:
              - nightly
            tags:
              only: /v[0-9]+(\.[0-9]+)*-rc[0-9]+/
          name: nightly_binary_linux_wheel_py3.8_rocm4.1
          python_version: '3.8'
          requires:
          - download_third_parties_nix
          wheel_docker_image: pytorch/manylinux-rocm:4.1
      - binary_wheel_upload:
          context: org-member
          filters:
            branches:
              only:
              - nightly
            tags:
              only: /v[0-9]+(\.[0-9]+)*-rc[0-9]+/
          name: nightly_binary_linux_wheel_py3.8_rocm4.1_upload
          requires:
          - nightly_binary_linux_wheel_py3.8_rocm4.1
          subfolder: rocm4.1/
      - smoke_test_linux_pip:
          cuda_version: rocm4.1
          filters:
            branches:
              only:
              - nightly
            tags:
              only: /v[0-9]+(\.[0-9]+)*-rc[0-9]+/
          name: nightly_binary_linux_wheel_py3.8_rocm4.1_smoke_test_pip
          python_version: '3.8'
          requires:
          - nightly_binary_linux_wheel_py3.8_rocm4.1_upload
      - binary_linux_wheel:
          cuda_version: cpu
          filters:
            branches:
              only:
              - nightly
            tags:
              only: /v[0-9]+(\.[0-9]+)*-rc[0-9]+/
          name: nightly_binary_linux_wheel_py3.9_cpu
          python_version: '3.9'
          requires:
          - download_third_parties_nix
      - binary_wheel_upload:
          context: org-member
          filters:
            branches:
              only:
              - nightly
            tags:
              only: /v[0-9]+(\.[0-9]+)*-rc[0-9]+/
          name: nightly_binary_linux_wheel_py3.9_cpu_upload
          requires:
          - nightly_binary_linux_wheel_py3.9_cpu
          subfolder: cpu/
      - smoke_test_linux_pip:
          cuda_version: cpu
          filters:
            branches:
              only:
              - nightly
            tags:
              only: /v[0-9]+(\.[0-9]+)*-rc[0-9]+/
          name: nightly_binary_linux_wheel_py3.9_cpu_smoke_test_pip
          python_version: '3.9'
          requires:
          - nightly_binary_linux_wheel_py3.9_cpu_upload
      - binary_linux_wheel:
          cuda_version: cu102
          filters:
            branches:
              only:
              - nightly
            tags:
              only: /v[0-9]+(\.[0-9]+)*-rc[0-9]+/
          name: nightly_binary_linux_wheel_py3.9_cu102
          python_version: '3.9'
          requires:
          - download_third_parties_nix
          wheel_docker_image: pytorch/manylinux-cuda102
      - binary_wheel_upload:
          context: org-member
          filters:
            branches:
              only:
              - nightly
            tags:
              only: /v[0-9]+(\.[0-9]+)*-rc[0-9]+/
          name: nightly_binary_linux_wheel_py3.9_cu102_upload
          requires:
          - nightly_binary_linux_wheel_py3.9_cu102
          subfolder: cu102/
      - smoke_test_linux_pip:
          cuda_version: cu102
          filters:
            branches:
              only:
              - nightly
            tags:
              only: /v[0-9]+(\.[0-9]+)*-rc[0-9]+/
          name: nightly_binary_linux_wheel_py3.9_cu102_smoke_test_pip
          python_version: '3.9'
          requires:
          - nightly_binary_linux_wheel_py3.9_cu102_upload
      - binary_linux_wheel:
          cuda_version: cu111
          filters:
            branches:
              only:
              - nightly
            tags:
              only: /v[0-9]+(\.[0-9]+)*-rc[0-9]+/
          name: nightly_binary_linux_wheel_py3.9_cu111
          python_version: '3.9'
          requires:
          - download_third_parties_nix
          wheel_docker_image: pytorch/manylinux-cuda111
      - binary_wheel_upload:
          context: org-member
          filters:
            branches:
              only:
              - nightly
            tags:
              only: /v[0-9]+(\.[0-9]+)*-rc[0-9]+/
          name: nightly_binary_linux_wheel_py3.9_cu111_upload
          requires:
          - nightly_binary_linux_wheel_py3.9_cu111
          subfolder: cu111/
      - smoke_test_linux_pip:
          cuda_version: cu111
          filters:
            branches:
              only:
              - nightly
            tags:
              only: /v[0-9]+(\.[0-9]+)*-rc[0-9]+/
          name: nightly_binary_linux_wheel_py3.9_cu111_smoke_test_pip
          python_version: '3.9'
          requires:
          - nightly_binary_linux_wheel_py3.9_cu111_upload
      - binary_linux_wheel:
          cuda_version: cu113
          filters:
            branches:
              only:
              - nightly
            tags:
              only: /v[0-9]+(\.[0-9]+)*-rc[0-9]+/
          name: nightly_binary_linux_wheel_py3.9_cu113
          python_version: '3.9'
          requires:
          - download_third_parties_nix
          wheel_docker_image: pytorch/manylinux-cuda113
      - binary_wheel_upload:
          context: org-member
          filters:
            branches:
              only:
              - nightly
            tags:
              only: /v[0-9]+(\.[0-9]+)*-rc[0-9]+/
          name: nightly_binary_linux_wheel_py3.9_cu113_upload
          requires:
          - nightly_binary_linux_wheel_py3.9_cu113
          subfolder: cu113/
      - smoke_test_linux_pip:
          cuda_version: cu113
          filters:
            branches:
              only:
              - nightly
            tags:
              only: /v[0-9]+(\.[0-9]+)*-rc[0-9]+/
          name: nightly_binary_linux_wheel_py3.9_cu113_smoke_test_pip
          python_version: '3.9'
          requires:
          - nightly_binary_linux_wheel_py3.9_cu113_upload
      - binary_linux_wheel:
          cuda_version: cu115
          filters:
            branches:
              only:
              - nightly
            tags:
              only: /v[0-9]+(\.[0-9]+)*-rc[0-9]+/
          name: nightly_binary_linux_wheel_py3.9_cu115
          python_version: '3.9'
          requires:
          - download_third_parties_nix
          wheel_docker_image: pytorch/manylinux-cuda115
      - binary_wheel_upload:
          context: org-member
          filters:
            branches:
              only:
              - nightly
            tags:
              only: /v[0-9]+(\.[0-9]+)*-rc[0-9]+/
          name: nightly_binary_linux_wheel_py3.9_cu115_upload
          requires:
          - nightly_binary_linux_wheel_py3.9_cu115
          subfolder: cu115/
      - smoke_test_linux_pip:
          cuda_version: cu115
          filters:
            branches:
              only:
              - nightly
            tags:
              only: /v[0-9]+(\.[0-9]+)*-rc[0-9]+/
          name: nightly_binary_linux_wheel_py3.9_cu115_smoke_test_pip
          python_version: '3.9'
          requires:
          - nightly_binary_linux_wheel_py3.9_cu115_upload
      - binary_linux_wheel:
          cuda_version: rocm4.1
          filters:
            branches:
              only:
              - nightly
            tags:
              only: /v[0-9]+(\.[0-9]+)*-rc[0-9]+/
          name: nightly_binary_linux_wheel_py3.9_rocm4.1
          python_version: '3.9'
          requires:
          - download_third_parties_nix
          wheel_docker_image: pytorch/manylinux-rocm:4.1
      - binary_wheel_upload:
          context: org-member
          filters:
            branches:
              only:
              - nightly
            tags:
              only: /v[0-9]+(\.[0-9]+)*-rc[0-9]+/
          name: nightly_binary_linux_wheel_py3.9_rocm4.1_upload
          requires:
          - nightly_binary_linux_wheel_py3.9_rocm4.1
          subfolder: rocm4.1/
      - smoke_test_linux_pip:
          cuda_version: rocm4.1
          filters:
            branches:
              only:
              - nightly
            tags:
              only: /v[0-9]+(\.[0-9]+)*-rc[0-9]+/
          name: nightly_binary_linux_wheel_py3.9_rocm4.1_smoke_test_pip
          python_version: '3.9'
          requires:
          - nightly_binary_linux_wheel_py3.9_rocm4.1_upload
      - binary_macos_wheel:
          cuda_version: cpu
          filters:
            branches:
              only:
              - nightly
            tags:
              only: /v[0-9]+(\.[0-9]+)*-rc[0-9]+/
          name: nightly_binary_macos_wheel_py3.7_cpu
          python_version: '3.7'
          requires:
          - download_third_parties_nix
      - binary_wheel_upload:
          context: org-member
          filters:
            branches:
              only:
              - nightly
            tags:
              only: /v[0-9]+(\.[0-9]+)*-rc[0-9]+/
          name: nightly_binary_macos_wheel_py3.7_cpu_upload
          requires:
          - nightly_binary_macos_wheel_py3.7_cpu
          subfolder: ''
      - binary_macos_wheel:
          cuda_version: cpu
          filters:
            branches:
              only:
              - nightly
            tags:
              only: /v[0-9]+(\.[0-9]+)*-rc[0-9]+/
          name: nightly_binary_macos_wheel_py3.8_cpu
          python_version: '3.8'
          requires:
          - download_third_parties_nix
      - binary_wheel_upload:
          context: org-member
          filters:
            branches:
              only:
              - nightly
            tags:
              only: /v[0-9]+(\.[0-9]+)*-rc[0-9]+/
          name: nightly_binary_macos_wheel_py3.8_cpu_upload
          requires:
          - nightly_binary_macos_wheel_py3.8_cpu
          subfolder: ''
      - binary_macos_wheel:
          cuda_version: cpu
          filters:
            branches:
              only:
              - nightly
            tags:
              only: /v[0-9]+(\.[0-9]+)*-rc[0-9]+/
          name: nightly_binary_macos_wheel_py3.9_cpu
          python_version: '3.9'
          requires:
          - download_third_parties_nix
      - binary_wheel_upload:
          context: org-member
          filters:
            branches:
              only:
              - nightly
            tags:
              only: /v[0-9]+(\.[0-9]+)*-rc[0-9]+/
          name: nightly_binary_macos_wheel_py3.9_cpu_upload
          requires:
          - nightly_binary_macos_wheel_py3.9_cpu
          subfolder: ''
      - binary_windows_wheel:
          cuda_version: cpu
          filters:
            branches:
              only:
              - nightly
            tags:
              only: /v[0-9]+(\.[0-9]+)*-rc[0-9]+/
          name: nightly_binary_windows_wheel_py3.7_cpu
          python_version: '3.7'
      - binary_wheel_upload:
          context: org-member
          filters:
            branches:
              only:
              - nightly
            tags:
              only: /v[0-9]+(\.[0-9]+)*-rc[0-9]+/
          name: nightly_binary_windows_wheel_py3.7_cpu_upload
          requires:
          - nightly_binary_windows_wheel_py3.7_cpu
          subfolder: cpu/
      - smoke_test_windows_pip:
          cuda_version: cpu
          filters:
            branches:
              only:
              - nightly
            tags:
              only: /v[0-9]+(\.[0-9]+)*-rc[0-9]+/
          name: nightly_binary_windows_wheel_py3.7_cpu_smoke_test_pip
          python_version: '3.7'
          requires:
          - nightly_binary_windows_wheel_py3.7_cpu_upload
      - binary_windows_wheel:
          cuda_version: cu113
          filters:
            branches:
              only:
              - nightly
            tags:
              only: /v[0-9]+(\.[0-9]+)*-rc[0-9]+/
          name: nightly_binary_windows_wheel_py3.7_cu113
          python_version: '3.7'
          wheel_docker_image: pytorch/manylinux-cuda113
      - binary_wheel_upload:
          context: org-member
          filters:
            branches:
              only:
              - nightly
            tags:
              only: /v[0-9]+(\.[0-9]+)*-rc[0-9]+/
          name: nightly_binary_windows_wheel_py3.7_cu113_upload
          requires:
          - nightly_binary_windows_wheel_py3.7_cu113
          subfolder: cu113/
      - smoke_test_windows_pip:
          cuda_version: cu113
          filters:
            branches:
              only:
              - nightly
            tags:
              only: /v[0-9]+(\.[0-9]+)*-rc[0-9]+/
          name: nightly_binary_windows_wheel_py3.7_cu113_smoke_test_pip
          python_version: '3.7'
          requires:
          - nightly_binary_windows_wheel_py3.7_cu113_upload
      - binary_windows_wheel:
          cuda_version: cu115
          filters:
            branches:
              only:
              - nightly
            tags:
              only: /v[0-9]+(\.[0-9]+)*-rc[0-9]+/
          name: nightly_binary_windows_wheel_py3.7_cu115
          python_version: '3.7'
          wheel_docker_image: pytorch/manylinux-cuda115
      - binary_wheel_upload:
          context: org-member
          filters:
            branches:
              only:
              - nightly
            tags:
              only: /v[0-9]+(\.[0-9]+)*-rc[0-9]+/
          name: nightly_binary_windows_wheel_py3.7_cu115_upload
          requires:
          - nightly_binary_windows_wheel_py3.7_cu115
          subfolder: cu115/
      - smoke_test_windows_pip:
          cuda_version: cu115
          filters:
            branches:
              only:
              - nightly
            tags:
              only: /v[0-9]+(\.[0-9]+)*-rc[0-9]+/
          name: nightly_binary_windows_wheel_py3.7_cu115_smoke_test_pip
          python_version: '3.7'
          requires:
          - nightly_binary_windows_wheel_py3.7_cu115_upload
      - binary_windows_wheel:
          cuda_version: cpu
          filters:
            branches:
              only:
              - nightly
            tags:
              only: /v[0-9]+(\.[0-9]+)*-rc[0-9]+/
          name: nightly_binary_windows_wheel_py3.8_cpu
          python_version: '3.8'
      - binary_wheel_upload:
          context: org-member
          filters:
            branches:
              only:
              - nightly
            tags:
              only: /v[0-9]+(\.[0-9]+)*-rc[0-9]+/
          name: nightly_binary_windows_wheel_py3.8_cpu_upload
          requires:
          - nightly_binary_windows_wheel_py3.8_cpu
          subfolder: cpu/
      - smoke_test_windows_pip:
          cuda_version: cpu
          filters:
            branches:
              only:
              - nightly
            tags:
              only: /v[0-9]+(\.[0-9]+)*-rc[0-9]+/
          name: nightly_binary_windows_wheel_py3.8_cpu_smoke_test_pip
          python_version: '3.8'
          requires:
          - nightly_binary_windows_wheel_py3.8_cpu_upload
      - binary_windows_wheel:
          cuda_version: cu113
          filters:
            branches:
              only:
              - nightly
            tags:
              only: /v[0-9]+(\.[0-9]+)*-rc[0-9]+/
          name: nightly_binary_windows_wheel_py3.8_cu113
          python_version: '3.8'
          wheel_docker_image: pytorch/manylinux-cuda113
      - binary_wheel_upload:
          context: org-member
          filters:
            branches:
              only:
              - nightly
            tags:
              only: /v[0-9]+(\.[0-9]+)*-rc[0-9]+/
          name: nightly_binary_windows_wheel_py3.8_cu113_upload
          requires:
          - nightly_binary_windows_wheel_py3.8_cu113
          subfolder: cu113/
      - smoke_test_windows_pip:
          cuda_version: cu113
          filters:
            branches:
              only:
              - nightly
            tags:
              only: /v[0-9]+(\.[0-9]+)*-rc[0-9]+/
          name: nightly_binary_windows_wheel_py3.8_cu113_smoke_test_pip
          python_version: '3.8'
          requires:
          - nightly_binary_windows_wheel_py3.8_cu113_upload
      - binary_windows_wheel:
          cuda_version: cu115
          filters:
            branches:
              only:
              - nightly
            tags:
              only: /v[0-9]+(\.[0-9]+)*-rc[0-9]+/
          name: nightly_binary_windows_wheel_py3.8_cu115
          python_version: '3.8'
          wheel_docker_image: pytorch/manylinux-cuda115
      - binary_wheel_upload:
          context: org-member
          filters:
            branches:
              only:
              - nightly
            tags:
              only: /v[0-9]+(\.[0-9]+)*-rc[0-9]+/
          name: nightly_binary_windows_wheel_py3.8_cu115_upload
          requires:
          - nightly_binary_windows_wheel_py3.8_cu115
          subfolder: cu115/
      - smoke_test_windows_pip:
          cuda_version: cu115
          filters:
            branches:
              only:
              - nightly
            tags:
              only: /v[0-9]+(\.[0-9]+)*-rc[0-9]+/
          name: nightly_binary_windows_wheel_py3.8_cu115_smoke_test_pip
          python_version: '3.8'
          requires:
          - nightly_binary_windows_wheel_py3.8_cu115_upload
      - binary_windows_wheel:
          cuda_version: cpu
          filters:
            branches:
              only:
              - nightly
            tags:
              only: /v[0-9]+(\.[0-9]+)*-rc[0-9]+/
          name: nightly_binary_windows_wheel_py3.9_cpu
          python_version: '3.9'
      - binary_wheel_upload:
          context: org-member
          filters:
            branches:
              only:
              - nightly
            tags:
              only: /v[0-9]+(\.[0-9]+)*-rc[0-9]+/
          name: nightly_binary_windows_wheel_py3.9_cpu_upload
          requires:
          - nightly_binary_windows_wheel_py3.9_cpu
          subfolder: cpu/
      - smoke_test_windows_pip:
          cuda_version: cpu
          filters:
            branches:
              only:
              - nightly
            tags:
              only: /v[0-9]+(\.[0-9]+)*-rc[0-9]+/
          name: nightly_binary_windows_wheel_py3.9_cpu_smoke_test_pip
          python_version: '3.9'
          requires:
          - nightly_binary_windows_wheel_py3.9_cpu_upload
      - binary_windows_wheel:
          cuda_version: cu113
          filters:
            branches:
              only:
              - nightly
            tags:
              only: /v[0-9]+(\.[0-9]+)*-rc[0-9]+/
          name: nightly_binary_windows_wheel_py3.9_cu113
          python_version: '3.9'
          wheel_docker_image: pytorch/manylinux-cuda113
      - binary_wheel_upload:
          context: org-member
          filters:
            branches:
              only:
              - nightly
            tags:
              only: /v[0-9]+(\.[0-9]+)*-rc[0-9]+/
          name: nightly_binary_windows_wheel_py3.9_cu113_upload
          requires:
          - nightly_binary_windows_wheel_py3.9_cu113
          subfolder: cu113/
      - smoke_test_windows_pip:
          cuda_version: cu113
          filters:
            branches:
              only:
              - nightly
            tags:
              only: /v[0-9]+(\.[0-9]+)*-rc[0-9]+/
          name: nightly_binary_windows_wheel_py3.9_cu113_smoke_test_pip
          python_version: '3.9'
          requires:
          - nightly_binary_windows_wheel_py3.9_cu113_upload
      - binary_windows_wheel:
          cuda_version: cu115
          filters:
            branches:
              only:
              - nightly
            tags:
              only: /v[0-9]+(\.[0-9]+)*-rc[0-9]+/
          name: nightly_binary_windows_wheel_py3.9_cu115
          python_version: '3.9'
          wheel_docker_image: pytorch/manylinux-cuda115
      - binary_wheel_upload:
          context: org-member
          filters:
            branches:
              only:
              - nightly
            tags:
              only: /v[0-9]+(\.[0-9]+)*-rc[0-9]+/
          name: nightly_binary_windows_wheel_py3.9_cu115_upload
          requires:
          - nightly_binary_windows_wheel_py3.9_cu115
          subfolder: cu115/
      - smoke_test_windows_pip:
          cuda_version: cu115
          filters:
            branches:
              only:
              - nightly
            tags:
              only: /v[0-9]+(\.[0-9]+)*-rc[0-9]+/
          name: nightly_binary_windows_wheel_py3.9_cu115_smoke_test_pip
          python_version: '3.9'
          requires:
          - nightly_binary_windows_wheel_py3.9_cu115_upload
      - binary_linux_conda:
          conda_docker_image: pytorch/conda-builder:cpu
          cuda_version: cpu
          filters:
            branches:
              only:
              - nightly
            tags:
              only: /v[0-9]+(\.[0-9]+)*-rc[0-9]+/
          name: nightly_binary_linux_conda_py3.7_cpu
          python_version: '3.7'
          requires:
          - download_third_parties_nix
      - binary_conda_upload:
          context: org-member
          filters:
            branches:
              only:
              - nightly
            tags:
              only: /v[0-9]+(\.[0-9]+)*-rc[0-9]+/
          name: nightly_binary_linux_conda_py3.7_cpu_upload
          requires:
          - nightly_binary_linux_conda_py3.7_cpu
      - smoke_test_linux_conda:
          cuda_version: cpu
          filters:
            branches:
              only:
              - nightly
            tags:
              only: /v[0-9]+(\.[0-9]+)*-rc[0-9]+/
          name: nightly_binary_linux_conda_py3.7_cpu_smoke_test_conda
          python_version: '3.7'
          requires:
          - nightly_binary_linux_conda_py3.7_cpu_upload
      - binary_linux_conda:
          conda_docker_image: pytorch/conda-builder:cuda102
          cuda_version: cu102
          filters:
            branches:
              only:
              - nightly
            tags:
              only: /v[0-9]+(\.[0-9]+)*-rc[0-9]+/
          name: nightly_binary_linux_conda_py3.7_cu102
          python_version: '3.7'
          requires:
          - download_third_parties_nix
      - binary_conda_upload:
          context: org-member
          filters:
            branches:
              only:
              - nightly
            tags:
              only: /v[0-9]+(\.[0-9]+)*-rc[0-9]+/
          name: nightly_binary_linux_conda_py3.7_cu102_upload
          requires:
          - nightly_binary_linux_conda_py3.7_cu102
      - smoke_test_linux_conda_gpu:
          cuda_version: cu102
          filters:
            branches:
              only:
              - nightly
            tags:
              only: /v[0-9]+(\.[0-9]+)*-rc[0-9]+/
          name: nightly_binary_linux_conda_py3.7_cu102_smoke_test_conda
          python_version: '3.7'
          requires:
          - nightly_binary_linux_conda_py3.7_cu102_upload
      - binary_linux_conda:
          conda_docker_image: pytorch/conda-builder:cuda111
          cuda_version: cu111
          filters:
            branches:
              only:
              - nightly
            tags:
              only: /v[0-9]+(\.[0-9]+)*-rc[0-9]+/
          name: nightly_binary_linux_conda_py3.7_cu111
          python_version: '3.7'
          requires:
          - download_third_parties_nix
      - binary_conda_upload:
          context: org-member
          filters:
            branches:
              only:
              - nightly
            tags:
              only: /v[0-9]+(\.[0-9]+)*-rc[0-9]+/
          name: nightly_binary_linux_conda_py3.7_cu111_upload
          requires:
          - nightly_binary_linux_conda_py3.7_cu111
      - smoke_test_linux_conda_gpu:
          cuda_version: cu111
          filters:
            branches:
              only:
              - nightly
            tags:
              only: /v[0-9]+(\.[0-9]+)*-rc[0-9]+/
          name: nightly_binary_linux_conda_py3.7_cu111_smoke_test_conda
          python_version: '3.7'
          requires:
          - nightly_binary_linux_conda_py3.7_cu111_upload
      - binary_linux_conda:
          conda_docker_image: pytorch/conda-builder:cuda113
          cuda_version: cu113
          filters:
            branches:
              only:
              - nightly
            tags:
              only: /v[0-9]+(\.[0-9]+)*-rc[0-9]+/
          name: nightly_binary_linux_conda_py3.7_cu113
          python_version: '3.7'
          requires:
          - download_third_parties_nix
      - binary_conda_upload:
          context: org-member
          filters:
            branches:
              only:
              - nightly
            tags:
              only: /v[0-9]+(\.[0-9]+)*-rc[0-9]+/
          name: nightly_binary_linux_conda_py3.7_cu113_upload
          requires:
          - nightly_binary_linux_conda_py3.7_cu113
      - smoke_test_linux_conda_gpu:
          cuda_version: cu113
          filters:
            branches:
              only:
              - nightly
            tags:
              only: /v[0-9]+(\.[0-9]+)*-rc[0-9]+/
          name: nightly_binary_linux_conda_py3.7_cu113_smoke_test_conda
          python_version: '3.7'
          requires:
          - nightly_binary_linux_conda_py3.7_cu113_upload
      - binary_linux_conda:
          conda_docker_image: pytorch/conda-builder:cuda115
          cuda_version: cu115
          filters:
            branches:
              only:
              - nightly
            tags:
              only: /v[0-9]+(\.[0-9]+)*-rc[0-9]+/
          name: nightly_binary_linux_conda_py3.7_cu115
          python_version: '3.7'
          requires:
          - download_third_parties_nix
      - binary_conda_upload:
          context: org-member
          filters:
            branches:
              only:
              - nightly
            tags:
              only: /v[0-9]+(\.[0-9]+)*-rc[0-9]+/
          name: nightly_binary_linux_conda_py3.7_cu115_upload
          requires:
          - nightly_binary_linux_conda_py3.7_cu115
      - smoke_test_linux_conda_gpu:
          cuda_version: cu115
          filters:
            branches:
              only:
              - nightly
            tags:
              only: /v[0-9]+(\.[0-9]+)*-rc[0-9]+/
          name: nightly_binary_linux_conda_py3.7_cu115_smoke_test_conda
          python_version: '3.7'
          requires:
          - nightly_binary_linux_conda_py3.7_cu115_upload
      - binary_linux_conda:
          conda_docker_image: pytorch/conda-builder:cpu
          cuda_version: cpu
          filters:
            branches:
              only:
              - nightly
            tags:
              only: /v[0-9]+(\.[0-9]+)*-rc[0-9]+/
          name: nightly_binary_linux_conda_py3.8_cpu
          python_version: '3.8'
          requires:
          - download_third_parties_nix
      - binary_conda_upload:
          context: org-member
          filters:
            branches:
              only:
              - nightly
            tags:
              only: /v[0-9]+(\.[0-9]+)*-rc[0-9]+/
          name: nightly_binary_linux_conda_py3.8_cpu_upload
          requires:
          - nightly_binary_linux_conda_py3.8_cpu
      - smoke_test_linux_conda:
          cuda_version: cpu
          filters:
            branches:
              only:
              - nightly
            tags:
              only: /v[0-9]+(\.[0-9]+)*-rc[0-9]+/
          name: nightly_binary_linux_conda_py3.8_cpu_smoke_test_conda
          python_version: '3.8'
          requires:
          - nightly_binary_linux_conda_py3.8_cpu_upload
      - binary_linux_conda:
          conda_docker_image: pytorch/conda-builder:cuda102
          cuda_version: cu102
          filters:
            branches:
              only:
              - nightly
            tags:
              only: /v[0-9]+(\.[0-9]+)*-rc[0-9]+/
          name: nightly_binary_linux_conda_py3.8_cu102
          python_version: '3.8'
          requires:
          - download_third_parties_nix
      - binary_conda_upload:
          context: org-member
          filters:
            branches:
              only:
              - nightly
            tags:
              only: /v[0-9]+(\.[0-9]+)*-rc[0-9]+/
          name: nightly_binary_linux_conda_py3.8_cu102_upload
          requires:
          - nightly_binary_linux_conda_py3.8_cu102
      - smoke_test_linux_conda_gpu:
          cuda_version: cu102
          filters:
            branches:
              only:
              - nightly
            tags:
              only: /v[0-9]+(\.[0-9]+)*-rc[0-9]+/
          name: nightly_binary_linux_conda_py3.8_cu102_smoke_test_conda
          python_version: '3.8'
          requires:
          - nightly_binary_linux_conda_py3.8_cu102_upload
      - binary_linux_conda:
          conda_docker_image: pytorch/conda-builder:cuda111
          cuda_version: cu111
          filters:
            branches:
              only:
              - nightly
            tags:
              only: /v[0-9]+(\.[0-9]+)*-rc[0-9]+/
          name: nightly_binary_linux_conda_py3.8_cu111
          python_version: '3.8'
          requires:
          - download_third_parties_nix
      - binary_conda_upload:
          context: org-member
          filters:
            branches:
              only:
              - nightly
            tags:
              only: /v[0-9]+(\.[0-9]+)*-rc[0-9]+/
          name: nightly_binary_linux_conda_py3.8_cu111_upload
          requires:
          - nightly_binary_linux_conda_py3.8_cu111
      - smoke_test_linux_conda_gpu:
          cuda_version: cu111
          filters:
            branches:
              only:
              - nightly
            tags:
              only: /v[0-9]+(\.[0-9]+)*-rc[0-9]+/
          name: nightly_binary_linux_conda_py3.8_cu111_smoke_test_conda
          python_version: '3.8'
          requires:
          - nightly_binary_linux_conda_py3.8_cu111_upload
      - binary_linux_conda:
          conda_docker_image: pytorch/conda-builder:cuda113
          cuda_version: cu113
          filters:
            branches:
              only:
              - nightly
            tags:
              only: /v[0-9]+(\.[0-9]+)*-rc[0-9]+/
          name: nightly_binary_linux_conda_py3.8_cu113
          python_version: '3.8'
          requires:
          - download_third_parties_nix
      - binary_conda_upload:
          context: org-member
          filters:
            branches:
              only:
              - nightly
            tags:
              only: /v[0-9]+(\.[0-9]+)*-rc[0-9]+/
          name: nightly_binary_linux_conda_py3.8_cu113_upload
          requires:
          - nightly_binary_linux_conda_py3.8_cu113
      - smoke_test_linux_conda_gpu:
          cuda_version: cu113
          filters:
            branches:
              only:
              - nightly
            tags:
              only: /v[0-9]+(\.[0-9]+)*-rc[0-9]+/
          name: nightly_binary_linux_conda_py3.8_cu113_smoke_test_conda
          python_version: '3.8'
          requires:
          - nightly_binary_linux_conda_py3.8_cu113_upload
      - binary_linux_conda:
          conda_docker_image: pytorch/conda-builder:cuda115
          cuda_version: cu115
          filters:
            branches:
              only:
              - nightly
            tags:
              only: /v[0-9]+(\.[0-9]+)*-rc[0-9]+/
          name: nightly_binary_linux_conda_py3.8_cu115
          python_version: '3.8'
          requires:
          - download_third_parties_nix
      - binary_conda_upload:
          context: org-member
          filters:
            branches:
              only:
              - nightly
            tags:
              only: /v[0-9]+(\.[0-9]+)*-rc[0-9]+/
          name: nightly_binary_linux_conda_py3.8_cu115_upload
          requires:
          - nightly_binary_linux_conda_py3.8_cu115
      - smoke_test_linux_conda_gpu:
          cuda_version: cu115
          filters:
            branches:
              only:
              - nightly
            tags:
              only: /v[0-9]+(\.[0-9]+)*-rc[0-9]+/
          name: nightly_binary_linux_conda_py3.8_cu115_smoke_test_conda
          python_version: '3.8'
          requires:
          - nightly_binary_linux_conda_py3.8_cu115_upload
      - binary_linux_conda:
          conda_docker_image: pytorch/conda-builder:cpu
          cuda_version: cpu
          filters:
            branches:
              only:
              - nightly
            tags:
              only: /v[0-9]+(\.[0-9]+)*-rc[0-9]+/
          name: nightly_binary_linux_conda_py3.9_cpu
          python_version: '3.9'
          requires:
          - download_third_parties_nix
      - binary_conda_upload:
          context: org-member
          filters:
            branches:
              only:
              - nightly
            tags:
              only: /v[0-9]+(\.[0-9]+)*-rc[0-9]+/
          name: nightly_binary_linux_conda_py3.9_cpu_upload
          requires:
          - nightly_binary_linux_conda_py3.9_cpu
      - smoke_test_linux_conda:
          cuda_version: cpu
          filters:
            branches:
              only:
              - nightly
            tags:
              only: /v[0-9]+(\.[0-9]+)*-rc[0-9]+/
          name: nightly_binary_linux_conda_py3.9_cpu_smoke_test_conda
          python_version: '3.9'
          requires:
          - nightly_binary_linux_conda_py3.9_cpu_upload
      - binary_linux_conda:
          conda_docker_image: pytorch/conda-builder:cuda102
          cuda_version: cu102
          filters:
            branches:
              only:
              - nightly
            tags:
              only: /v[0-9]+(\.[0-9]+)*-rc[0-9]+/
          name: nightly_binary_linux_conda_py3.9_cu102
          python_version: '3.9'
          requires:
          - download_third_parties_nix
      - binary_conda_upload:
          context: org-member
          filters:
            branches:
              only:
              - nightly
            tags:
              only: /v[0-9]+(\.[0-9]+)*-rc[0-9]+/
          name: nightly_binary_linux_conda_py3.9_cu102_upload
          requires:
          - nightly_binary_linux_conda_py3.9_cu102
      - smoke_test_linux_conda_gpu:
          cuda_version: cu102
          filters:
            branches:
              only:
              - nightly
            tags:
              only: /v[0-9]+(\.[0-9]+)*-rc[0-9]+/
          name: nightly_binary_linux_conda_py3.9_cu102_smoke_test_conda
          python_version: '3.9'
          requires:
          - nightly_binary_linux_conda_py3.9_cu102_upload
      - binary_linux_conda:
          conda_docker_image: pytorch/conda-builder:cuda111
          cuda_version: cu111
          filters:
            branches:
              only:
              - nightly
            tags:
              only: /v[0-9]+(\.[0-9]+)*-rc[0-9]+/
          name: nightly_binary_linux_conda_py3.9_cu111
          python_version: '3.9'
          requires:
          - download_third_parties_nix
      - binary_conda_upload:
          context: org-member
          filters:
            branches:
              only:
              - nightly
            tags:
              only: /v[0-9]+(\.[0-9]+)*-rc[0-9]+/
          name: nightly_binary_linux_conda_py3.9_cu111_upload
          requires:
          - nightly_binary_linux_conda_py3.9_cu111
      - smoke_test_linux_conda_gpu:
          cuda_version: cu111
          filters:
            branches:
              only:
              - nightly
            tags:
              only: /v[0-9]+(\.[0-9]+)*-rc[0-9]+/
          name: nightly_binary_linux_conda_py3.9_cu111_smoke_test_conda
          python_version: '3.9'
          requires:
          - nightly_binary_linux_conda_py3.9_cu111_upload
      - binary_linux_conda:
          conda_docker_image: pytorch/conda-builder:cuda113
          cuda_version: cu113
          filters:
            branches:
              only:
              - nightly
            tags:
              only: /v[0-9]+(\.[0-9]+)*-rc[0-9]+/
          name: nightly_binary_linux_conda_py3.9_cu113
          python_version: '3.9'
          requires:
          - download_third_parties_nix
      - binary_conda_upload:
          context: org-member
          filters:
            branches:
              only:
              - nightly
            tags:
              only: /v[0-9]+(\.[0-9]+)*-rc[0-9]+/
          name: nightly_binary_linux_conda_py3.9_cu113_upload
          requires:
          - nightly_binary_linux_conda_py3.9_cu113
      - smoke_test_linux_conda_gpu:
          cuda_version: cu113
          filters:
            branches:
              only:
              - nightly
            tags:
              only: /v[0-9]+(\.[0-9]+)*-rc[0-9]+/
          name: nightly_binary_linux_conda_py3.9_cu113_smoke_test_conda
          python_version: '3.9'
          requires:
          - nightly_binary_linux_conda_py3.9_cu113_upload
      - binary_linux_conda:
          conda_docker_image: pytorch/conda-builder:cuda115
          cuda_version: cu115
          filters:
            branches:
              only:
              - nightly
            tags:
              only: /v[0-9]+(\.[0-9]+)*-rc[0-9]+/
          name: nightly_binary_linux_conda_py3.9_cu115
          python_version: '3.9'
          requires:
          - download_third_parties_nix
      - binary_conda_upload:
          context: org-member
          filters:
            branches:
              only:
              - nightly
            tags:
              only: /v[0-9]+(\.[0-9]+)*-rc[0-9]+/
          name: nightly_binary_linux_conda_py3.9_cu115_upload
          requires:
          - nightly_binary_linux_conda_py3.9_cu115
      - smoke_test_linux_conda_gpu:
          cuda_version: cu115
          filters:
            branches:
              only:
              - nightly
            tags:
              only: /v[0-9]+(\.[0-9]+)*-rc[0-9]+/
          name: nightly_binary_linux_conda_py3.9_cu115_smoke_test_conda
          python_version: '3.9'
          requires:
          - nightly_binary_linux_conda_py3.9_cu115_upload
      - binary_macos_conda:
          conda_docker_image: pytorch/conda-builder:cpu
          cuda_version: cpu
          filters:
            branches:
              only:
              - nightly
            tags:
              only: /v[0-9]+(\.[0-9]+)*-rc[0-9]+/
          name: nightly_binary_macos_conda_py3.7_cpu
          python_version: '3.7'
          requires:
          - download_third_parties_nix
      - binary_conda_upload:
          context: org-member
          filters:
            branches:
              only:
              - nightly
            tags:
              only: /v[0-9]+(\.[0-9]+)*-rc[0-9]+/
          name: nightly_binary_macos_conda_py3.7_cpu_upload
          requires:
          - nightly_binary_macos_conda_py3.7_cpu
      - binary_macos_conda:
          conda_docker_image: pytorch/conda-builder:cpu
          cuda_version: cpu
          filters:
            branches:
              only:
              - nightly
            tags:
              only: /v[0-9]+(\.[0-9]+)*-rc[0-9]+/
          name: nightly_binary_macos_conda_py3.8_cpu
          python_version: '3.8'
          requires:
          - download_third_parties_nix
      - binary_conda_upload:
          context: org-member
          filters:
            branches:
              only:
              - nightly
            tags:
              only: /v[0-9]+(\.[0-9]+)*-rc[0-9]+/
          name: nightly_binary_macos_conda_py3.8_cpu_upload
          requires:
          - nightly_binary_macos_conda_py3.8_cpu
      - binary_macos_conda:
          conda_docker_image: pytorch/conda-builder:cpu
          cuda_version: cpu
          filters:
            branches:
              only:
              - nightly
            tags:
              only: /v[0-9]+(\.[0-9]+)*-rc[0-9]+/
          name: nightly_binary_macos_conda_py3.9_cpu
          python_version: '3.9'
          requires:
          - download_third_parties_nix
      - binary_conda_upload:
          context: org-member
          filters:
            branches:
              only:
              - nightly
            tags:
              only: /v[0-9]+(\.[0-9]+)*-rc[0-9]+/
          name: nightly_binary_macos_conda_py3.9_cpu_upload
          requires:
          - nightly_binary_macos_conda_py3.9_cpu
      - binary_windows_conda:
          conda_docker_image: pytorch/conda-builder:cpu
          cuda_version: cpu
          filters:
            branches:
              only:
              - nightly
            tags:
              only: /v[0-9]+(\.[0-9]+)*-rc[0-9]+/
          name: nightly_binary_windows_conda_py3.7_cpu
          python_version: '3.7'
      - binary_conda_upload:
          context: org-member
          filters:
            branches:
              only:
              - nightly
            tags:
              only: /v[0-9]+(\.[0-9]+)*-rc[0-9]+/
          name: nightly_binary_windows_conda_py3.7_cpu_upload
          requires:
          - nightly_binary_windows_conda_py3.7_cpu
      - smoke_test_windows_conda:
          cuda_version: cpu
          filters:
            branches:
              only:
              - nightly
            tags:
              only: /v[0-9]+(\.[0-9]+)*-rc[0-9]+/
          name: nightly_binary_windows_conda_py3.7_cpu_smoke_test_conda
          python_version: '3.7'
          requires:
          - nightly_binary_windows_conda_py3.7_cpu_upload
      - binary_windows_conda:
          conda_docker_image: pytorch/conda-builder:cuda113
          cuda_version: cu113
          filters:
            branches:
              only:
              - nightly
            tags:
              only: /v[0-9]+(\.[0-9]+)*-rc[0-9]+/
          name: nightly_binary_windows_conda_py3.7_cu113
          python_version: '3.7'
      - binary_conda_upload:
          context: org-member
          filters:
            branches:
              only:
              - nightly
            tags:
              only: /v[0-9]+(\.[0-9]+)*-rc[0-9]+/
          name: nightly_binary_windows_conda_py3.7_cu113_upload
          requires:
          - nightly_binary_windows_conda_py3.7_cu113
      - smoke_test_windows_conda:
          cuda_version: cu113
          filters:
            branches:
              only:
              - nightly
            tags:
              only: /v[0-9]+(\.[0-9]+)*-rc[0-9]+/
          name: nightly_binary_windows_conda_py3.7_cu113_smoke_test_conda
          python_version: '3.7'
          requires:
          - nightly_binary_windows_conda_py3.7_cu113_upload
      - binary_windows_conda:
          conda_docker_image: pytorch/conda-builder:cuda115
          cuda_version: cu115
          filters:
            branches:
              only:
              - nightly
            tags:
              only: /v[0-9]+(\.[0-9]+)*-rc[0-9]+/
          name: nightly_binary_windows_conda_py3.7_cu115
          python_version: '3.7'
      - binary_conda_upload:
          context: org-member
          filters:
            branches:
              only:
              - nightly
            tags:
              only: /v[0-9]+(\.[0-9]+)*-rc[0-9]+/
          name: nightly_binary_windows_conda_py3.7_cu115_upload
          requires:
          - nightly_binary_windows_conda_py3.7_cu115
      - smoke_test_windows_conda:
          cuda_version: cu115
          filters:
            branches:
              only:
              - nightly
            tags:
              only: /v[0-9]+(\.[0-9]+)*-rc[0-9]+/
          name: nightly_binary_windows_conda_py3.7_cu115_smoke_test_conda
          python_version: '3.7'
          requires:
          - nightly_binary_windows_conda_py3.7_cu115_upload
      - binary_windows_conda:
          conda_docker_image: pytorch/conda-builder:cpu
          cuda_version: cpu
          filters:
            branches:
              only:
              - nightly
            tags:
              only: /v[0-9]+(\.[0-9]+)*-rc[0-9]+/
          name: nightly_binary_windows_conda_py3.8_cpu
          python_version: '3.8'
      - binary_conda_upload:
          context: org-member
          filters:
            branches:
              only:
              - nightly
            tags:
              only: /v[0-9]+(\.[0-9]+)*-rc[0-9]+/
          name: nightly_binary_windows_conda_py3.8_cpu_upload
          requires:
          - nightly_binary_windows_conda_py3.8_cpu
      - smoke_test_windows_conda:
          cuda_version: cpu
          filters:
            branches:
              only:
              - nightly
            tags:
              only: /v[0-9]+(\.[0-9]+)*-rc[0-9]+/
          name: nightly_binary_windows_conda_py3.8_cpu_smoke_test_conda
          python_version: '3.8'
          requires:
          - nightly_binary_windows_conda_py3.8_cpu_upload
      - binary_windows_conda:
          conda_docker_image: pytorch/conda-builder:cuda113
          cuda_version: cu113
          filters:
            branches:
              only:
              - nightly
            tags:
              only: /v[0-9]+(\.[0-9]+)*-rc[0-9]+/
          name: nightly_binary_windows_conda_py3.8_cu113
          python_version: '3.8'
      - binary_conda_upload:
          context: org-member
          filters:
            branches:
              only:
              - nightly
            tags:
              only: /v[0-9]+(\.[0-9]+)*-rc[0-9]+/
          name: nightly_binary_windows_conda_py3.8_cu113_upload
          requires:
          - nightly_binary_windows_conda_py3.8_cu113
      - smoke_test_windows_conda:
          cuda_version: cu113
          filters:
            branches:
              only:
              - nightly
            tags:
              only: /v[0-9]+(\.[0-9]+)*-rc[0-9]+/
          name: nightly_binary_windows_conda_py3.8_cu113_smoke_test_conda
          python_version: '3.8'
          requires:
          - nightly_binary_windows_conda_py3.8_cu113_upload
      - binary_windows_conda:
          conda_docker_image: pytorch/conda-builder:cuda115
          cuda_version: cu115
          filters:
            branches:
              only:
              - nightly
            tags:
              only: /v[0-9]+(\.[0-9]+)*-rc[0-9]+/
          name: nightly_binary_windows_conda_py3.8_cu115
          python_version: '3.8'
      - binary_conda_upload:
          context: org-member
          filters:
            branches:
              only:
              - nightly
            tags:
              only: /v[0-9]+(\.[0-9]+)*-rc[0-9]+/
          name: nightly_binary_windows_conda_py3.8_cu115_upload
          requires:
          - nightly_binary_windows_conda_py3.8_cu115
      - smoke_test_windows_conda:
          cuda_version: cu115
          filters:
            branches:
              only:
              - nightly
            tags:
              only: /v[0-9]+(\.[0-9]+)*-rc[0-9]+/
          name: nightly_binary_windows_conda_py3.8_cu115_smoke_test_conda
          python_version: '3.8'
          requires:
          - nightly_binary_windows_conda_py3.8_cu115_upload
      - binary_windows_conda:
          conda_docker_image: pytorch/conda-builder:cpu
          cuda_version: cpu
          filters:
            branches:
              only:
              - nightly
            tags:
              only: /v[0-9]+(\.[0-9]+)*-rc[0-9]+/
          name: nightly_binary_windows_conda_py3.9_cpu
          python_version: '3.9'
      - binary_conda_upload:
          context: org-member
          filters:
            branches:
              only:
              - nightly
            tags:
              only: /v[0-9]+(\.[0-9]+)*-rc[0-9]+/
          name: nightly_binary_windows_conda_py3.9_cpu_upload
          requires:
          - nightly_binary_windows_conda_py3.9_cpu
      - smoke_test_windows_conda:
          cuda_version: cpu
          filters:
            branches:
              only:
              - nightly
            tags:
              only: /v[0-9]+(\.[0-9]+)*-rc[0-9]+/
          name: nightly_binary_windows_conda_py3.9_cpu_smoke_test_conda
          python_version: '3.9'
          requires:
          - nightly_binary_windows_conda_py3.9_cpu_upload
      - binary_windows_conda:
          conda_docker_image: pytorch/conda-builder:cuda113
          cuda_version: cu113
          filters:
            branches:
              only:
              - nightly
            tags:
              only: /v[0-9]+(\.[0-9]+)*-rc[0-9]+/
          name: nightly_binary_windows_conda_py3.9_cu113
          python_version: '3.9'
      - binary_conda_upload:
          context: org-member
          filters:
            branches:
              only:
              - nightly
            tags:
              only: /v[0-9]+(\.[0-9]+)*-rc[0-9]+/
          name: nightly_binary_windows_conda_py3.9_cu113_upload
          requires:
          - nightly_binary_windows_conda_py3.9_cu113
      - smoke_test_windows_conda:
          cuda_version: cu113
          filters:
            branches:
              only:
              - nightly
            tags:
              only: /v[0-9]+(\.[0-9]+)*-rc[0-9]+/
          name: nightly_binary_windows_conda_py3.9_cu113_smoke_test_conda
          python_version: '3.9'
          requires:
          - nightly_binary_windows_conda_py3.9_cu113_upload
      - binary_windows_conda:
          conda_docker_image: pytorch/conda-builder:cuda115
          cuda_version: cu115
          filters:
            branches:
              only:
              - nightly
            tags:
              only: /v[0-9]+(\.[0-9]+)*-rc[0-9]+/
          name: nightly_binary_windows_conda_py3.9_cu115
          python_version: '3.9'
      - binary_conda_upload:
          context: org-member
          filters:
            branches:
              only:
              - nightly
            tags:
              only: /v[0-9]+(\.[0-9]+)*-rc[0-9]+/
          name: nightly_binary_windows_conda_py3.9_cu115_upload
          requires:
          - nightly_binary_windows_conda_py3.9_cu115
      - smoke_test_windows_conda:
          cuda_version: cu115
          filters:
            branches:
              only:
              - nightly
            tags:
              only: /v[0-9]+(\.[0-9]+)*-rc[0-9]+/
          name: nightly_binary_windows_conda_py3.9_cu115_smoke_test_conda
          python_version: '3.9'
          requires:
          - nightly_binary_windows_conda_py3.9_cu115_upload<|MERGE_RESOLUTION|>--- conflicted
+++ resolved
@@ -1159,8 +1159,6 @@
               only: /v[0-9]+(\.[0-9]+)*-rc[0-9]+/
           name: nightly_binary_linux_wheel_py3.7_cpu
           python_version: '3.7'
-<<<<<<< HEAD
-=======
           requires:
           - download_third_parties_nix
       - binary_wheel_upload:
@@ -1382,7 +1380,6 @@
               only: /v[0-9]+(\.[0-9]+)*-rc[0-9]+/
           name: nightly_binary_linux_wheel_py3.8_cpu
           python_version: '3.8'
->>>>>>> 601acce1
           requires:
           - download_third_parties_nix
       - binary_wheel_upload:
