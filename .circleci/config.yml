--- conflicted
+++ resolved
@@ -1136,8 +1136,6 @@
           requires:
           - binary_windows_wheel_py3.10_cu118
       - binary_linux_conda:
-<<<<<<< HEAD
-=======
           conda_docker_image: pytorch/conda-builder:cpu
           cuda_version: cpu
           name: binary_linux_conda_py3.7_cpu
@@ -1203,7 +1201,6 @@
           requires:
           - binary_linux_conda_py3.8_cpu
       - binary_linux_conda:
->>>>>>> 0dd59e0d
           conda_docker_image: pytorch/conda-builder:cuda116
           cuda_version: cu116
           name: binary_linux_conda_py3.8_cu116
@@ -1216,8 +1213,6 @@
           python_version: '3.8'
           requires:
           - binary_linux_conda_py3.8_cu116
-<<<<<<< HEAD
-=======
       - binary_linux_conda:
           conda_docker_image: pytorch/conda-builder:cuda117
           cuda_version: cu117
@@ -1348,7 +1343,6 @@
           python_version: '3.10'
           requires:
           - binary_linux_conda_py3.10_cu118
->>>>>>> 0dd59e0d
       - binary_macos_conda:
           conda_docker_image: pytorch/conda-builder:cpu
           cuda_version: cpu
@@ -2319,8 +2313,6 @@
           requires:
           - nightly_binary_windows_wheel_py3.10_cu118
       - binary_linux_conda:
-<<<<<<< HEAD
-=======
           conda_docker_image: pytorch/conda-builder:cpu
           cuda_version: cpu
           filters:
@@ -2501,7 +2493,6 @@
           requires:
           - nightly_binary_linux_conda_py3.8_cpu
       - binary_linux_conda:
->>>>>>> 0dd59e0d
           conda_docker_image: pytorch/conda-builder:cuda116
           cuda_version: cu116
           filters:
@@ -2514,6 +2505,17 @@
           python_version: '3.8'
           requires:
           - build_ffmpeg_linux
+      - binary_conda_upload:
+          context: org-member
+          filters:
+            branches:
+              only:
+              - nightly
+            tags:
+              only: /v[0-9]+(\.[0-9]+)*-rc[0-9]+/
+          name: nightly_binary_linux_conda_py3.8_cu116_upload
+          requires:
+          - nightly_binary_linux_conda_py3.8_cu116
       - smoke_test_linux_conda_gpu:
           cuda_version: cu116
           filters:
@@ -2526,8 +2528,6 @@
           python_version: '3.8'
           requires:
           - nightly_binary_linux_conda_py3.8_cu116
-<<<<<<< HEAD
-=======
       - binary_linux_conda:
           conda_docker_image: pytorch/conda-builder:cuda117
           cuda_version: cu117
@@ -2888,7 +2888,6 @@
           python_version: '3.10'
           requires:
           - nightly_binary_linux_conda_py3.10_cu118
->>>>>>> 0dd59e0d
       - binary_macos_conda:
           conda_docker_image: pytorch/conda-builder:cpu
           cuda_version: cpu
