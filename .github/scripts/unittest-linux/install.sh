--- conflicted
+++ resolved
@@ -54,19 +54,5 @@
 printf "* Installing test tools\n"
 # On this CI, for whatever reason, we're only able to install ffmpeg 4.
 conda install -y "ffmpeg<5"
-<<<<<<< HEAD
-
-NUMBA_DEV_CHANNEL=""
-if [[ "$(python --version)" = *3.9* || "$(python --version)" = *3.10* ]]; then
-    # Numba isn't available for Python 3.9 and 3.10 except on the numba dev channel and building from source fails
-    # See https://github.com/librosa/librosa/issues/1270#issuecomment-759065048
-    NUMBA_DEV_CHANNEL="-c numba/label/dev"
-fi
-(
-    set -x
-    conda install -y -c conda-forge ${NUMBA_DEV_CHANNEL} libvorbis parameterized 'requests>=2.20'
-    pip install SoundFile coverage pytest pytest-cov scipy expecttest unidecode inflect Pillow sentencepiece pytorch-lightning 'protobuf<4.21.0' demucs tinytag pyroomacoustics flashlight-text git+https://github.com/kpu/kenlm
-=======
->>>>>>> 93f582ca
 
 pip3 install parameterized requests coverage pytest pytest-cov scipy numpy expecttest