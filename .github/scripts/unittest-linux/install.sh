--- conflicted
+++ resolved
@@ -56,18 +56,4 @@
 conda install -y "ffmpeg<5"
 python -c "import torch; import torchaudio; import torchcodec; print(torch.__version__, torchaudio.__version__, torchcodec.__version__)"
 
-<<<<<<< HEAD
-NUMBA_DEV_CHANNEL=""
-if [[ "$(python --version)" = *3.9* || "$(python --version)" = *3.10* ]]; then
-    # Numba isn't available for Python 3.9 and 3.10 except on the numba dev channel and building from source fails
-    # See https://github.com/librosa/librosa/issues/1270#issuecomment-759065048
-    NUMBA_DEV_CHANNEL="-c numba/label/dev"
-fi
-(
-    set -x
-    conda install -y -c conda-forge ${NUMBA_DEV_CHANNEL} parameterized 'requests>=2.20'
-    pip install coverage pytest pytest-cov scipy expecttest scipy
-)
-=======
-pip3 install parameterized requests coverage pytest pytest-cov scipy numpy expecttest
->>>>>>> f92ceca8
+pip3 install parameterized requests coverage pytest pytest-cov scipy expecttest