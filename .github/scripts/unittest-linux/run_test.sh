--- conflicted
+++ resolved
@@ -30,9 +30,5 @@
 
 (
     cd test
-<<<<<<< HEAD
-    pytest torchaudio_unittest -k "not backend and not /io/ and not prototype and not sox and not ffmpeg and not fairseq and not hdemucs and not torchscript_consistency"
-=======
-    pytest torchaudio_unittest -k "not backend and not /io/ and not prototype and not sox and not ffmpeg and not fairseq and not hdemucs and not (torchscript and rnnt)"
->>>>>>> b2a6973c
+    pytest torchaudio_unittest -k "not backend and not /io/ and not prototype and not sox and not ffmpeg and not fairseq and not hdemucs and not (torchscript and rnnt) and not torchscript_consistency"
 )