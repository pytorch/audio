--- conflicted
+++ resolved
@@ -36,8 +36,4 @@
 conda activate "${env_dir}"
 
 # 3. Install minimal build tools
-<<<<<<< HEAD
-pip --quiet install cmake ninja
-=======
-conda install -y -c conda-forge cmake ninja
->>>>>>> 3f90600f
+conda install -y -c conda-forge cmake ninja