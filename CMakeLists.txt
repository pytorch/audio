--- conflicted
+++ resolved
@@ -13,12 +13,12 @@
 # mandatory that we do this (and we don't if cmake is old), but it's
 # nice when it's possible, and it's possible on our Windows configs.
 if(NOT CMAKE_VERSION VERSION_LESS 3.15.0)
-  cmake_policy(SET CMP0092 NEW)
+    cmake_policy(SET CMP0092 NEW)
 endif()
 
 # Suppress warning about ExternalProject_Add timestamp
 if(NOT CMAKE_VERSION VERSION_LESS 3.24.0)
-  cmake_policy(SET CMP0135 OLD)
+    cmake_policy(SET CMP0135 OLD)
 endif()
 
 project(torchaudio)
@@ -27,7 +27,7 @@
 # check and set CMAKE_CXX_STANDARD
 string(FIND "${CMAKE_CXX_FLAGS}" "-std=c++" env_cxx_standard)
 if(env_cxx_standard GREATER -1)
-  message(
+    message(
       WARNING "C++ standard version definition detected in environment variable."
       "PyTorch requires -std=c++17. Please remove -std=c++ settings in your environment.")
 endif()
@@ -39,15 +39,15 @@
 
 # Apple specific
 if(APPLE)
-  # Get clang version on macOS
-  execute_process( COMMAND ${CMAKE_CXX_COMPILER} --version OUTPUT_VARIABLE clang_full_version_string )
-  string(REGEX REPLACE "Apple LLVM version ([0-9]+\\.[0-9]+).*" "\\1" CLANG_VERSION_STRING ${clang_full_version_string})
-  message( STATUS "CLANG_VERSION_STRING:         " ${CLANG_VERSION_STRING} )
+    # Get clang version on macOS
+    execute_process( COMMAND ${CMAKE_CXX_COMPILER} --version OUTPUT_VARIABLE clang_full_version_string )
+    string(REGEX REPLACE "Apple LLVM version ([0-9]+\\.[0-9]+).*" "\\1" CLANG_VERSION_STRING ${clang_full_version_string})
+    message( STATUS "CLANG_VERSION_STRING:         " ${CLANG_VERSION_STRING} )
 
-  # RPATH stuff
-  set(CMAKE_MACOSX_RPATH ON)
+    # RPATH stuff
+    set(CMAKE_MACOSX_RPATH ON)
 
-  set(CMAKE_SHARED_LIBRARY_SUFFIX ".so")
+    set(CMAKE_SHARED_LIBRARY_SUFFIX ".so")
 endif()
 
 
@@ -65,20 +65,20 @@
 
 # check that USE_CUDA and USE_ROCM are not set at the same time
 if(USE_CUDA AND USE_ROCM)
-  message(FATAL "CUDA and ROCm are mutually exclusive")
+    message(FATAL "CUDA and ROCm are mutually exclusive")
 endif()
 
 if(USE_ROCM)
-  # Find the HIP package, set the HIP paths, load the HIP CMake.
-  include(cmake/LoadHIP.cmake)
-  if(NOT PYTORCH_FOUND_HIP)
-    set(USE_ROCM OFF)
-  endif()
+    # Find the HIP package, set the HIP paths, load the HIP CMake.
+    include(cmake/LoadHIP.cmake)
+    if(NOT PYTORCH_FOUND_HIP)
+        set(USE_ROCM OFF)
+    endif()
 endif()
 
 if(USE_CUDA)
-  enable_language(CUDA)
-  set(
+    enable_language(CUDA)
+    set(
     CMAKE_CUDA_FLAGS
     "${CMAKE_CUDA_FLAGS} \
     -DCUDA_HAS_FP16=1 \
@@ -102,10 +102,10 @@
 endfunction()
 
 if(MSVC)
-  set(CMAKE_CXX_FLAGS "${CMAKE_CXX_FLAGS} /wd4819")
-  if(USE_CUDA)
-    set(CMAKE_CUDA_FLAGS "${CMAKE_CUDA_FLAGS} -Xcompiler=/wd4819")
-    foreach(diag cc_clobber_ignored integer_sign_change useless_using_declaration
+    set(CMAKE_CXX_FLAGS "${CMAKE_CXX_FLAGS} /wd4819")
+    if(USE_CUDA)
+        set(CMAKE_CUDA_FLAGS "${CMAKE_CUDA_FLAGS} -Xcompiler=/wd4819")
+        foreach(diag cc_clobber_ignored integer_sign_change useless_using_declaration
       set_but_not_used field_without_dll_interface
       base_class_has_different_dll_interface
       dll_interface_conflict_none_assumed
@@ -114,7 +114,7 @@
       unsigned_compare_with_zero
       declared_but_not_referenced
       bad_friend_decl)
-      string(
+            string(
         APPEND
         CMAKE_CUDA_FLAGS
         " -Xcudafe \
@@ -124,56 +124,52 @@
         -D__CUDA_NO_HALF_CONVERSIONS__ \
         -D__CUDA_NO_HALF2_OPERATORS__"
       )
-    endforeach()
-    CUDA_CONVERT_FLAGS(torch_cpu)
-    if(TARGET torch_cuda)
-      CUDA_CONVERT_FLAGS(torch_cuda)
+        endforeach()
+        CUDA_CONVERT_FLAGS(torch_cpu)
+        if(TARGET torch_cuda)
+            CUDA_CONVERT_FLAGS(torch_cuda)
+        endif()
+        if(TARGET torch_cuda_cu)
+            CUDA_CONVERT_FLAGS(torch_cuda_cu)
+        endif()
+        if(TARGET torch_cuda_cpp)
+            CUDA_CONVERT_FLAGS(torch_cuda_cpp)
+        endif()
     endif()
-    if(TARGET torch_cuda_cu)
-      CUDA_CONVERT_FLAGS(torch_cuda_cu)
-    endif()
-    if(TARGET torch_cuda_cpp)
-      CUDA_CONVERT_FLAGS(torch_cuda_cpp)
-    endif()
-  endif()
 endif()
 
 if(USE_OPENMP)
-  find_package(OpenMP REQUIRED)
+    find_package(OpenMP REQUIRED)
 endif()
 
 # TORCH_CXX_FLAGS contains the same -D_GLIBCXX_USE_CXX11_ABI value as PyTorch
 if (MSVC)
-  set(warning_flags /W4)
-  # the following line is added in order to export symbols when building on Windows
-  # this approach has some limitations as documented in https://github.com/pytorch/pytorch/pull/3650
-  set(CMAKE_WINDOWS_EXPORT_ALL_SYMBOLS ON)
+    set(warning_flags /W4)
+    # the following line is added in order to export symbols when building on Windows
+    # this approach has some limitations as documented in https://github.com/pytorch/pytorch/pull/3650
+    set(CMAKE_WINDOWS_EXPORT_ALL_SYMBOLS ON)
 else()
-  set(warning_flags -Wall)
+    set(warning_flags -Wall)
 endif()
 set(CMAKE_CXX_FLAGS "${CMAKE_CXX_FLAGS} ${warning_flags} ${TORCH_CXX_FLAGS}")
 
 find_program(CCACHE_PROGRAM ccache)
 if(CCACHE_PROGRAM)
-  message(STATUS "Found ccache")
-  set(CMAKE_C_COMPILER_LAUNCHER "${CCACHE_PROGRAM}")
-  set(CMAKE_CXX_COMPILER_LAUNCHER "${CCACHE_PROGRAM}")
-  set(CMAKE_CUDA_COMPILER_LAUNCHER "${CCACHE_PROGRAM}")
+    message(STATUS "Found ccache")
+    set(CMAKE_C_COMPILER_LAUNCHER "${CCACHE_PROGRAM}")
+    set(CMAKE_CXX_COMPILER_LAUNCHER "${CCACHE_PROGRAM}")
+    set(CMAKE_CUDA_COMPILER_LAUNCHER "${CCACHE_PROGRAM}")
 else()
-  message(STATUS "Could not find ccache. Consider installing ccache to speed up compilation.")
+    message(STATUS "Could not find ccache. Consider installing ccache to speed up compilation.")
 endif()
 
 add_subdirectory(src/libtorchaudio)
-<<<<<<< HEAD
-
-=======
->>>>>>> 06394928
 if (BUILD_CUDA_CTC_DECODER)
-  if (NOT USE_CUDA)
-    message(FATAL "BUILD_CUDA_CTC_DECODER=1 but USE_CUDA=0.")
-  endif()
-  add_subdirectory(src/libtorchaudio/cuctc)
+    if (NOT USE_CUDA)
+        message(FATAL "BUILD_CUDA_CTC_DECODER=1 but USE_CUDA=0.")
+    endif()
+    add_subdirectory(src/libtorchaudio/cuctc)
 endif()
 if (BUILD_CPP_TEST)
-  add_subdirectory(test/cpp)
+    add_subdirectory(test/cpp)
 endif()