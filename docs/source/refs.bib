@article{wavernn,
  author    = {Nal Kalchbrenner and
               Erich Elsen and
               Karen Simonyan and
               Seb Noury and
               Norman Casagrande and
               Edward Lockhart and
               Florian Stimberg and
               A{\"{a}}ron van den Oord and
               Sander Dieleman and
               Koray Kavukcuoglu},
  title     = {Efficient Neural Audio Synthesis},
  journal   = {CoRR},
  volume    = {abs/1802.08435},
  year      = {2018},
  url       = {http://arxiv.org/abs/1802.08435},
  eprinttype = {arXiv},
  eprint    = {1802.08435},
  timestamp = {Mon, 13 Aug 2018 16:47:01 +0200},
  biburl    = {https://dblp.org/rec/journals/corr/abs-1802-08435.bib},
  bibsource = {dblp computer science bibliography, https://dblp.org}
}
@misc{RESAMPLE,
	author = {Julius O. Smith},
	title = {Digital Audio Resampling Home Page "Theory of Ideal Bandlimited Interpolation" section},
	url = {https://ccrma.stanford.edu/~jos/resample/Theory_Ideal_Bandlimited_Interpolation.html},
	month = {September},
	year = {2020}
}
@article{voxpopuli,
  author    = {Changhan Wang and
               Morgane Rivi{\`{e}}re and
               Ann Lee and
               Anne Wu and
               Chaitanya Talnikar and
               Daniel Haziza and
               Mary Williamson and
               Juan Miguel Pino and
               Emmanuel Dupoux},
  title     = {VoxPopuli: {A} Large-Scale Multilingual Speech Corpus for Representation
               Learning, Semi-Supervised Learning and Interpretation},
  journal   = {CoRR},
  volume    = {abs/2101.00390},
  year      = {2021},
  url       = {https://arxiv.org/abs/2101.00390},
  eprinttype = {arXiv},
  eprint    = {2101.00390},
  timestamp = {Thu, 12 Aug 2021 15:37:06 +0200},
  biburl    = {https://dblp.org/rec/journals/corr/abs-2101-00390.bib},
  bibsource = {dblp computer science bibliography, https://dblp.org}
}
@article{specaugment,
   title={SpecAugment: A Simple Data Augmentation Method for Automatic Speech Recognition},
   url={http://dx.doi.org/10.21437/Interspeech.2019-2680},
   DOI={10.21437/interspeech.2019-2680},
   journal={Interspeech 2019},
   publisher={ISCA},
   author={Park, Daniel S. and Chan, William and Zhang, Yu and Chiu, Chung-Cheng and Zoph, Barret and Cubuk, Ekin D. and Le, Quoc V.},
   year={2019},
   month={Sep}
}
@misc{ljspeech17,
  author       = {Keith Ito and Linda Johnson},
  title        = {The LJ Speech Dataset},
  howpublished = {\url{https://keithito.com/LJ-Speech-Dataset/}},
  year         = {2017}
}
@misc{conneau2020unsupervised,
      title={Unsupervised Cross-lingual Representation Learning for Speech Recognition}, 
      author={Alexis Conneau and Alexei Baevski and Ronan Collobert and Abdelrahman Mohamed and Michael Auli},
      year={2020},
      eprint={2006.13979},
      archivePrefix={arXiv},
      primaryClass={cs.CL}
}
@inproceedings{Gales2014SpeechRA,
  title={Speech recognition and keyword spotting for low-resource languages: Babel project research at CUED},
  author={Mark John Francis Gales and Kate Knill and Anton Ragni and Shakti Prasad Rath},
  booktitle={SLTU},
  year={2014}
}
@misc{ardila2020common,
      title={Common Voice: A Massively-Multilingual Speech Corpus}, 
      author={Rosana Ardila and Megan Branson and Kelly Davis and Michael Henretty and Michael Kohler and Josh Meyer and Reuben Morais and Lindsay Saunders and Francis M. Tyers and Gregor Weber},
      year={2020},
      eprint={1912.06670},
      archivePrefix={arXiv},
      primaryClass={cs.CL}
}
@article{Pratap_2020,
   title={MLS: A Large-Scale Multilingual Dataset for Speech Research},
   url={http://dx.doi.org/10.21437/Interspeech.2020-2826},
   DOI={10.21437/interspeech.2020-2826},
   journal={Interspeech 2020},
   publisher={ISCA},
   author={Pratap, Vineel and Xu, Qiantong and Sriram, Anuroop and Synnaeve, Gabriel and Collobert, Ronan},
   year={2020},
   month={Oct}
}
@INPROCEEDINGS{librilight,
  author={J. {Kahn} and M. {Rivière} and W. {Zheng} and E. {Kharitonov} and Q. {Xu} and P. E. {Mazaré} and J. {Karadayi} and V. {Liptchinsky} and R. {Collobert} and C. {Fuegen} and T. {Likhomanenko} and G. {Synnaeve} and A. {Joulin} and A. {Mohamed} and E. {Dupoux}},
  booktitle={ICASSP 2020 - 2020 IEEE International Conference on Acoustics, Speech and Signal Processing (ICASSP)}, 
  title={Libri-Light: A Benchmark for ASR with Limited or No Supervision}, 
  year={2020},
  pages={7669-7673},
  note = {\url{https://github.com/facebookresearch/libri-light}},
}
@INPROCEEDINGS{7178964,
  author={Panayotov, Vassil and Chen, Guoguo and Povey, Daniel and Khudanpur, Sanjeev},
  booktitle={2015 IEEE International Conference on Acoustics, Speech and Signal Processing (ICASSP)}, 
  title={Librispeech: An ASR corpus based on public domain audio books}, 
  year={2015},
  volume={},
  number={},
  pages={5206-5210},
  doi={10.1109/ICASSP.2015.7178964}
}
@inproceedings{ott2019fairseq,
  title = {fairseq: A Fast, Extensible Toolkit for Sequence Modeling},
  author = {Myle Ott and Sergey Edunov and Alexei Baevski and Angela Fan and Sam Gross and Nathan Ng and David Grangier and Michael Auli},
  booktitle = {Proceedings of NAACL-HLT 2019: Demonstrations},
  year = {2019},
}
@misc{baevski2020wav2vec,
      title={wav2vec 2.0: A Framework for Self-Supervised Learning of Speech Representations}, 
      author={Alexei Baevski and Henry Zhou and Abdelrahman Mohamed and Michael Auli},
      year={2020},
      eprint={2006.11477},
      archivePrefix={arXiv},
      primaryClass={cs.CL}
}
@misc{hsu2021hubert,
      title={HuBERT: Self-Supervised Speech Representation Learning by Masked Prediction of Hidden Units}, 
      author={Wei-Ning Hsu and Benjamin Bolte and Yao-Hung Hubert Tsai and Kushal Lakhotia and Ruslan Salakhutdinov and Abdelrahman Mohamed},
      year={2021},
      eprint={2106.07447},
      archivePrefix={arXiv},
      primaryClass={cs.CL}
}
@misc{hannun2014deep,
      title={Deep Speech: Scaling up end-to-end speech recognition}, 
      author={Awni Hannun and Carl Case and Jared Casper and Bryan Catanzaro and Greg Diamos and Erich Elsen and Ryan Prenger and Sanjeev Satheesh and Shubho Sengupta and Adam Coates and Andrew Y. Ng},
      year={2014},
      eprint={1412.5567},
      archivePrefix={arXiv},
      primaryClass={cs.CL}
}
@misc{graves2012sequence,
      title={Sequence Transduction with Recurrent Neural Networks}, 
      author={Alex Graves},
      year={2012},
      eprint={1211.3711},
      archivePrefix={arXiv},
      primaryClass={cs.NE}
}
@misc{collobert2016wav2letter,
      title={Wav2Letter: an End-to-End ConvNet-based Speech Recognition System}, 
      author={Ronan Collobert and Christian Puhrsch and Gabriel Synnaeve},
      year={2016},
      eprint={1609.03193},
      archivePrefix={arXiv},
      primaryClass={cs.LG}
}
@misc{kalchbrenner2018efficient,
      title={Efficient Neural Audio Synthesis}, 
      author={Nal Kalchbrenner and Erich Elsen and Karen Simonyan and Seb Noury and Norman Casagrande and Edward Lockhart and Florian Stimberg and Aaron van den Oord and Sander Dieleman and Koray Kavukcuoglu},
      year={2018},
      eprint={1802.08435},
      archivePrefix={arXiv},
      primaryClass={cs.SD}
}
@misc{gulati2020conformer,
      title={Conformer: Convolution-augmented Transformer for Speech Recognition},
      author={Anmol Gulati and James Qin and Chung-Cheng Chiu and Niki Parmar and Yu Zhang and Jiahui Yu and Wei Han and Shibo Wang and Zhengdong Zhang and Yonghui Wu and Ruoming Pang},
      year={2020},
      eprint={2005.08100},
      archivePrefix={arXiv},
      primaryClass={eess.AS}
}
@article{Luo_2019,
   title={Conv-TasNet: Surpassing Ideal Time–Frequency Magnitude Masking for Speech Separation},
   volume={27},
   ISSN={2329-9304},
   url={http://dx.doi.org/10.1109/TASLP.2019.2915167},
   DOI={10.1109/taslp.2019.2915167},
   number={8},
   journal={IEEE/ACM Transactions on Audio, Speech, and Language Processing},
   publisher={Institute of Electrical and Electronics Engineers (IEEE)},
   author={Luo, Yi and Mesgarani, Nima},
   year={2019},
   month={Aug},
   pages={1256–1266}
}
@InProceedings{ brian_mcfee-proc-scipy-2015,
  author    = { {B}rian {M}c{F}ee and {C}olin {R}affel and {D}awen {L}iang and {D}aniel {P}.{W}. {E}llis and {M}att {M}c{V}icar and {E}ric {B}attenberg and {O}riol {N}ieto },
  title     = { librosa: {A}udio and {M}usic {S}ignal {A}nalysis in {P}ython },
  booktitle = { {P}roceedings of the 14th {P}ython in {S}cience {C}onference },
  pages     = { 18 - 24 },
  year      = { 2015 },
  editor    = { {K}athryn {H}uff and {J}ames {B}ergstra },
  doi       = { 10.25080/Majora-7b98e3ed-003 }
}
@INPROCEEDINGS{6701851,
  author={Perraudin, Nathanaël and Balazs, Peter and Søndergaard, Peter L.},
  booktitle={2013 IEEE Workshop on Applications of Signal Processing to Audio and Acoustics}, 
  title={A fast Griffin-Lim algorithm}, 
  year={2013},
  volume={},
  number={},
  pages={1-4},
  doi={10.1109/WASPAA.2013.6701851}}
@INPROCEEDINGS{1172092,
  author={Griffin, D. and Jae Lim},
  booktitle={ICASSP '83. IEEE International Conference on Acoustics, Speech, and Signal Processing}, 
  title={Signal estimation from modified short-time Fourier transform}, 
  year={1983},
  volume={8},
  number={},
  pages={804-807},
  doi={10.1109/ICASSP.1983.1172092}}
@INPROCEEDINGS{6854049,
  author={Ghahremani, Pegah and BabaAli, Bagher and Povey, Daniel and Riedhammer, Korbinian and Trmal, Jan and Khudanpur, Sanjeev},
  booktitle={2014 IEEE International Conference on Acoustics, Speech and Signal Processing (ICASSP)}, 
  title={A pitch extraction algorithm tuned for automatic speech recognition}, 
  year={2014},
  volume={},
  number={},
  pages={2494-2498},
  doi={10.1109/ICASSP.2014.6854049}}
@inproceedings{shen2018natural,
  title={Natural TTS Synthesis by Conditioning WaveNet on Mel Spectrogram Predictions},
  author={Shen, Jonathan and Pang, Ruoming and Weiss, Ron J and Schuster, Mike and Jaitly, Navdeep and Yang, Zongheng and Chen, Zhifeng and Zhang, Yu and Wang, Yuxuan and Skerrv-Ryan, Rj and others},
  booktitle={2018 IEEE International Conference on Acoustics, Speech and Signal Processing (ICASSP)},
  pages={4779--4783},
  year={2018},
  organization={IEEE}
}
@inproceedings{souden2009optimal,
  title={On optimal frequency-domain multichannel linear filtering for noise reduction},
  author={Souden, Mehrez and Benesty, Jacob and Affes, Sofiene},
  booktitle={IEEE Transactions on audio, speech, and language processing},
  volume={18},
  number={2},
  pages={260--276},
  year={2009},
  publisher={IEEE}
}
@inproceedings{higuchi2016robust,
  title={Robust MVDR beamforming using time-frequency masks for online/offline ASR in noise},
  author={Higuchi, Takuya and Ito, Nobutaka and Yoshioka, Takuya and Nakatani, Tomohiro},
  booktitle={2016 IEEE International Conference on Acoustics, Speech and Signal Processing (ICASSP)},
  pages={5210--5214},
  year={2016},
  organization={IEEE}
}
@inproceedings{shi2021emformer,
  title={Emformer: Efficient Memory Transformer Based Acoustic Model for Low Latency Streaming Speech Recognition}, 
  author={Shi, Yangyang and Wang, Yongqiang and Wu, Chunyang and Yeh, Ching-Feng and Chan, Julian and Zhang, Frank and Le, Duc and Seltzer, Mike},
  booktitle={ICASSP 2021 - 2021 IEEE International Conference on Acoustics, Speech and Signal Processing (ICASSP)}, 
  pages={6783-6787},
  year={2021}
}
@inproceedings{9747706,
  author={Shi, Yangyang and Wu, Chunyang and Wang, Dilin and Xiao, Alex and Mahadeokar, Jay and Zhang, Xiaohui and Liu, Chunxi and Li, Ke and Shangguan, Yuan and Nagaraja, Varun and Kalinli, Ozlem and Seltzer, Mike},
  booktitle={ICASSP 2022 - 2022 IEEE International Conference on Acoustics, Speech and Signal Processing (ICASSP)}, 
  title={Streaming Transformer Transducer based Speech Recognition Using Non-Causal Convolution}, 
  year={2022},
  volume={},
  number={},
  pages={8277-8281},
  doi={10.1109/ICASSP43922.2022.9747706}}
@article{mises1929praktische,
  title={Praktische Verfahren der Gleichungsaufl{\"o}sung.},
  author={Mises, RV and Pollaczek-Geiringer, Hilda},
  journal={ZAMM-Journal of Applied Mathematics and Mechanics/Zeitschrift f{\"u}r Angewandte Mathematik und Mechanik},
  volume={9},
  number={1},
  pages={58--77},
  year={1929},
  publisher={Wiley Online Library}
}
@article{higuchi2017online,
  title={Online MVDR beamformer based on complex Gaussian mixture model with spatial prior for noise robust ASR},
  author={Higuchi, Takuya and Ito, Nobutaka and Araki, Shoko and Yoshioka, Takuya and Delcroix, Marc and Nakatani, Tomohiro},
  journal={IEEE/ACM Transactions on Audio, Speech, and Language Processing},
  volume={25},
  number={4},
  pages={780--793},
  year={2017},
  publisher={IEEE}
}
@article{capon1969high,
  title={High-resolution frequency-wavenumber spectrum analysis},
  author={Capon, Jack},
  journal={Proceedings of the IEEE},
  volume={57},
  number={8},
  pages={1408--1418},
  year={1969},
  publisher={IEEE}
}
@article{kahn2022flashlight,
  title={Flashlight: Enabling Innovation in Tools for Machine Learning},
  author={Kahn, Jacob and Pratap, Vineel and Likhomanenko, Tatiana and Xu, Qiantong and Hannun, Awni and Cai, Jeff and Tomasello, Paden and Lee, Ann and Grave, Edouard and Avidov, Gilad and others},
  journal={arXiv preprint arXiv:2201.12465},
  year={2022}
}
@TECHREPORT{Kominek03cmuarctic,
  author = {John Kominek and Alan W Black and Ver Ver},
  title = {CMU Arctic Databases for Speech Synthesis},
  institution = {},
  year = {2003}
}
@misc{cosentino2020librimix,
  title={LibriMix: An Open-Source Dataset for Generalizable Speech Separation},
  author={Joris Cosentino and Manuel Pariente and Samuele Cornell and Antoine Deleforge and Emmanuel Vincent},
  year={2020},
  eprint={2005.11262},
  archivePrefix={arXiv},
  primaryClass={eess.AS}
}
@article{Zen2019LibriTTSAC,
  title={LibriTTS: A Corpus Derived from LibriSpeech for Text-to-Speech},
  author={Heiga Zen and Viet-Trung Dang and Robert A. J. Clark and Yu Zhang and Ron J. Weiss and Ye Jia and Z. Chen and Yonghui Wu},
  journal={ArXiv},
  year={2019},
  volume={abs/1904.02882}
}
@article{speechcommandsv2,
  author = { {Warden}, P.},
  title = "{Speech Commands: A Dataset for Limited-Vocabulary Speech Recognition}",
  journal = {ArXiv e-prints},
  archivePrefix = "arXiv",
  eprint = {1804.03209},
  primaryClass = "cs.CL",
  keywords = {Computer Science - Computation and Language, Computer Science - Human-Computer Interaction},
  year = 2018,
  month = apr,
  url = {https://arxiv.org/abs/1804.03209},
}
@inproceedings{rousseau2012tedlium,
  title={TED-LIUM: an Automatic Speech Recognition dedicated corpus},
  author={Rousseau, Anthony and Del{\'e}glise, Paul and Est{\`e}ve, Yannick},
  booktitle={Conference on Language Resources and Evaluation (LREC)},
  pages={125--129},
  year={2012}
}
@misc{yamagishi2019vctk,
  author={Yamagishi, Junichi and Veaux, Christophe and MacDonald, Kirsten},
  title={ {CSTR VCTK Corpus}: English Multi-speaker Corpus for {CSTR} Voice Cloning Toolkit (version 0.92)},
  publisher={University of Edinburgh. The Centre for Speech Technology Research (CSTR)},
  year=2019,
  doi={10.7488/ds/2645},
}
@misc{Sarfjoo2018DeviceRV,
  title={Device Recorded VCTK (Small subset version)},
  author={Seyyed Saeed Sarfjoo and Junichi Yamagishi},
  year={2018}
}
@misc{tzanetakis_essl_cook_2001,
  author    = "Tzanetakis, George and Essl, Georg and Cook, Perry",
  title     = "Automatic Musical Genre Classification Of Audio Signals",
  url       = "http://ismir2001.ismir.net/pdf/tzanetakis.pdf",
  publisher = "The International Society for Music Information Retrieval",
  year      = "2001"
}
@article{Mir2015QUESST2014EQ,
  title={QUESST2014: Evaluating Query-by-Example Speech Search in a zero-resource setting with real-life queries},
  author={Xavier Anguera Miro and Luis Javier Rodriguez-Fuentes and Andi Buzo and Florian Metze and Igor Szoke and Mikel Pe{\~n}agarikano},
  journal={2015 IEEE International Conference on Acoustics, Speech and Signal Processing (ICASSP)},
  year={2015},
  pages={5833-5837}
}
@misc{cmudict,
  title={The Carnegie Mellon pronuncing dictionary},
  author={Weide, R.L.},
  year={1998},
  url={http://www.speech.cs.cmu.edu/cgi-bin/cmudict},
}
@misc{YesNo,
  title="YesNo",
  url="http://www.openslr.org/1/"
}
@misc{MUSDB18HQ,
  author       = {Rafii, Zafar and Liutkus, Antoine and Fabian-Robert St{\"o}ter and Mimilakis, Stylianos Ioannis and
                  Bittner, Rachel},
  title        = {{MUSDB18-HQ} - an uncompressed version of MUSDB18},
  month        = dec,
  year         = 2019,
  doi          = {10.5281/zenodo.3338373},
  url          = {https://doi.org/10.5281/zenodo.3338373}
}
@inproceedings{fluent,
  author    = {Loren Lugosch and Mirco Ravanelli and Patrick Ignoto and Vikrant Singh Tomar and Yoshua Bengio},
  editor    = {Gernot Kubin and Zdravko Kacic},
  title     = {Speech Model Pre-Training for End-to-End Spoken Language Understanding},
  booktitle = {Proc. of Interspeech},
  pages     = {814--818},
  year      = {2019},
}
@article{nagrani2017voxceleb,
  title={Voxceleb: a large-scale speaker identification dataset},
  author={Nagrani, Arsha and Chung, Joon Son and Zisserman, Andrew},
  journal={arXiv preprint arXiv:1706.08612},
  year={2017}
}
@inproceedings{defossez2021hybrid,
  title={Hybrid Spectrogram and Waveform Source Separation},
  author={D{\'e}fossez, Alexandre},
  booktitle={Proceedings of the ISMIR 2021 Workshop on Music Source Separation},
  year={2021}
}
@article{CATTONI2021101155,
title = {MuST-C: A multilingual corpus for end-to-end speech translation},
journal = {Computer Speech & Language},
volume = {66},
pages = {101155},
year = {2021},
issn = {0885-2308},
doi = {https://doi.org/10.1016/j.csl.2020.101155},
url = {https://www.sciencedirect.com/science/article/pii/S0885230820300887},
author = {Roldano Cattoni and Mattia Antonino {Di Gangi} and Luisa Bentivogli and Matteo Negri and Marco Turchi},
keywords = {Spoken language translation, Multilingual corpus},
abstract = {End-to-end spoken language translation (SLT) has recently gained popularity thanks to the advancement of sequence to sequence learning in its two parent tasks: automatic speech recognition (ASR) and machine translation (MT). However, research in the field has to confront with the scarcity of publicly available corpora to train data-hungry neural networks. Indeed, while traditional cascade solutions can build on sizable ASR and MT training data for a variety of languages, the available SLT corpora suitable for end-to-end training are few, typically small and of limited language coverage. We contribute to fill this gap by presenting MuST-C, a large and freely available Multilingual Speech Translation Corpus built from English TED Talks. Its unique features include: i) language coverage and diversity (from English into 14 languages from different families), ii) size (at least 237 hours of transcribed recordings per language, 430 on average), iii) variety of topics and speakers, and iv) data quality. Besides describing the corpus creation methodology and discussing the outcomes of empirical and manual quality evaluations, we present baseline results computed with strong systems on each language direction covered by MuST-C.}
}
@article{iemocap,
  author = {Busso, Carlos and Bulut, Murtaza and Lee, Chi-Chun and Kazemzadeh, Abe and Mower Provost, Emily and Kim, Samuel and Chang, Jeannette and Lee, Sungbok and Narayanan, Shrikanth},
  year = {2008},
  month = {12},
  pages = {335-359},
  title = {IEMOCAP: Interactive emotional dyadic motion capture database},
  volume = {42},
  journal = {Language Resources and Evaluation},
  doi = {10.1007/s10579-008-9076-6}
}
@article{coucke2018snips,
  title={Snips voice platform: an embedded spoken language understanding system for private-by-design voice interfaces},
  author={Coucke, Alice and Saade, Alaa and Ball, Adrien and Bluche, Th{\'e}odore and Caulier, Alexandre and Leroy, David and Doumouro, Cl{\'e}ment and Gisselbrecht, Thibault and Caltagirone, Francesco and Lavril, Thibaut and others},
  journal={arXiv preprint arXiv:1805.10190},
  year={2018}
}
@INPROCEEDINGS{9746490,
  author={Srivastava, Sangeeta and Wang, Yun and Tjandra, Andros and Kumar, Anurag and Liu, Chunxi and Singh, Kritika and Saraf, Yatharth},
  booktitle={ICASSP 2022 - 2022 IEEE International Conference on Acoustics, Speech and Signal Processing (ICASSP)}, 
  title={Conformer-Based Self-Supervised Learning For Non-Speech Audio Tasks}, 
  year={2022},
  volume={},
  number={},
  pages={8862-8866},
  doi={10.1109/ICASSP43922.2022.9746490}}
@article{chen2022wavlm,
  title={Wavlm: Large-scale self-supervised pre-training for full stack speech processing},
  author={Chen, Sanyuan and Wang, Chengyi and Chen, Zhengyang and Wu, Yu and Liu, Shujie and Chen, Zhuo and Li, Jinyu and Kanda, Naoyuki and Yoshioka, Takuya and Xiao, Xiong and others},
  journal={IEEE Journal of Selected Topics in Signal Processing},
  volume={16},
  number={6},
  pages={1505--1518},
  year={2022},
  publisher={IEEE}
}
@inproceedings{GigaSpeech2021,
  title={GigaSpeech: An Evolving, Multi-domain ASR Corpus with 10,000 Hours of Transcribed Audio},
  booktitle={Proc. Interspeech 2021},
  year=2021,
  author={Guoguo Chen and Shuzhou Chai and Guanbo Wang and Jiayu Du and Wei-Qiang Zhang and Chao Weng and Dan Su and Daniel Povey and Jan Trmal and Junbo Zhang and Mingjie Jin and Sanjeev Khudanpur and Shinji Watanabe and Shuaijiang Zhao and Wei Zou and Xiangang Li and Xuchen Yao and Yongqing Wang and Yujun Wang and Zhao You and Zhiyong Yan}
}
<<<<<<< HEAD
@inproceedings{scheibler2018pyroomacoustics,
  title={Pyroomacoustics: A python package for audio room simulation and array processing algorithms},
  author={Scheibler, Robin and Bezzam, Eric and Dokmani{\'c}, Ivan},
  booktitle={2018 IEEE international conference on acoustics, speech and signal processing (ICASSP)},
  pages={351--355},
  year={2018},
  organization={IEEE}
=======
@inproceedings{ko15_interspeech,
  author={Tom Ko and Vijayaditya Peddinti and Daniel Povey and Sanjeev Khudanpur},
  title={{Audio augmentation for speech recognition}},
  year=2015,
  booktitle={Proc. Interspeech 2015},
  pages={3586--3589},
  doi={10.21437/Interspeech.2015-711}
>>>>>>> d8a5a11d
}<|MERGE_RESOLUTION|>--- conflicted
+++ resolved
@@ -464,7 +464,6 @@
   year=2021,
   author={Guoguo Chen and Shuzhou Chai and Guanbo Wang and Jiayu Du and Wei-Qiang Zhang and Chao Weng and Dan Su and Daniel Povey and Jan Trmal and Junbo Zhang and Mingjie Jin and Sanjeev Khudanpur and Shinji Watanabe and Shuaijiang Zhao and Wei Zou and Xiangang Li and Xuchen Yao and Yongqing Wang and Yujun Wang and Zhao You and Zhiyong Yan}
 }
-<<<<<<< HEAD
 @inproceedings{scheibler2018pyroomacoustics,
   title={Pyroomacoustics: A python package for audio room simulation and array processing algorithms},
   author={Scheibler, Robin and Bezzam, Eric and Dokmani{\'c}, Ivan},
@@ -472,7 +471,7 @@
   pages={351--355},
   year={2018},
   organization={IEEE}
-=======
+}
 @inproceedings{ko15_interspeech,
   author={Tom Ko and Vijayaditya Peddinti and Daniel Povey and Sanjeev Khudanpur},
   title={{Audio augmentation for speech recognition}},
@@ -480,5 +479,4 @@
   booktitle={Proc. Interspeech 2015},
   pages={3586--3589},
   doi={10.21437/Interspeech.2015-711}
->>>>>>> d8a5a11d
 }