@article{wavernn,
  author    = {Nal Kalchbrenner and
               Erich Elsen and
               Karen Simonyan and
               Seb Noury and
               Norman Casagrande and
               Edward Lockhart and
               Florian Stimberg and
               A{\"{a}}ron van den Oord and
               Sander Dieleman and
               Koray Kavukcuoglu},
  title     = {Efficient Neural Audio Synthesis},
  journal   = {CoRR},
  volume    = {abs/1802.08435},
  year      = {2018},
  url       = {http://arxiv.org/abs/1802.08435},
  eprinttype = {arXiv},
  eprint    = {1802.08435},
  timestamp = {Mon, 13 Aug 2018 16:47:01 +0200},
  biburl    = {https://dblp.org/rec/journals/corr/abs-1802-08435.bib},
  bibsource = {dblp computer science bibliography, https://dblp.org}
}
@misc{RESAMPLE,
	author = {Julius O. Smith},
	title = {Digital Audio Resampling Home Page "Theory of Ideal Bandlimited Interpolation" section},
	url = {https://ccrma.stanford.edu/~jos/resample/Theory_Ideal_Bandlimited_Interpolation.html},
	month = {September},
	year = {2020}
}
@article{voxpopuli,
  author    = {Changhan Wang and
               Morgane Rivi{\`{e}}re and
               Ann Lee and
               Anne Wu and
               Chaitanya Talnikar and
               Daniel Haziza and
               Mary Williamson and
               Juan Miguel Pino and
               Emmanuel Dupoux},
  title     = {VoxPopuli: {A} Large-Scale Multilingual Speech Corpus for Representation
               Learning, Semi-Supervised Learning and Interpretation},
  journal   = {CoRR},
  volume    = {abs/2101.00390},
  year      = {2021},
  url       = {https://arxiv.org/abs/2101.00390},
  eprinttype = {arXiv},
  eprint    = {2101.00390},
  timestamp = {Thu, 12 Aug 2021 15:37:06 +0200},
  biburl    = {https://dblp.org/rec/journals/corr/abs-2101-00390.bib},
  bibsource = {dblp computer science bibliography, https://dblp.org}
}
@article{specaugment,
   title={SpecAugment: A Simple Data Augmentation Method for Automatic Speech Recognition},
   url={http://dx.doi.org/10.21437/Interspeech.2019-2680},
   DOI={10.21437/interspeech.2019-2680},
   journal={Interspeech 2019},
   publisher={ISCA},
   author={Park, Daniel S. and Chan, William and Zhang, Yu and Chiu, Chung-Cheng and Zoph, Barret and Cubuk, Ekin D. and Le, Quoc V.},
   year={2019},
   month={Sep}
}
@misc{ljspeech17,
  author       = {Keith Ito and Linda Johnson},
  title        = {The LJ Speech Dataset},
  howpublished = {\url{https://keithito.com/LJ-Speech-Dataset/}},
  year         = {2017}
}
@misc{conneau2020unsupervised,
      title={Unsupervised Cross-lingual Representation Learning for Speech Recognition}, 
      author={Alexis Conneau and Alexei Baevski and Ronan Collobert and Abdelrahman Mohamed and Michael Auli},
      year={2020},
      eprint={2006.13979},
      archivePrefix={arXiv},
      primaryClass={cs.CL}
}
@inproceedings{Gales2014SpeechRA,
  title={Speech recognition and keyword spotting for low-resource languages: Babel project research at CUED},
  author={Mark John Francis Gales and Kate Knill and Anton Ragni and Shakti Prasad Rath},
  booktitle={SLTU},
  year={2014}
}
@misc{ardila2020common,
      title={Common Voice: A Massively-Multilingual Speech Corpus}, 
      author={Rosana Ardila and Megan Branson and Kelly Davis and Michael Henretty and Michael Kohler and Josh Meyer and Reuben Morais and Lindsay Saunders and Francis M. Tyers and Gregor Weber},
      year={2020},
      eprint={1912.06670},
      archivePrefix={arXiv},
      primaryClass={cs.CL}
}
@article{Pratap_2020,
   title={MLS: A Large-Scale Multilingual Dataset for Speech Research},
   url={http://dx.doi.org/10.21437/Interspeech.2020-2826},
   DOI={10.21437/interspeech.2020-2826},
   journal={Interspeech 2020},
   publisher={ISCA},
   author={Pratap, Vineel and Xu, Qiantong and Sriram, Anuroop and Synnaeve, Gabriel and Collobert, Ronan},
   year={2020},
   month={Oct}
}
@INPROCEEDINGS{librilight,
  author={J. {Kahn} and M. {Rivière} and W. {Zheng} and E. {Kharitonov} and Q. {Xu} and P. E. {Mazaré} and J. {Karadayi} and V. {Liptchinsky} and R. {Collobert} and C. {Fuegen} and T. {Likhomanenko} and G. {Synnaeve} and A. {Joulin} and A. {Mohamed} and E. {Dupoux}},
  booktitle={ICASSP 2020 - 2020 IEEE International Conference on Acoustics, Speech and Signal Processing (ICASSP)}, 
  title={Libri-Light: A Benchmark for ASR with Limited or No Supervision}, 
  year={2020},
  pages={7669-7673},
  note = {\url{https://github.com/facebookresearch/libri-light}},
}
@INPROCEEDINGS{7178964,
  author={Panayotov, Vassil and Chen, Guoguo and Povey, Daniel and Khudanpur, Sanjeev},
  booktitle={2015 IEEE International Conference on Acoustics, Speech and Signal Processing (ICASSP)}, 
  title={Librispeech: An ASR corpus based on public domain audio books}, 
  year={2015},
  volume={},
  number={},
  pages={5206-5210},
  doi={10.1109/ICASSP.2015.7178964}
}
@inproceedings{ott2019fairseq,
  title = {fairseq: A Fast, Extensible Toolkit for Sequence Modeling},
  author = {Myle Ott and Sergey Edunov and Alexei Baevski and Angela Fan and Sam Gross and Nathan Ng and David Grangier and Michael Auli},
  booktitle = {Proceedings of NAACL-HLT 2019: Demonstrations},
  year = {2019},
}
@misc{baevski2020wav2vec,
      title={wav2vec 2.0: A Framework for Self-Supervised Learning of Speech Representations}, 
      author={Alexei Baevski and Henry Zhou and Abdelrahman Mohamed and Michael Auli},
      year={2020},
      eprint={2006.11477},
      archivePrefix={arXiv},
      primaryClass={cs.CL}
}
@misc{hsu2021hubert,
      title={HuBERT: Self-Supervised Speech Representation Learning by Masked Prediction of Hidden Units}, 
      author={Wei-Ning Hsu and Benjamin Bolte and Yao-Hung Hubert Tsai and Kushal Lakhotia and Ruslan Salakhutdinov and Abdelrahman Mohamed},
      year={2021},
      eprint={2106.07447},
      archivePrefix={arXiv},
      primaryClass={cs.CL}
}
@misc{hannun2014deep,
      title={Deep Speech: Scaling up end-to-end speech recognition}, 
      author={Awni Hannun and Carl Case and Jared Casper and Bryan Catanzaro and Greg Diamos and Erich Elsen and Ryan Prenger and Sanjeev Satheesh and Shubho Sengupta and Adam Coates and Andrew Y. Ng},
      year={2014},
      eprint={1412.5567},
      archivePrefix={arXiv},
      primaryClass={cs.CL}
}
@misc{graves2012sequence,
      title={Sequence Transduction with Recurrent Neural Networks}, 
      author={Alex Graves},
      year={2012},
      eprint={1211.3711},
      archivePrefix={arXiv},
      primaryClass={cs.NE}
}
@misc{collobert2016wav2letter,
      title={Wav2Letter: an End-to-End ConvNet-based Speech Recognition System}, 
      author={Ronan Collobert and Christian Puhrsch and Gabriel Synnaeve},
      year={2016},
      eprint={1609.03193},
      archivePrefix={arXiv},
      primaryClass={cs.LG}
}
@misc{kalchbrenner2018efficient,
      title={Efficient Neural Audio Synthesis}, 
      author={Nal Kalchbrenner and Erich Elsen and Karen Simonyan and Seb Noury and Norman Casagrande and Edward Lockhart and Florian Stimberg and Aaron van den Oord and Sander Dieleman and Koray Kavukcuoglu},
      year={2018},
      eprint={1802.08435},
      archivePrefix={arXiv},
      primaryClass={cs.SD}
}
@misc{gulati2020conformer,
      title={Conformer: Convolution-augmented Transformer for Speech Recognition},
      author={Anmol Gulati and James Qin and Chung-Cheng Chiu and Niki Parmar and Yu Zhang and Jiahui Yu and Wei Han and Shibo Wang and Zhengdong Zhang and Yonghui Wu and Ruoming Pang},
      year={2020},
      eprint={2005.08100},
      archivePrefix={arXiv},
      primaryClass={eess.AS}
}
@article{Luo_2019,
   title={Conv-TasNet: Surpassing Ideal Time–Frequency Magnitude Masking for Speech Separation},
   volume={27},
   ISSN={2329-9304},
   url={http://dx.doi.org/10.1109/TASLP.2019.2915167},
   DOI={10.1109/taslp.2019.2915167},
   number={8},
   journal={IEEE/ACM Transactions on Audio, Speech, and Language Processing},
   publisher={Institute of Electrical and Electronics Engineers (IEEE)},
   author={Luo, Yi and Mesgarani, Nima},
   year={2019},
   month={Aug},
   pages={1256–1266}
}
@InProceedings{ brian_mcfee-proc-scipy-2015,
  author    = { {B}rian {M}c{F}ee and {C}olin {R}affel and {D}awen {L}iang and {D}aniel {P}.{W}. {E}llis and {M}att {M}c{V}icar and {E}ric {B}attenberg and {O}riol {N}ieto },
  title     = { librosa: {A}udio and {M}usic {S}ignal {A}nalysis in {P}ython },
  booktitle = { {P}roceedings of the 14th {P}ython in {S}cience {C}onference },
  pages     = { 18 - 24 },
  year      = { 2015 },
  editor    = { {K}athryn {H}uff and {J}ames {B}ergstra },
  doi       = { 10.25080/Majora-7b98e3ed-003 }
}
@INPROCEEDINGS{6701851,
  author={Perraudin, Nathanaël and Balazs, Peter and Søndergaard, Peter L.},
  booktitle={2013 IEEE Workshop on Applications of Signal Processing to Audio and Acoustics}, 
  title={A fast Griffin-Lim algorithm}, 
  year={2013},
  volume={},
  number={},
  pages={1-4},
  doi={10.1109/WASPAA.2013.6701851}}
@INPROCEEDINGS{1172092,
  author={Griffin, D. and Jae Lim},
  booktitle={ICASSP '83. IEEE International Conference on Acoustics, Speech, and Signal Processing}, 
  title={Signal estimation from modified short-time Fourier transform}, 
  year={1983},
  volume={8},
  number={},
  pages={804-807},
  doi={10.1109/ICASSP.1983.1172092}}
@INPROCEEDINGS{6854049,
  author={Ghahremani, Pegah and BabaAli, Bagher and Povey, Daniel and Riedhammer, Korbinian and Trmal, Jan and Khudanpur, Sanjeev},
  booktitle={2014 IEEE International Conference on Acoustics, Speech and Signal Processing (ICASSP)}, 
  title={A pitch extraction algorithm tuned for automatic speech recognition}, 
  year={2014},
  volume={},
  number={},
  pages={2494-2498},
  doi={10.1109/ICASSP.2014.6854049}}
@inproceedings{shen2018natural,
  title={Natural TTS Synthesis by Conditioning WaveNet on Mel Spectrogram Predictions},
  author={Shen, Jonathan and Pang, Ruoming and Weiss, Ron J and Schuster, Mike and Jaitly, Navdeep and Yang, Zongheng and Chen, Zhifeng and Zhang, Yu and Wang, Yuxuan and Skerrv-Ryan, Rj and others},
  booktitle={2018 IEEE International Conference on Acoustics, Speech and Signal Processing (ICASSP)},
  pages={4779--4783},
  year={2018},
  organization={IEEE}
}
@inproceedings{souden2009optimal,
  title={On optimal frequency-domain multichannel linear filtering for noise reduction},
  author={Souden, Mehrez and Benesty, Jacob and Affes, Sofiene},
  booktitle={IEEE Transactions on audio, speech, and language processing},
  volume={18},
  number={2},
  pages={260--276},
  year={2009},
  publisher={IEEE}
}
@inproceedings{higuchi2016robust,
  title={Robust MVDR beamforming using time-frequency masks for online/offline ASR in noise},
  author={Higuchi, Takuya and Ito, Nobutaka and Yoshioka, Takuya and Nakatani, Tomohiro},
  booktitle={2016 IEEE International Conference on Acoustics, Speech and Signal Processing (ICASSP)},
  pages={5210--5214},
  year={2016},
  organization={IEEE}
}
@inproceedings{shi2021emformer,
  title={Emformer: Efficient Memory Transformer Based Acoustic Model for Low Latency Streaming Speech Recognition}, 
  author={Shi, Yangyang and Wang, Yongqiang and Wu, Chunyang and Yeh, Ching-Feng and Chan, Julian and Zhang, Frank and Le, Duc and Seltzer, Mike},
  booktitle={ICASSP 2021 - 2021 IEEE International Conference on Acoustics, Speech and Signal Processing (ICASSP)}, 
  pages={6783-6787},
  year={2021}
}
@inproceedings{9747706,
  author={Shi, Yangyang and Wu, Chunyang and Wang, Dilin and Xiao, Alex and Mahadeokar, Jay and Zhang, Xiaohui and Liu, Chunxi and Li, Ke and Shangguan, Yuan and Nagaraja, Varun and Kalinli, Ozlem and Seltzer, Mike},
  booktitle={ICASSP 2022 - 2022 IEEE International Conference on Acoustics, Speech and Signal Processing (ICASSP)}, 
  title={Streaming Transformer Transducer based Speech Recognition Using Non-Causal Convolution}, 
  year={2022},
  volume={},
  number={},
  pages={8277-8281},
  doi={10.1109/ICASSP43922.2022.9747706}}
@article{mises1929praktische,
  title={Praktische Verfahren der Gleichungsaufl{\"o}sung.},
  author={Mises, RV and Pollaczek-Geiringer, Hilda},
  journal={ZAMM-Journal of Applied Mathematics and Mechanics/Zeitschrift f{\"u}r Angewandte Mathematik und Mechanik},
  volume={9},
  number={1},
  pages={58--77},
  year={1929},
  publisher={Wiley Online Library}
}
@article{higuchi2017online,
  title={Online MVDR beamformer based on complex Gaussian mixture model with spatial prior for noise robust ASR},
  author={Higuchi, Takuya and Ito, Nobutaka and Araki, Shoko and Yoshioka, Takuya and Delcroix, Marc and Nakatani, Tomohiro},
  journal={IEEE/ACM Transactions on Audio, Speech, and Language Processing},
  volume={25},
  number={4},
  pages={780--793},
  year={2017},
  publisher={IEEE}
}
@article{capon1969high,
  title={High-resolution frequency-wavenumber spectrum analysis},
  author={Capon, Jack},
  journal={Proceedings of the IEEE},
  volume={57},
  number={8},
  pages={1408--1418},
  year={1969},
  publisher={IEEE}
}
@article{kahn2022flashlight,
  title={Flashlight: Enabling Innovation in Tools for Machine Learning},
  author={Kahn, Jacob and Pratap, Vineel and Likhomanenko, Tatiana and Xu, Qiantong and Hannun, Awni and Cai, Jeff and Tomasello, Paden and Lee, Ann and Grave, Edouard and Avidov, Gilad and others},
  journal={arXiv preprint arXiv:2201.12465},
  year={2022}
}
@TECHREPORT{Kominek03cmuarctic,
  author = {John Kominek and Alan W Black and Ver Ver},
  title = {CMU Arctic Databases for Speech Synthesis},
  institution = {},
  year = {2003}
}
@misc{cosentino2020librimix,
  title={LibriMix: An Open-Source Dataset for Generalizable Speech Separation},
  author={Joris Cosentino and Manuel Pariente and Samuele Cornell and Antoine Deleforge and Emmanuel Vincent},
  year={2020},
  eprint={2005.11262},
  archivePrefix={arXiv},
  primaryClass={eess.AS}
}
@article{Zen2019LibriTTSAC,
  title={LibriTTS: A Corpus Derived from LibriSpeech for Text-to-Speech},
  author={Heiga Zen and Viet-Trung Dang and Robert A. J. Clark and Yu Zhang and Ron J. Weiss and Ye Jia and Z. Chen and Yonghui Wu},
  journal={ArXiv},
  year={2019},
  volume={abs/1904.02882}
}
@article{speechcommandsv2,
  author = { {Warden}, P.},
  title = "{Speech Commands: A Dataset for Limited-Vocabulary Speech Recognition}",
  journal = {ArXiv e-prints},
  archivePrefix = "arXiv",
  eprint = {1804.03209},
  primaryClass = "cs.CL",
  keywords = {Computer Science - Computation and Language, Computer Science - Human-Computer Interaction},
  year = 2018,
  month = apr,
  url = {https://arxiv.org/abs/1804.03209},
}
@inproceedings{rousseau2012tedlium,
  title={TED-LIUM: an Automatic Speech Recognition dedicated corpus},
  author={Rousseau, Anthony and Del{\'e}glise, Paul and Est{\`e}ve, Yannick},
  booktitle={Conference on Language Resources and Evaluation (LREC)},
  pages={125--129},
  year={2012}
}
@misc{yamagishi2019vctk,
  author={Yamagishi, Junichi and Veaux, Christophe and MacDonald, Kirsten},
  title={ {CSTR VCTK Corpus}: English Multi-speaker Corpus for {CSTR} Voice Cloning Toolkit (version 0.92)},
  publisher={University of Edinburgh. The Centre for Speech Technology Research (CSTR)},
  year=2019,
  doi={10.7488/ds/2645},
}
@misc{Sarfjoo2018DeviceRV,
  title={Device Recorded VCTK (Small subset version)},
  author={Seyyed Saeed Sarfjoo and Junichi Yamagishi},
  year={2018}
}
@misc{tzanetakis_essl_cook_2001,
  author    = "Tzanetakis, George and Essl, Georg and Cook, Perry",
  title     = "Automatic Musical Genre Classification Of Audio Signals",
  url       = "http://ismir2001.ismir.net/pdf/tzanetakis.pdf",
  publisher = "The International Society for Music Information Retrieval",
  year      = "2001"
}
@article{Mir2015QUESST2014EQ,
  title={QUESST2014: Evaluating Query-by-Example Speech Search in a zero-resource setting with real-life queries},
  author={Xavier Anguera Miro and Luis Javier Rodriguez-Fuentes and Andi Buzo and Florian Metze and Igor Szoke and Mikel Pe{\~n}agarikano},
  journal={2015 IEEE International Conference on Acoustics, Speech and Signal Processing (ICASSP)},
  year={2015},
  pages={5833-5837}
}
@misc{cmudict,
  title={The Carnegie Mellon pronuncing dictionary},
  author={Weide, R.L.},
  year={1998},
  url={http://www.speech.cs.cmu.edu/cgi-bin/cmudict},
}
@misc{YesNo,
  title="YesNo",
  url="http://www.openslr.org/1/"
}
@misc{MUSDB18HQ,
  author       = {Rafii, Zafar and Liutkus, Antoine and Fabian-Robert St{\"o}ter and Mimilakis, Stylianos Ioannis and
                  Bittner, Rachel},
  title        = {{MUSDB18-HQ} - an uncompressed version of MUSDB18},
  month        = dec,
  year         = 2019,
  doi          = {10.5281/zenodo.3338373},
  url          = {https://doi.org/10.5281/zenodo.3338373}
}
@inproceedings{fluent,
  author    = {Loren Lugosch and Mirco Ravanelli and Patrick Ignoto and Vikrant Singh Tomar and Yoshua Bengio},
  editor    = {Gernot Kubin and Zdravko Kacic},
  title     = {Speech Model Pre-Training for End-to-End Spoken Language Understanding},
  booktitle = {Proc. of Interspeech},
  pages     = {814--818},
  year      = {2019},
}
@article{nagrani2017voxceleb,
  title={Voxceleb: a large-scale speaker identification dataset},
  author={Nagrani, Arsha and Chung, Joon Son and Zisserman, Andrew},
  journal={arXiv preprint arXiv:1706.08612},
  year={2017}
}
@inproceedings{defossez2021hybrid,
  title={Hybrid Spectrogram and Waveform Source Separation},
  author={D{\'e}fossez, Alexandre},
  booktitle={Proceedings of the ISMIR 2021 Workshop on Music Source Separation},
  year={2021}
}
@article{CATTONI2021101155,
title = {MuST-C: A multilingual corpus for end-to-end speech translation},
journal = {Computer Speech & Language},
volume = {66},
pages = {101155},
year = {2021},
issn = {0885-2308},
doi = {https://doi.org/10.1016/j.csl.2020.101155},
url = {https://www.sciencedirect.com/science/article/pii/S0885230820300887},
author = {Roldano Cattoni and Mattia Antonino {Di Gangi} and Luisa Bentivogli and Matteo Negri and Marco Turchi},
keywords = {Spoken language translation, Multilingual corpus},
abstract = {End-to-end spoken language translation (SLT) has recently gained popularity thanks to the advancement of sequence to sequence learning in its two parent tasks: automatic speech recognition (ASR) and machine translation (MT). However, research in the field has to confront with the scarcity of publicly available corpora to train data-hungry neural networks. Indeed, while traditional cascade solutions can build on sizable ASR and MT training data for a variety of languages, the available SLT corpora suitable for end-to-end training are few, typically small and of limited language coverage. We contribute to fill this gap by presenting MuST-C, a large and freely available Multilingual Speech Translation Corpus built from English TED Talks. Its unique features include: i) language coverage and diversity (from English into 14 languages from different families), ii) size (at least 237 hours of transcribed recordings per language, 430 on average), iii) variety of topics and speakers, and iv) data quality. Besides describing the corpus creation methodology and discussing the outcomes of empirical and manual quality evaluations, we present baseline results computed with strong systems on each language direction covered by MuST-C.}
}
@article{iemocap,
  author = {Busso, Carlos and Bulut, Murtaza and Lee, Chi-Chun and Kazemzadeh, Abe and Mower Provost, Emily and Kim, Samuel and Chang, Jeannette and Lee, Sungbok and Narayanan, Shrikanth},
  year = {2008},
  month = {12},
  pages = {335-359},
  title = {IEMOCAP: Interactive emotional dyadic motion capture database},
  volume = {42},
  journal = {Language Resources and Evaluation},
  doi = {10.1007/s10579-008-9076-6}
}
@article{coucke2018snips,
  title={Snips voice platform: an embedded spoken language understanding system for private-by-design voice interfaces},
  author={Coucke, Alice and Saade, Alaa and Ball, Adrien and Bluche, Th{\'e}odore and Caulier, Alexandre and Leroy, David and Doumouro, Cl{\'e}ment and Gisselbrecht, Thibault and Caltagirone, Francesco and Lavril, Thibaut and others},
  journal={arXiv preprint arXiv:1805.10190},
  year={2018}
}
@INPROCEEDINGS{9746490,
  author={Srivastava, Sangeeta and Wang, Yun and Tjandra, Andros and Kumar, Anurag and Liu, Chunxi and Singh, Kritika and Saraf, Yatharth},
  booktitle={ICASSP 2022 - 2022 IEEE International Conference on Acoustics, Speech and Signal Processing (ICASSP)}, 
  title={Conformer-Based Self-Supervised Learning For Non-Speech Audio Tasks}, 
  year={2022},
  volume={},
  number={},
  pages={8862-8866},
  doi={10.1109/ICASSP43922.2022.9746490}}
@article{chen2022wavlm,
  title={Wavlm: Large-scale self-supervised pre-training for full stack speech processing},
  author={Chen, Sanyuan and Wang, Chengyi and Chen, Zhengyang and Wu, Yu and Liu, Shujie and Chen, Zhuo and Li, Jinyu and Kanda, Naoyuki and Yoshioka, Takuya and Xiao, Xiong and others},
  journal={IEEE Journal of Selected Topics in Signal Processing},
  volume={16},
  number={6},
  pages={1505--1518},
  year={2022},
  publisher={IEEE}
}
@inproceedings{GigaSpeech2021,
  title={GigaSpeech: An Evolving, Multi-domain ASR Corpus with 10,000 Hours of Transcribed Audio},
  booktitle={Proc. Interspeech 2021},
  year=2021,
  author={Guoguo Chen and Shuzhou Chai and Guanbo Wang and Jiayu Du and Wei-Qiang Zhang and Chao Weng and Dan Su and Daniel Povey and Jan Trmal and Junbo Zhang and Mingjie Jin and Sanjeev Khudanpur and Shinji Watanabe and Shuaijiang Zhao and Wei Zou and Xiangang Li and Xuchen Yao and Yongqing Wang and Yujun Wang and Zhao You and Zhiyong Yan}
}
@inproceedings{NEURIPS2020_c5d73680,
 author = {Kong, Jungil and Kim, Jaehyeon and Bae, Jaekyoung},
 booktitle = {Advances in Neural Information Processing Systems},
 editor = {H. Larochelle and M. Ranzato and R. Hadsell and M.F. Balcan and H. Lin},
 pages = {17022--17033},
 publisher = {Curran Associates, Inc.},
 title = {HiFi-GAN: Generative Adversarial Networks for Efficient and High Fidelity Speech Synthesis},
 url = {https://proceedings.neurips.cc/paper/2020/file/c5d736809766d46260d816d8dbc9eb44-Paper.pdf},
 volume = {33},
 year = {2020}
}
@inproceedings{ko15_interspeech,
  author={Tom Ko and Vijayaditya Peddinti and Daniel Povey and Sanjeev Khudanpur},
  title={{Audio augmentation for speech recognition}},
  year=2015,
  booktitle={Proc. Interspeech 2015},
  pages={3586--3589},
  doi={10.21437/Interspeech.2015-711}
}
@misc{musan2015,
  author = {David Snyder and Guoguo Chen and Daniel Povey},
  title = {{MUSAN}: {A} {M}usic, {S}peech, and {N}oise {C}orpus},
  year = {2015},
  eprint = {1510.08484},
  note = {arXiv:1510.08484v1}
<<<<<<< HEAD
=======
}
@article{babu2021xls,
  title={XLS-R: Self-supervised cross-lingual speech representation learning at scale},
  author={Babu, Arun and Wang, Changhan and Tjandra, Andros and Lakhotia, Kushal and Xu, Qiantong and Goyal, Naman and Singh, Kritika and von Platen, Patrick and Saraf, Yatharth and Pino, Juan and others},
  journal={arXiv preprint arXiv:2111.09296},
  year={2021}
}
@inproceedings{valk2021voxlingua107,
  title={VoxLingua107: a dataset for spoken language recognition},
  author={Valk, J{\"o}rgen and Alum{\"a}e, Tanel},
  booktitle={2021 IEEE Spoken Language Technology Workshop (SLT)},
  pages={652--658},
  year={2021},
  organization={IEEE}
>>>>>>> de628226
}<|MERGE_RESOLUTION|>--- conflicted
+++ resolved
@@ -489,8 +489,6 @@
   year = {2015},
   eprint = {1510.08484},
   note = {arXiv:1510.08484v1}
-<<<<<<< HEAD
-=======
 }
 @article{babu2021xls,
   title={XLS-R: Self-supervised cross-lingual speech representation learning at scale},
@@ -505,5 +503,4 @@
   pages={652--658},
   year={2021},
   organization={IEEE}
->>>>>>> de628226
 }