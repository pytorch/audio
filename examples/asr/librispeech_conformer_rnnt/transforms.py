import json
import math
from functools import partial
from typing import List

import sentencepiece as spm
import torch
import torchaudio
from data_module import LibriSpeechDataModule
from lightning import Batch

import torchaudio.transforms as T
<<<<<<< HEAD
from additive_noise import AddNoise
from torchaudio.prototype.datasets import Musan
=======
>>>>>>> dc38a8a2


_decibel = 2 * 20 * math.log10(torch.iinfo(torch.int16).max)
_gain = pow(10, 0.05 * _decibel)

_spectrogram_transform = torchaudio.transforms.MelSpectrogram(sample_rate=16000, n_fft=400, n_mels=80, hop_length=160)
_speed_perturb_transform = torchaudio.transforms.SpeedPerturbation(orig_freq=16000, factors=[0.9, 1.0, 1.1])
_additive_noise_transform = None


def _piecewise_linear_log(x):
    x = x * _gain
    x[x > math.e] = torch.log(x[x > math.e])
    x[x <= math.e] = x[x <= math.e] / math.e
    return x


class FunctionalModule(torch.nn.Module):
    def __init__(self, functional):
        super().__init__()
        self.functional = functional

    def forward(self, input):
        return self.functional(input)


class GlobalStatsNormalization(torch.nn.Module):
    def __init__(self, global_stats_path):
        super().__init__()

        with open(global_stats_path) as f:
            blob = json.loads(f.read())

        self.mean = torch.tensor(blob["mean"])
        self.invstddev = torch.tensor(blob["invstddev"])

    def forward(self, input):
        return (input - self.mean) * self.invstddev


def _extract_labels(sp_model, samples: List):
    targets = [sp_model.encode(sample[2].lower()) for sample in samples]
    lengths = torch.tensor([len(elem) for elem in targets]).to(dtype=torch.int32)
    targets = torch.nn.utils.rnn.pad_sequence(
        [torch.tensor(elem) for elem in targets],
        batch_first=True,
        padding_value=1.0,
    ).to(dtype=torch.int32)
    return targets, lengths


def _extract_features(data_pipeline, samples: List, speed_perturbation=False, musan_noise=False):
    if speed_perturbation:
        samples = [_speed_perturb_transform(sample[0].squeeze()) for sample in samples]

    if musan_noise:
        total_length = sum([sample[0].size(-1) for sample in samples])
        _additive_noise_transform.fetch_noise_batch(total_length)
        samples = [_additive_noise_transform(sample[0].squeeze()) for sample in samples]

    mel_features = [_spectrogram_transform(sample[0].squeeze()).transpose(1, 0) for sample in samples]
    features = torch.nn.utils.rnn.pad_sequence(mel_features, batch_first=True)
    features = data_pipeline(features)
    lengths = torch.tensor([elem.shape[0] for elem in mel_features], dtype=torch.int32)
    return features, lengths


class TrainTransform:
    def __init__(self, global_stats_path: str, sp_model_path: str):
        self.sp_model = spm.SentencePieceProcessor(model_file=sp_model_path)

        spec_aug_transform = T.SpecAugment(
            n_time_masks=10,
            time_mask_param=30,
            p=0.2,
            n_freq_masks=2,
            freq_mask_param=27,
            iid_masks=True,
            zero_masking=True,
        )

        self.train_data_pipeline = torch.nn.Sequential(
            FunctionalModule(_piecewise_linear_log),
            GlobalStatsNormalization(global_stats_path),
            FunctionalModule(partial(torch.transpose, dim0=1, dim1=2)),
<<<<<<< HEAD
            torchaudio.transforms.FrequencyMasking(27),
            torchaudio.transforms.FrequencyMasking(27),
            torchaudio.transforms.TimeMasking(100, p=0.2),
            torchaudio.transforms.TimeMasking(100, p=0.2),
            torchaudio.transforms.TimeMasking(100, p=0.2),
            torchaudio.transforms.TimeMasking(100, p=0.2),
            torchaudio.transforms.TimeMasking(100, p=0.2),
            torchaudio.transforms.TimeMasking(100, p=0.2),
            torchaudio.transforms.TimeMasking(100, p=0.2),
            torchaudio.transforms.TimeMasking(100, p=0.2),
            torchaudio.transforms.TimeMasking(100, p=0.2),
            torchaudio.transforms.TimeMasking(100, p=0.2),
=======
            # torchaudio.transforms.FrequencyMasking(27),
            # torchaudio.transforms.FrequencyMasking(27),
            # torchaudio.transforms.TimeMasking(100, p=0.2),
            # torchaudio.transforms.TimeMasking(100, p=0.2),
            # torchaudio.transforms.TimeMasking(30, p=0.2),
            # torchaudio.transforms.TimeMasking(30, p=0.2),
            # torchaudio.transforms.TimeMasking(30, p=0.2),
            # torchaudio.transforms.TimeMasking(30, p=0.2),
            # torchaudio.transforms.TimeMasking(30, p=0.2),
            # torchaudio.transforms.TimeMasking(30, p=0.2),
            # torchaudio.transforms.TimeMasking(30, p=0.2),
            # torchaudio.transforms.TimeMasking(30, p=0.2),
            # torchaudio.transforms.TimeMasking(30, p=0.2),
            # torchaudio.transforms.TimeMasking(30, p=0.2),
            spec_aug_transform,
>>>>>>> dc38a8a2
            FunctionalModule(partial(torch.transpose, dim0=1, dim1=2)),
        )

    def __call__(self, samples: List):
        features, feature_lengths = _extract_features(
            self.train_data_pipeline,
            samples,
            speed_perturbation=True,
            musan_noise=(_additive_noise_transform is not None),
        )
        targets, target_lengths = _extract_labels(self.sp_model, samples)
        return Batch(features, feature_lengths, targets, target_lengths)


class ValTransform:
    def __init__(self, global_stats_path: str, sp_model_path: str):
        self.sp_model = spm.SentencePieceProcessor(model_file=sp_model_path)
        self.valid_data_pipeline = torch.nn.Sequential(
            FunctionalModule(_piecewise_linear_log),
            GlobalStatsNormalization(global_stats_path),
        )

    def __call__(self, samples: List):
        features, feature_lengths = _extract_features(self.valid_data_pipeline, samples)
        targets, target_lengths = _extract_labels(self.sp_model, samples)
        return Batch(features, feature_lengths, targets, target_lengths)


class TestTransform:
    def __init__(self, global_stats_path: str, sp_model_path: str):
        self.val_transforms = ValTransform(global_stats_path, sp_model_path)

    def __call__(self, sample):
        return self.val_transforms([sample]), [sample]


def get_data_module(librispeech_path, global_stats_path, sp_model_path, musan_path=None):
    if musan_path is not None:
        subsets = ["noise", "music"]  # we might not need to add the "speech" part in MUSAN
        musan = Musan(musan_path, subsets)
        global _additive_noise_transform
        _additive_noise_transform = AddNoise(musan, snr=[15, 30], p=0.5)

    train_transform = TrainTransform(global_stats_path=global_stats_path, sp_model_path=sp_model_path)
    val_transform = ValTransform(global_stats_path=global_stats_path, sp_model_path=sp_model_path)
    test_transform = TestTransform(global_stats_path=global_stats_path, sp_model_path=sp_model_path)
    return LibriSpeechDataModule(
        librispeech_path=librispeech_path,
        train_transform=train_transform,
        val_transform=val_transform,
        test_transform=test_transform,
<<<<<<< HEAD
        max_tokens=1200,
=======
        batch_size=None,
        max_tokens=550,
        train_num_buckets=50,
>>>>>>> dc38a8a2
    )<|MERGE_RESOLUTION|>--- conflicted
+++ resolved
@@ -10,11 +10,8 @@
 from lightning import Batch
 
 import torchaudio.transforms as T
-<<<<<<< HEAD
 from additive_noise import AddNoise
 from torchaudio.prototype.datasets import Musan
-=======
->>>>>>> dc38a8a2
 
 
 _decibel = 2 * 20 * math.log10(torch.iinfo(torch.int16).max)
@@ -100,7 +97,6 @@
             FunctionalModule(_piecewise_linear_log),
             GlobalStatsNormalization(global_stats_path),
             FunctionalModule(partial(torch.transpose, dim0=1, dim1=2)),
-<<<<<<< HEAD
             torchaudio.transforms.FrequencyMasking(27),
             torchaudio.transforms.FrequencyMasking(27),
             torchaudio.transforms.TimeMasking(100, p=0.2),
@@ -113,23 +109,6 @@
             torchaudio.transforms.TimeMasking(100, p=0.2),
             torchaudio.transforms.TimeMasking(100, p=0.2),
             torchaudio.transforms.TimeMasking(100, p=0.2),
-=======
-            # torchaudio.transforms.FrequencyMasking(27),
-            # torchaudio.transforms.FrequencyMasking(27),
-            # torchaudio.transforms.TimeMasking(100, p=0.2),
-            # torchaudio.transforms.TimeMasking(100, p=0.2),
-            # torchaudio.transforms.TimeMasking(30, p=0.2),
-            # torchaudio.transforms.TimeMasking(30, p=0.2),
-            # torchaudio.transforms.TimeMasking(30, p=0.2),
-            # torchaudio.transforms.TimeMasking(30, p=0.2),
-            # torchaudio.transforms.TimeMasking(30, p=0.2),
-            # torchaudio.transforms.TimeMasking(30, p=0.2),
-            # torchaudio.transforms.TimeMasking(30, p=0.2),
-            # torchaudio.transforms.TimeMasking(30, p=0.2),
-            # torchaudio.transforms.TimeMasking(30, p=0.2),
-            # torchaudio.transforms.TimeMasking(30, p=0.2),
-            spec_aug_transform,
->>>>>>> dc38a8a2
             FunctionalModule(partial(torch.transpose, dim0=1, dim1=2)),
         )
 
@@ -181,11 +160,5 @@
         train_transform=train_transform,
         val_transform=val_transform,
         test_transform=test_transform,
-<<<<<<< HEAD
         max_tokens=1200,
-=======
-        batch_size=None,
-        max_tokens=550,
-        train_num_buckets=50,
->>>>>>> dc38a8a2
     )