


<!DOCTYPE html>
<!--[if IE 8]><html class="no-js lt-ie9" lang="en" > <![endif]-->
<!--[if gt IE 8]><!--> <html class="no-js" lang="en" > <!--<![endif]-->
<head>
  <meta charset="utf-8">
  <meta name="generator" content="Docutils 0.19: https://docutils.sourceforge.io/" />

  <meta name="viewport" content="width=device-width, initial-scale=1.0">
  
<<<<<<< HEAD
  <title>torchaudio.functional.lfilter &mdash; Torchaudio 2.2.0.dev20240125 documentation</title>
=======
  <title>torchaudio.functional.lfilter &mdash; Torchaudio 2.2.0.dev20240130 documentation</title>
>>>>>>> c7d94f9a
  

  
  
    <link rel="shortcut icon" href="../_static/favicon.ico"/>
  
  
  

  

  
  
    

  

  <link rel="stylesheet" href="../_static/css/theme.css" type="text/css" />
  <!-- <link rel="stylesheet" href="../_static/pygments.css" type="text/css" /> -->
  <link rel="stylesheet" href="../_static/pygments.css" type="text/css" />
  <link rel="stylesheet" href="../_static/css/theme.css" type="text/css" />
  <link rel="stylesheet" href="https://cdn.jsdelivr.net/npm/katex@0.13.11/dist/katex.min.css" type="text/css" />
  <link rel="stylesheet" href="../_static/katex-math.css" type="text/css" />
  <link rel="stylesheet" href="../_static/sg_gallery.css" type="text/css" />
  <link rel="stylesheet" href="../_static/sg_gallery-binder.css" type="text/css" />
  <link rel="stylesheet" href="../_static/sg_gallery-dataframe.css" type="text/css" />
  <link rel="stylesheet" href="../_static/sg_gallery-rendered-html.css" type="text/css" />
  <link rel="stylesheet" href="https://cdn.jsdelivr.net/npm/katex@0.10.0-beta/dist/katex.min.css" type="text/css" />
  <link rel="stylesheet" href="../_static/css/custom.css" type="text/css" />
    <link rel="index" title="Index" href="../genindex.html" />
    <link rel="search" title="Search" href="../search.html" />
    <link rel="next" title="torchaudio.functional.lowpass_biquad" href="torchaudio.functional.lowpass_biquad.html" />
    <link rel="prev" title="torchaudio.functional.highpass_biquad" href="torchaudio.functional.highpass_biquad.html" />
  <!-- Google Tag Manager -->
    <script>(function(w,d,s,l,i){w[l]=w[l]||[];w[l].push({'gtm.start':
    new Date().getTime(),event:'gtm.js'});var f=d.getElementsByTagName(s)[0],
    j=d.createElement(s),dl=l!='dataLayer'?'&l='+l:'';j.async=true;j.src=
    'https://www.googletagmanager.com/gtm.js?id='+i+dl;f.parentNode.insertBefore(j,f);
    })(window,document,'script','dataLayer','GTM-T8XT4PS');</script>
    <!-- End Google Tag Manager -->
  

  
  <script src="../_static/js/modernizr.min.js"></script>

  <!-- Preload the theme fonts -->

<link rel="preload" href="../_static/fonts/FreightSans/freight-sans-book.woff2" as="font" type="font/woff2" crossorigin="anonymous">
<link rel="preload" href="../_static/fonts/FreightSans/freight-sans-medium.woff2" as="font" type="font/woff2" crossorigin="anonymous">
<link rel="preload" href="../_static/fonts/IBMPlexMono/IBMPlexMono-Medium.woff2" as="font" type="font/woff2" crossorigin="anonymous">
<link rel="preload" href="../_static/fonts/FreightSans/freight-sans-bold.woff2" as="font" type="font/woff2" crossorigin="anonymous">
<link rel="preload" href="../_static/fonts/FreightSans/freight-sans-medium-italic.woff2" as="font" type="font/woff2" crossorigin="anonymous">
<link rel="preload" href="../_static/fonts/IBMPlexMono/IBMPlexMono-SemiBold.woff2" as="font" type="font/woff2" crossorigin="anonymous">

<!-- Preload the katex fonts -->

<link rel="preload" href="https://cdn.jsdelivr.net/npm/katex@0.10.0/dist/fonts/KaTeX_Math-Italic.woff2" as="font" type="font/woff2" crossorigin="anonymous">
<link rel="preload" href="https://cdn.jsdelivr.net/npm/katex@0.10.0/dist/fonts/KaTeX_Main-Regular.woff2" as="font" type="font/woff2" crossorigin="anonymous">
<link rel="preload" href="https://cdn.jsdelivr.net/npm/katex@0.10.0/dist/fonts/KaTeX_Main-Bold.woff2" as="font" type="font/woff2" crossorigin="anonymous">
<link rel="preload" href="https://cdn.jsdelivr.net/npm/katex@0.10.0/dist/fonts/KaTeX_Size1-Regular.woff2" as="font" type="font/woff2" crossorigin="anonymous">
<link rel="preload" href="https://cdn.jsdelivr.net/npm/katex@0.10.0/dist/fonts/KaTeX_Size4-Regular.woff2" as="font" type="font/woff2" crossorigin="anonymous">
<link rel="preload" href="https://cdn.jsdelivr.net/npm/katex@0.10.0/dist/fonts/KaTeX_Size2-Regular.woff2" as="font" type="font/woff2" crossorigin="anonymous">
<link rel="preload" href="https://cdn.jsdelivr.net/npm/katex@0.10.0/dist/fonts/KaTeX_Size3-Regular.woff2" as="font" type="font/woff2" crossorigin="anonymous">
<link rel="preload" href="https://cdn.jsdelivr.net/npm/katex@0.10.0/dist/fonts/KaTeX_Caligraphic-Regular.woff2" as="font" type="font/woff2" crossorigin="anonymous">
  <link rel="stylesheet" href="https://use.fontawesome.com/releases/v5.15.2/css/all.css" integrity="sha384-vSIIfh2YWi9wW0r9iZe7RJPrKwp6bG+s9QZMoITbCckVJqGCCRhc+ccxNcdpHuYu" crossorigin="anonymous">
</head>

<div class="container-fluid header-holder tutorials-header" id="header-holder">
  <div class="container">
    <div class="header-container">
      <a class="header-logo" href="https://pytorch.org/" aria-label="PyTorch"></a>

      <div class="main-menu">
        <ul>
          <li>
            <a href="https://pytorch.org/get-started">Get Started</a>
          </li>

          <li>
            <a href="https://pytorch.org/ecosystem">Ecosystem</a>
          </li>

          <li>
            <a href="https://pytorch.org/mobile">Mobile</a>
          </li>

          <li>
            <a href="https://pytorch.org/blog/">Blog</a>
          </li>

          <li>
            <a href="https://pytorch.org/tutorials">Tutorials</a>
          </li>

          <li>
            <div id="resourcesDropdownButton" data-toggle="resources-dropdown" class="resources-dropdown">
              <a class="resource-option with-down-orange-arrow">
                Docs
              </a>
              <div class="resources-dropdown-menu">
                <a class="doc-dropdown-option nav-dropdown-item" href="https://pytorch.org/docs/stable/index.html">
                  <span class="dropdown-title">PyTorch</span>
                  <p></p>
                </a>
                <a class="doc-dropdown-option nav-dropdown-item" href="https://pytorch.org/audio/stable/index.html">
                  <span class="dropdown-title">torchaudio</span>
                  <p></p>
                </a>
                <a class="doc-dropdown-option nav-dropdown-item" href="https://pytorch.org/text/stable/index.html">
                  <span class="dropdown-title">torchtext</span>
                  <p></p>
                </a>
                <a class="doc-dropdown-option nav-dropdown-item" href="https://pytorch.org/vision/stable/index.html">
                  <span class="dropdown-title">torchvision</span>
                  <p></p>
                </a>
                <a class="doc-dropdown-option nav-dropdown-item" href="https://pytorch.org/torcharrow">
                  <span class="dropdown-title">torcharrow</span>
                  <p></p>
                </a>
                <a class="doc-dropdown-option nav-dropdown-item" href="https://pytorch.org/data">
                  <span class="dropdown-title">TorchData</span>
                  <p></p>
                </a>
                <a class="doc-dropdown-option nav-dropdown-item" href="https://pytorch.org/torchrec">
                  <span class="dropdown-title">TorchRec</span>
                  <p></p>
                </a>
                <a class="doc-dropdown-option nav-dropdown-item" href="https://pytorch.org/serve/">
                  <span class="dropdown-title">TorchServe</span>
                  <p></p>
                </a>
                <a class="doc-dropdown-option nav-dropdown-item" href="https://pytorch.org/torchx/">
                  <span class="dropdown-title">TorchX</span>
                  <p></p>
                </a>
                <a class="doc-dropdown-option nav-dropdown-item" href="https://pytorch.org/xla">
                  <span class="dropdown-title">PyTorch on XLA Devices</span>
                  <p></p>
                </a>
            </div>
          </li>

          <li>
            <div id="resourcesDropdownButton" data-toggle="resources-dropdown" class="resources-dropdown">
              <a class="resource-option with-down-arrow">
                Resources
              </a>
              <div class="resources-dropdown-menu">
                <a class="nav-dropdown-item" href="https://pytorch.org/features">
                  <span class="dropdown-title">About</span>
                  <p>Learn about PyTorch’s features and capabilities</p>
                </a>
                <a class="nav-dropdown-item" href="https://pytorch.org/foundation">
                  <span class="dropdown-title">PyTorch Foundation</span>
                  <p>Learn about the PyTorch foundation</p>
                </a>
                <a class="nav-dropdown-item" href="https://pytorch.org/#community-module">
                  <span class="dropdown-title">Community</span>
                  <p>Join the PyTorch developer community to contribute, learn, and get your questions answered.</p>
                </a>
                <a class="nav-dropdown-item" href="https://pytorch.org/community-stories">
                  <span class="dropdown-title">Community Stories</span>
                  <p>Learn how our community solves real, everyday machine learning problems with PyTorch.</p>
                </a>
                <a class="nav-dropdown-item" href="https://pytorch.org/resources">
                  <span class="dropdown-title">Developer Resources</span>
                  <p>Find resources and get questions answered</p>
                </a>
                <a class="nav-dropdown-item" href="https://pytorch.org/events">
                  <span class="dropdown-title">Events</span>
                  <p>Find events, webinars, and podcasts</p>
                </a>
                <a class="nav-dropdown-item" href="https://discuss.pytorch.org/" target="_blank">
                  <span class="dropdown-title">Forums</span>
                  <p>A place to discuss PyTorch code, issues, install, research</p>
                </a>
                <a class="nav-dropdown-item" href="https://pytorch.org/hub">
                  <span class="dropdown-title">Models (Beta)</span>
                  <p>Discover, publish, and reuse pre-trained models</p>
                </a>
              </div>
            </div>
          </li>

          <li>
            <a href="https://github.com/pytorch/pytorch">GitHub</a>
          </li>
        </ul>
      </div>

      <a class="main-menu-open-button" href="#" data-behavior="open-mobile-menu"></a>
    </div>
  </div>
</div>

<body class="pytorch-body">

   

    

    <div class="table-of-contents-link-wrapper">
      <span>Table of Contents</span>
      <a href="#" class="toggle-table-of-contents" data-behavior="toggle-table-of-contents"></a>
    </div>

    <nav data-toggle="wy-nav-shift" class="pytorch-left-menu" id="pytorch-left-menu">
      <div class="pytorch-side-scroll">
        <div class="pytorch-menu pytorch-menu-vertical" data-spy="affix" role="navigation" aria-label="main navigation">
          <div class="pytorch-left-menu-search">
            
    <div class="version">
<<<<<<< HEAD
      <a href="../../versions.html"><span style="font-size:110%">2.2.0.dev20240125 &#x25BC</span></a>
=======
      <a href="../../versions.html"><span style="font-size:110%">2.2.0.dev20240130 &#x25BC</span></a>
>>>>>>> c7d94f9a
    </div>
    


  


<div role="search">
  <form id="rtd-search-form" class="wy-form" action="../search.html" method="get">
    <input type="text" name="q" placeholder="Search Docs" />
    <input type="hidden" name="check_keywords" value="yes" />
    <input type="hidden" name="area" value="default" />
  </form>
</div>

          </div>

          
            
            
              
            
            
              <p class="caption" role="heading"><span class="caption-text">Torchaudio Documentation</span></p>
<ul>
<li class="toctree-l1"><a class="reference internal" href="../index.html">Index</a></li>
<li class="toctree-l1"><a class="reference internal" href="../supported_features.html">Supported Features</a></li>
<li class="toctree-l1"><a class="reference internal" href="../feature_classifications.html">Feature Classifications</a></li>
<li class="toctree-l1"><a class="reference internal" href="../logo.html">TorchAudio Logo</a></li>
<li class="toctree-l1"><a class="reference internal" href="../references.html">References</a></li>
</ul>
<p class="caption" role="heading"><span class="caption-text">Installation</span></p>
<ul>
<li class="toctree-l1"><a class="reference internal" href="../installation.html">Installing pre-built binaries</a></li>
<li class="toctree-l1"><a class="reference internal" href="../build.html">Building from source</a></li>
<li class="toctree-l1"><a class="reference internal" href="../build.linux.html">Building on Linux and macOS</a></li>
<li class="toctree-l1"><a class="reference internal" href="../build.windows.html">Building on Windows</a></li>
<li class="toctree-l1"><a class="reference internal" href="../build.jetson.html">Building on Jetson</a></li>
<li class="toctree-l1"><a class="reference internal" href="../build.ffmpeg.html">Enabling GPU video decoder/encoder</a></li>
</ul>
<p class="caption" role="heading"><span class="caption-text">API Tutorials</span></p>
<ul>
<li class="toctree-l1"><a class="reference internal" href="../tutorials/audio_io_tutorial.html">Audio I/O</a></li>
<li class="toctree-l1"><a class="reference internal" href="../tutorials/streamreader_basic_tutorial.html">StreamReader Basic Usages</a></li>
<li class="toctree-l1"><a class="reference internal" href="../tutorials/streamreader_advanced_tutorial.html">StreamReader Advanced Usages</a></li>
<li class="toctree-l1"><a class="reference internal" href="../tutorials/streamwriter_basic_tutorial.html">StreamWriter Basic Usage</a></li>
<li class="toctree-l1"><a class="reference internal" href="../tutorials/streamwriter_advanced.html">StreamWriter Advanced Usage</a></li>
<li class="toctree-l1"><a class="reference internal" href="../tutorials/nvdec_tutorial.html">Accelerated video decoding with NVDEC</a></li>
<li class="toctree-l1"><a class="reference internal" href="../tutorials/nvenc_tutorial.html">Accelerated video encoding with NVENC</a></li>
<li class="toctree-l1"><a class="reference internal" href="../tutorials/effector_tutorial.html">AudioEffector Usages</a></li>
<li class="toctree-l1"><a class="reference internal" href="../tutorials/audio_resampling_tutorial.html">Audio Resampling</a></li>
<li class="toctree-l1"><a class="reference internal" href="../tutorials/audio_data_augmentation_tutorial.html">Audio Data Augmentation</a></li>
<li class="toctree-l1"><a class="reference internal" href="../tutorials/audio_feature_extractions_tutorial.html">Audio Feature Extractions</a></li>
<li class="toctree-l1"><a class="reference internal" href="../tutorials/audio_feature_augmentation_tutorial.html">Audio Feature Augmentation</a></li>
<li class="toctree-l1"><a class="reference internal" href="../tutorials/ctc_forced_alignment_api_tutorial.html">CTC forced alignment API tutorial</a></li>
<li class="toctree-l1"><a class="reference internal" href="../tutorials/oscillator_tutorial.html">Oscillator and ADSR envelope</a></li>
<li class="toctree-l1"><a class="reference internal" href="../tutorials/additive_synthesis_tutorial.html">Additive Synthesis</a></li>
<li class="toctree-l1"><a class="reference internal" href="../tutorials/filter_design_tutorial.html">Filter design tutorial</a></li>
<li class="toctree-l1"><a class="reference internal" href="../tutorials/subtractive_synthesis_tutorial.html">Subtractive synthesis</a></li>
<li class="toctree-l1"><a class="reference internal" href="../tutorials/audio_datasets_tutorial.html">Audio Datasets</a></li>
</ul>
<p class="caption" role="heading"><span class="caption-text">Pipeline Tutorials</span></p>
<ul>
<li class="toctree-l1"><a class="reference internal" href="../tutorials/speech_recognition_pipeline_tutorial.html">Speech Recognition with Wav2Vec2</a></li>
<li class="toctree-l1"><a class="reference internal" href="../tutorials/asr_inference_with_ctc_decoder_tutorial.html">ASR Inference with CTC Decoder</a></li>
<li class="toctree-l1"><a class="reference internal" href="../tutorials/asr_inference_with_cuda_ctc_decoder_tutorial.html">ASR Inference with CUDA CTC Decoder</a></li>
<li class="toctree-l1"><a class="reference internal" href="../tutorials/online_asr_tutorial.html">Online ASR with Emformer RNN-T</a></li>
<li class="toctree-l1"><a class="reference internal" href="../tutorials/device_asr.html">Device ASR with Emformer RNN-T</a></li>
<li class="toctree-l1"><a class="reference internal" href="../tutorials/device_avsr.html">Device AV-ASR with Emformer RNN-T</a></li>
<li class="toctree-l1"><a class="reference internal" href="../tutorials/forced_alignment_tutorial.html">Forced Alignment with Wav2Vec2</a></li>
<li class="toctree-l1"><a class="reference internal" href="../tutorials/forced_alignment_for_multilingual_data_tutorial.html">Forced alignment for multilingual data</a></li>
<li class="toctree-l1"><a class="reference internal" href="../tutorials/tacotron2_pipeline_tutorial.html">Text-to-Speech with Tacotron2</a></li>
<li class="toctree-l1"><a class="reference internal" href="../tutorials/mvdr_tutorial.html">Speech Enhancement with MVDR Beamforming</a></li>
<li class="toctree-l1"><a class="reference internal" href="../tutorials/hybrid_demucs_tutorial.html">Music Source Separation with Hybrid Demucs</a></li>
<li class="toctree-l1"><a class="reference internal" href="../tutorials/squim_tutorial.html">Torchaudio-Squim: Non-intrusive Speech Assessment in TorchAudio</a></li>
</ul>
<p class="caption" role="heading"><span class="caption-text">Training Recipes</span></p>
<ul>
<li class="toctree-l1"><a class="reference external" href="https://github.com/pytorch/audio/tree/main/examples/asr/librispeech_conformer_rnnt">Conformer RNN-T ASR</a></li>
<li class="toctree-l1"><a class="reference external" href="https://github.com/pytorch/audio/tree/main/examples/asr/emformer_rnnt">Emformer RNN-T ASR</a></li>
<li class="toctree-l1"><a class="reference external" href="https://github.com/pytorch/audio/tree/main/examples/source_separation">Conv-TasNet Source Separation</a></li>
<li class="toctree-l1"><a class="reference external" href="https://github.com/pytorch/audio/tree/main/examples/hubert">HuBERT Pre-training and Fine-tuning (ASR)</a></li>
<li class="toctree-l1"><a class="reference external" href="https://github.com/pytorch/audio/tree/main/examples/avsr">Real-time AV-ASR</a></li>
</ul>
<p class="caption" role="heading"><span class="caption-text">Python API Reference</span></p>
<ul class="current">
<li class="toctree-l1"><a class="reference internal" href="../torchaudio.html">torchaudio</a></li>
<li class="toctree-l1"><a class="reference internal" href="../io.html">torchaudio.io</a></li>
<li class="toctree-l1 current"><a class="reference internal" href="../functional.html">torchaudio.functional</a></li>
<li class="toctree-l1"><a class="reference internal" href="../transforms.html">torchaudio.transforms</a></li>
<li class="toctree-l1"><a class="reference internal" href="../datasets.html">torchaudio.datasets</a></li>
<li class="toctree-l1"><a class="reference internal" href="../models.html">torchaudio.models</a></li>
<li class="toctree-l1"><a class="reference internal" href="../models.decoder.html">torchaudio.models.decoder</a></li>
<li class="toctree-l1"><a class="reference internal" href="../pipelines.html">torchaudio.pipelines</a></li>
<li class="toctree-l1"><a class="reference internal" href="../sox_effects.html">torchaudio.sox_effects</a></li>
<li class="toctree-l1"><a class="reference internal" href="../compliance.kaldi.html">torchaudio.compliance.kaldi</a></li>
<li class="toctree-l1"><a class="reference internal" href="../kaldi_io.html">torchaudio.kaldi_io</a></li>
<li class="toctree-l1"><a class="reference internal" href="../utils.html">torchaudio.utils</a></li>
</ul>
<ul>
<li class="toctree-l1"><a class="reference internal" href="../torio.html">torio</a></li>
<li class="toctree-l1"><a class="reference internal" href="../torio.io.html">torio.io</a></li>
<li class="toctree-l1"><a class="reference internal" href="../torio.utils.html">torio.utils</a></li>
</ul>
<p class="caption" role="heading"><span class="caption-text">Python Prototype API Reference</span></p>
<ul>
<li class="toctree-l1"><a class="reference internal" href="../prototype.html">torchaudio.prototype</a></li>
<li class="toctree-l1"><a class="reference internal" href="../prototype.datasets.html">torchaudio.prototype.datasets</a></li>
<li class="toctree-l1"><a class="reference internal" href="../prototype.functional.html">torchaudio.prototype.functional</a></li>
<li class="toctree-l1"><a class="reference internal" href="../prototype.models.html">torchaudio.prototype.models</a></li>
<li class="toctree-l1"><a class="reference internal" href="../prototype.pipelines.html">torchaudio.prototype.pipelines</a></li>
<li class="toctree-l1"><a class="reference internal" href="../prototype.transforms.html">torchaudio.prototype.transforms</a></li>
</ul>
<p class="caption" role="heading"><span class="caption-text">C++ Prototype API Reference</span></p>
<ul>
<li class="toctree-l1"><a class="reference internal" href="../libtorio.html">libtorio</a></li>
<li class="toctree-l1"><a class="reference internal" href="../libtorio.stream_reader.html">torio::io::StreamingMediaDecoder</a></li>
<li class="toctree-l1"><a class="reference internal" href="../libtorio.stream_writer.html">torio::io::StreamingMediaEncoder</a></li>
</ul>
<p class="caption" role="heading"><span class="caption-text">PyTorch Libraries</span></p>
<ul>
<li class="toctree-l1"><a class="reference external" href="https://pytorch.org/docs">PyTorch</a></li>
<li class="toctree-l1"><a class="reference external" href="https://pytorch.org/audio">torchaudio</a></li>
<li class="toctree-l1"><a class="reference external" href="https://pytorch.org/text">torchtext</a></li>
<li class="toctree-l1"><a class="reference external" href="https://pytorch.org/vision">torchvision</a></li>
<li class="toctree-l1"><a class="reference external" href="https://pytorch.org/elastic/">TorchElastic</a></li>
<li class="toctree-l1"><a class="reference external" href="https://pytorch.org/serve">TorchServe</a></li>
<li class="toctree-l1"><a class="reference external" href="http://pytorch.org/xla/">PyTorch on XLA Devices</a></li>
</ul>

            
          
        </div>
      </div>
    </nav>

    <div class="pytorch-container">
      <div class="pytorch-page-level-bar" id="pytorch-page-level-bar">
        <div class="pytorch-breadcrumbs-wrapper">
          















<div role="navigation" aria-label="breadcrumbs navigation">

  <ul class="pytorch-breadcrumbs">
    
      <li>
        <a href="../index.html">
          
            Docs
          
        </a> &gt;
      </li>

        
          <li><a href="../functional.html">torchaudio.functional</a> &gt;</li>
        
      <li>torchaudio.functional.lfilter &gt;</li>
      
      <li>Nightly (unstable)</li>
      
    
    
      <li class="pytorch-breadcrumbs-aside">
        
            
            <a href="../_sources/generated/torchaudio.functional.lfilter.rst.txt" rel="nofollow"><img src="../_static/images/view-page-source-icon.svg"></a>
          
        
      </li>
    
  </ul>

  
</div>
        </div>

        <div class="pytorch-shortcuts-wrapper" id="pytorch-shortcuts-wrapper">
          Shortcuts
        </div>
      </div>

      <section data-toggle="wy-nav-shift" id="pytorch-content-wrap" class="pytorch-content-wrap">
        <div class="pytorch-content-left">

        
    
    
          <!-- Google Tag Manager (noscript) -->
          <noscript><iframe src="https://www.googletagmanager.com/ns.html?id=GTM-T8XT4PS"
          height="0" width="0" style="display:none;visibility:hidden"></iframe></noscript>
          <!-- End Google Tag Manager (noscript) -->
          
          <div class="rst-content">
          
            <div role="main" class="main-content" itemscope="itemscope" itemtype="http://schema.org/Article">
             <article itemprop="articleBody" id="pytorch-article" class="pytorch-article">
              
  <section id="torchaudio-functional-lfilter">
<h1>torchaudio.functional.lfilter<a class="headerlink" href="#torchaudio-functional-lfilter" title="Permalink to this heading">¶</a></h1>
<dl class="py function">
<dt class="sig sig-object py" id="torchaudio.functional.lfilter">
<span class="sig-prename descclassname"><span class="pre">torchaudio.functional.</span></span><span class="sig-name descname"><span class="pre">lfilter</span></span><span class="sig-paren">(</span><em class="sig-param"><span class="n"><span class="pre">waveform</span></span><span class="p"><span class="pre">:</span></span><span class="w"> </span><span class="n"><a class="reference external" href="https://pytorch.org/docs/stable/tensors.html#torch.Tensor" title="(in PyTorch v2.1)"><span class="pre">Tensor</span></a></span></em>, <em class="sig-param"><span class="n"><span class="pre">a_coeffs</span></span><span class="p"><span class="pre">:</span></span><span class="w"> </span><span class="n"><a class="reference external" href="https://pytorch.org/docs/stable/tensors.html#torch.Tensor" title="(in PyTorch v2.1)"><span class="pre">Tensor</span></a></span></em>, <em class="sig-param"><span class="n"><span class="pre">b_coeffs</span></span><span class="p"><span class="pre">:</span></span><span class="w"> </span><span class="n"><a class="reference external" href="https://pytorch.org/docs/stable/tensors.html#torch.Tensor" title="(in PyTorch v2.1)"><span class="pre">Tensor</span></a></span></em>, <em class="sig-param"><span class="n"><span class="pre">clamp</span></span><span class="p"><span class="pre">:</span></span><span class="w"> </span><span class="n"><a class="reference external" href="https://docs.python.org/3/library/functions.html#bool" title="(in Python v3.12)"><span class="pre">bool</span></a></span><span class="w"> </span><span class="o"><span class="pre">=</span></span><span class="w"> </span><span class="default_value"><span class="pre">True</span></span></em>, <em class="sig-param"><span class="n"><span class="pre">batching</span></span><span class="p"><span class="pre">:</span></span><span class="w"> </span><span class="n"><a class="reference external" href="https://docs.python.org/3/library/functions.html#bool" title="(in Python v3.12)"><span class="pre">bool</span></a></span><span class="w"> </span><span class="o"><span class="pre">=</span></span><span class="w"> </span><span class="default_value"><span class="pre">True</span></span></em><span class="sig-paren">)</span> <span class="sig-return"><span class="sig-return-icon">&#x2192;</span> <span class="sig-return-typehint"><a class="reference external" href="https://pytorch.org/docs/stable/tensors.html#torch.Tensor" title="(in PyTorch v2.1)"><span class="pre">Tensor</span></a></span></span><a class="reference internal" href="../_modules/torchaudio/functional/filtering.html#lfilter"><span class="viewcode-link"><span class="pre">[source]</span></span></a><a class="headerlink" href="#torchaudio.functional.lfilter" title="Permalink to this definition">¶</a></dt>
<dd><p>Perform an IIR filter by evaluating difference equation, using differentiable implementation
developed independently by <em>Yu et al.</em> <span id="id1">[<a class="reference internal" href="../references.html#id73" title="Chin-Yun Yu and György Fazekas. Singing voice synthesis using differentiable LPC and glottal-flow-inspired wavetables. In Augusto Sarti, Fabio Antonacci, Mark Sandler, Paolo Bestagini, Simon Dixon, Beici Liang, Gaël Richard, and Johan Pauwels, editors, Proceedings of the 24th International Society for Music Information Retrieval Conference, ISMIR 2023, Milan, Italy, November 5-9, 2023, 667–675. 2023. URL: https://doi.org/10.5281/zenodo.10265377, doi:10.5281/ZENODO.10265377.">Yu and Fazekas, 2023</a>]</span> and <em>Forgione et al.</em> <span id="id2">[<a class="reference internal" href="../references.html#id74" title="Marco Forgione and Dario Piga. Dynonet: a neural network architecture for learning dynamical systems. International Journal of Adaptive Control and Signal Processing, 35(4):612–626, 2021.">Forgione and Piga, 2021</a>]</span>.</p>
<a class="reference external image-reference" href="../supported_features.html#devices"><img alt="This feature supports the following devices: CPU, CUDA" class="shield-badge" src="../_images/f04dfdd7619480b49d72cc9f0fb641c626bd3593f7715ed8c58c6f4eb493910b.svg" /></a>
<a class="reference external image-reference" href="../supported_features.html#properties"><img alt="This API supports the following properties: Autograd, TorchScript" class="shield-badge" src="../_images/842c6e7cf1798066d580c63886e1f8f16beadb856d19a33e879858e991748432.svg" /></a>
<div class="admonition note">
<p class="admonition-title">Note</p>
<p>To avoid numerical problems, small filter order is preferred.
Using double precision could also minimize numerical precision errors.</p>
</div>
<dl class="field-list simple">
<dt class="field-odd">Parameters<span class="colon">:</span></dt>
<dd class="field-odd"><ul class="simple">
<li><p><strong>waveform</strong> (<em>Tensor</em>) – audio waveform of dimension of <cite>(…, time)</cite>.  Must be normalized to -1 to 1.</p></li>
<li><p><strong>a_coeffs</strong> (<em>Tensor</em>) – denominator coefficients of difference equation of dimension of either
1D with shape <cite>(num_order + 1)</cite> or 2D with shape <cite>(num_filters, num_order + 1)</cite>.
Lower delays coefficients are first, e.g. <code class="docutils literal notranslate"><span class="pre">[a0,</span> <span class="pre">a1,</span> <span class="pre">a2,</span> <span class="pre">...]</span></code>.
Must be same size as b_coeffs (pad with 0’s as necessary).</p></li>
<li><p><strong>b_coeffs</strong> (<em>Tensor</em>) – numerator coefficients of difference equation of dimension of either
1D with shape <cite>(num_order + 1)</cite> or 2D with shape <cite>(num_filters, num_order + 1)</cite>.
Lower delays coefficients are first, e.g. <code class="docutils literal notranslate"><span class="pre">[b0,</span> <span class="pre">b1,</span> <span class="pre">b2,</span> <span class="pre">...]</span></code>.
Must be same size as a_coeffs (pad with 0’s as necessary).</p></li>
<li><p><strong>clamp</strong> (<a class="reference external" href="https://docs.python.org/3/library/functions.html#bool" title="(in Python v3.12)"><em>bool</em></a><em>, </em><em>optional</em>) – If <code class="docutils literal notranslate"><span class="pre">True</span></code>, clamp the output signal to be in the range [-1, 1] (Default: <code class="docutils literal notranslate"><span class="pre">True</span></code>)</p></li>
<li><p><strong>batching</strong> (<a class="reference external" href="https://docs.python.org/3/library/functions.html#bool" title="(in Python v3.12)"><em>bool</em></a><em>, </em><em>optional</em>) – Effective only when coefficients are 2D. If <code class="docutils literal notranslate"><span class="pre">True</span></code>, then waveform should be at
least 2D, and the size of second axis from last should equals to <code class="docutils literal notranslate"><span class="pre">num_filters</span></code>.
The output can be expressed as <code class="docutils literal notranslate"><span class="pre">output[...,</span> <span class="pre">i,</span> <span class="pre">:]</span> <span class="pre">=</span> <span class="pre">lfilter(waveform[...,</span> <span class="pre">i,</span> <span class="pre">:],</span>
<span class="pre">a_coeffs[i],</span> <span class="pre">b_coeffs[i],</span> <span class="pre">clamp=clamp,</span> <span class="pre">batching=False)</span></code>. (Default: <code class="docutils literal notranslate"><span class="pre">True</span></code>)</p></li>
</ul>
</dd>
<dt class="field-even">Returns<span class="colon">:</span></dt>
<dd class="field-even"><p>Waveform with dimension of either <cite>(…, num_filters, time)</cite> if <code class="docutils literal notranslate"><span class="pre">a_coeffs</span></code> and <code class="docutils literal notranslate"><span class="pre">b_coeffs</span></code>
are 2D Tensors, or <cite>(…, time)</cite> otherwise.</p>
</dd>
<dt class="field-odd">Return type<span class="colon">:</span></dt>
<dd class="field-odd"><p>Tensor</p>
</dd>
</dl>
</dd></dl>

</section>


             </article>
             
            </div>
            <footer>
  
    <div class="rst-footer-buttons" role="navigation" aria-label="footer navigation">
      
        <a href="torchaudio.functional.lowpass_biquad.html" class="btn btn-neutral float-right" title="torchaudio.functional.lowpass_biquad" accesskey="n" rel="next">Next <img src="../_static/images/chevron-right-orange.svg" class="next-page"></a>
      
      
        <a href="torchaudio.functional.highpass_biquad.html" class="btn btn-neutral" title="torchaudio.functional.highpass_biquad" accesskey="p" rel="prev"><img src="../_static/images/chevron-right-orange.svg" class="previous-page"> Previous</a>
      
    </div>
  

  

    <hr>

  

  <div role="contentinfo">
    <p>
        &copy; Copyright 2024, Torchaudio Contributors.

    </p>
  </div>
    
      <div>
        Built with <a href="http://sphinx-doc.org/">Sphinx</a> using a <a href="https://github.com/rtfd/sphinx_rtd_theme">theme</a> provided by <a href="https://readthedocs.org">Read the Docs</a>.
      </div>
     

</footer>

          </div>


        </div>

        <div class="pytorch-content-right" id="pytorch-content-right">
          <div class="pytorch-right-menu" id="pytorch-right-menu">
            <div class="pytorch-side-scroll" id="pytorch-side-scroll-right">
              <ul>
<li><a class="reference internal" href="#">torchaudio.functional.lfilter</a></li>
</ul>

            </div>
          </div>
        </div>
      </section>
    </div>

  


  

     
       <script type="text/javascript" id="documentation_options" data-url_root="../" src="../_static/documentation_options.js"></script>
         <script data-url_root="../" id="documentation_options" src="../_static/documentation_options.js"></script>
         <script src="../_static/jquery.js"></script>
         <script src="../_static/underscore.js"></script>
         <script src="../_static/_sphinx_javascript_frameworks_compat.js"></script>
         <script src="../_static/doctools.js"></script>
         <script src="https://cdn.jsdelivr.net/npm/katex@0.13.11/dist/katex.min.js"></script>
         <script src="https://cdn.jsdelivr.net/npm/katex@0.13.11/dist/contrib/auto-render.min.js"></script>
         <script src="../_static/katex_autorenderer.js"></script>
     

  

  <script type="text/javascript" src="../_static/js/vendor/popper.min.js"></script>
  <script type="text/javascript" src="../_static/js/vendor/bootstrap.min.js"></script>
  <script src="https://cdnjs.cloudflare.com/ajax/libs/list.js/1.5.0/list.min.js"></script>
  <script type="text/javascript" src="../_static/js/theme.js"></script>

  <script type="text/javascript">
      jQuery(function () {
          SphinxRtdTheme.Navigation.enable(true);
      });
  </script>
    <script type="text/javascript">
    var collapsedSections = ['API Tutorials', 'Pipeline Tutorials', 'Training Recipes']
    </script>
     
    <script type="text/javascript">
      $(document).ready(function() {
	  var downloadNote = $(".sphx-glr-download-link-note.admonition.note");
	  if (downloadNote.length >= 1) {
	      var tutorialUrl = $("#tutorial-type").text();
	      var githubLink = "https://github.com/pytorch/audio/blob/main/examples/"  + tutorialUrl + ".py",
		  notebookLink = $(".reference.download")[1].href,
		  notebookDownloadPath = notebookLink.split('_downloads')[1],
		  colabLink = "https://colab.research.google.com/github/pytorch/audio/blob/gh-pages/main/_downloads" + notebookDownloadPath;

	      $(".pytorch-call-to-action-links a[data-response='Run in Google Colab']").attr("href", colabLink);
	      $(".pytorch-call-to-action-links a[data-response='View on Github']").attr("href", githubLink);
	  }

          var overwrite = function(_) {
              if ($(this).length > 0) {
                  $(this)[0].href = "https://github.com/pytorch/audio"
              }
          }
          // PC
          $(".main-menu a:contains('GitHub')").each(overwrite);
          // Mobile
          $(".main-menu a:contains('Github')").each(overwrite);
      });

      
       $(window).ready(function() {
           var original = window.sideMenus.bind;
           var startup = true;
           window.sideMenus.bind = function() {
               original();
               if (startup) {
                   $("#pytorch-right-menu a.reference.internal").each(function(i) {
                       if (this.classList.contains("not-expanded")) {
                           this.nextElementSibling.style.display = "block";
                           this.classList.remove("not-expanded");
                           this.classList.add("expanded");
                       }
                   });
                   startup = false;
               }
           };
       });
    </script>

    


  <!-- Begin Footer -->

  <div class="container-fluid docs-tutorials-resources" id="docs-tutorials-resources">
    <div class="container">
      <div class="row">
        <div class="col-md-4 text-center">
          <h2>Docs</h2>
          <p>Access comprehensive developer documentation for PyTorch</p>
          <a class="with-right-arrow" href="https://pytorch.org/docs/stable/index.html">View Docs</a>
        </div>

        <div class="col-md-4 text-center">
          <h2>Tutorials</h2>
          <p>Get in-depth tutorials for beginners and advanced developers</p>
          <a class="with-right-arrow" href="https://pytorch.org/tutorials">View Tutorials</a>
        </div>

        <div class="col-md-4 text-center">
          <h2>Resources</h2>
          <p>Find development resources and get your questions answered</p>
          <a class="with-right-arrow" href="https://pytorch.org/resources">View Resources</a>
        </div>
      </div>
    </div>
  </div>

  <footer class="site-footer">
    <div class="container footer-container">
      <div class="footer-logo-wrapper">
        <a href="https://pytorch.org/" class="footer-logo"></a>
      </div>

      <div class="footer-links-wrapper">
        <div class="footer-links-col">
          <ul>
            <li class="list-title"><a href="https://pytorch.org/">PyTorch</a></li>
            <li><a href="https://pytorch.org/get-started">Get Started</a></li>
            <li><a href="https://pytorch.org/features">Features</a></li>
            <li><a href="https://pytorch.org/ecosystem">Ecosystem</a></li>
            <li><a href="https://pytorch.org/blog/">Blog</a></li>
            <li><a href="https://github.com/pytorch/pytorch/blob/master/CONTRIBUTING.md">Contributing</a></li>
          </ul>
        </div>

        <div class="footer-links-col">
          <ul>
            <li class="list-title"><a href="https://pytorch.org/resources">Resources</a></li>
            <li><a href="https://pytorch.org/tutorials">Tutorials</a></li>
            <li><a href="https://pytorch.org/docs/stable/index.html">Docs</a></li>
            <li><a href="https://discuss.pytorch.org" target="_blank">Discuss</a></li>
            <li><a href="https://github.com/pytorch/pytorch/issues" target="_blank">Github Issues</a></li>
            <li><a href="https://pytorch.org/assets/brand-guidelines/PyTorch-Brand-Guidelines.pdf" target="_blank">Brand Guidelines</a></li>
          </ul>
        </div>

        <div class="footer-links-col">
          <ul>
            <li class="list-title">Stay up to date</li>
            <li><a href="https://www.facebook.com/pytorch" target="_blank">Facebook</a></li>
            <li><a href="https://twitter.com/pytorch" target="_blank">Twitter</a></li>
            <li><a href="https://www.youtube.com/pytorch" target="_blank">YouTube</a></li>
            <li><a href="https://www.linkedin.com/company/pytorch" target="_blank">LinkedIn</a></li>
          </ul>  
          </div>

        <div class="footer-links-col">
          <ul>
            <li class="list-title">PyTorch Podcasts</li>
            <li><a href="https://open.spotify.com/show/6UzHKeiy368jKfQMKKvJY5" target="_blank">Spotify</a></li>
            <li><a href="https://podcasts.apple.com/us/podcast/pytorch-developer-podcast/id1566080008" target="_blank">Apple</a></li>
            <li><a href="https://www.google.com/podcasts?feed=aHR0cHM6Ly9mZWVkcy5zaW1wbGVjYXN0LmNvbS9PQjVGa0lsOA%3D%3D" target="_blank">Google</a></li>
            <li><a href="https://music.amazon.com/podcasts/7a4e6f0e-26c2-49e9-a478-41bd244197d0/PyTorch-Developer-Podcast?" target="_blank">Amazon</a></li>
          </ul>
         </div>
        </div>
        
        <div class="privacy-policy">
          <ul>
            <li class="privacy-policy-links"><a href="https://www.linuxfoundation.org/terms/" target="_blank">Terms</a></li>
            <li class="privacy-policy-links">|</li>
            <li class="privacy-policy-links"><a href="https://www.linuxfoundation.org/privacy-policy/" target="_blank">Privacy</a></li>
          </ul>
        </div>
        <div class="copyright">
        <p>© Copyright The Linux Foundation. The PyTorch Foundation is a project of The Linux Foundation.
          For web site terms of use, trademark policy and other policies applicable to The PyTorch Foundation please see
          <a href="www.linuxfoundation.org/policies/">www.linuxfoundation.org/policies/</a>. The PyTorch Foundation supports the PyTorch open source
          project, which has been established as PyTorch Project a Series of LF Projects, LLC. For policies applicable to the PyTorch Project a Series of LF Projects, LLC,
          please see <a href="www.lfprojects.org/policies/">www.lfprojects.org/policies/</a>.</p>
      </div>
     </div>

  </footer>

  <div class="cookie-banner-wrapper">
  <div class="container">
    <p class="gdpr-notice">To analyze traffic and optimize your experience, we serve cookies on this site. By clicking or navigating, you agree to allow our usage of cookies. As the current maintainers of this site, Facebook’s Cookies Policy applies. Learn more, including about available controls: <a href="https://www.facebook.com/policies/cookies/">Cookies Policy</a>.</p>
    <img class="close-button" src="../_static/images/pytorch-x.svg">
  </div>
</div>

  <!-- End Footer -->

  <!-- Begin Mobile Menu -->

  <div class="mobile-main-menu">
    <div class="container-fluid">
      <div class="container">
        <div class="mobile-main-menu-header-container">
          <a class="header-logo" href="https://pytorch.org/" aria-label="PyTorch"></a>
          <a class="main-menu-close-button" href="#" data-behavior="close-mobile-menu"></a>
        </div>
      </div>
    </div>

    <div class="mobile-main-menu-links-container">
      <div class="main-menu">
        <ul>
          <li>
            <a href="https://pytorch.org/get-started">Get Started</a>
          </li>

          <li>
            <a href="https://pytorch.org/ecosystem">Ecosystem</a>
          </li>
            
          <li>
            <a href="https://pytorch.org/mobile">Mobile</a>
          </li>

          <li>
            <a href="https://pytorch.org/blog/">Blog</a>
          </li>

          <li>
            <a href="https://pytorch.org/tutorials">Tutorials</a>
          </li>

          <li class="resources-mobile-menu-title">
            Docs
          </li>

          <ul class="resources-mobile-menu-items">
            <li>
              <a href="https://pytorch.org/docs/stable/index.html">PyTorch</a>
            </li>

            <li>
              <a href="https://pytorch.org/audio/stable/index.html">torchaudio</a>
            </li>

            <li>
              <a href="https://pytorch.org/text/stable/index.html">torchtext</a>
            </li>

            <li>
              <a href="https://pytorch.org/vision/stable/index.html">torchvision</a>
            </li>

            <li>
              <a href="https://pytorch.org/torcharrow">torcharrow</a>
            </li>

            <li>
              <a href="https://pytorch.org/data">TorchData</a>
            </li>

            <li>
              <a href="https://pytorch.org/torchrec">TorchRec</a>
            </li>

            <li>
              <a href="https://pytorch.org/serve/">TorchServe</a>
            </li>

            <li>
              <a href="https://pytorch.org/torchx/">TorchX</a>
            </li>

            <li>
              <a href="https://pytorch.org/xla">PyTorch on XLA Devices</a>
            </li>
          </ul>

          <li class="resources-mobile-menu-title">
            Resources
          </li>
            
           <ul class="resources-mobile-menu-items">

            <li>
              <a href="https://pytorch.org/features">About</a>
            </li>

            <li>
              <a href="https://pytorch.org/foundation">PyTorch Foundation</a>
            </li>

            <li>
              <a href="https://pytorch.org/#community-module">Community</a>
            </li>

            <li>
              <a href="https://pytorch.org/community-stories">Community Stories</a>
            </li>

            <li>
              <a href="https://pytorch.org/resources">Developer Resources</a>
            </li>

            <li>
              <a href="https://pytorch.org/events">Events</a>
            </li>

            <li>
              <a href="https://discuss.pytorch.org/">Forums</a>
            </li>

            <li>
              <a href="https://pytorch.org/hub">Models (Beta)</a>
            </li>
          </ul>

          <li>
            <a href="https://github.com/pytorch/pytorch">Github</a>
          </li>
        </ul>
      </div>
    </div>
  </div>

  <!-- End Mobile Menu -->

  <script type="text/javascript" src="../_static/js/vendor/anchor.min.js"></script>

  <script type="text/javascript">
    $(document).ready(function() {
      mobileMenu.bind();
      mobileTOC.bind();
      pytorchAnchors.bind();
      sideMenus.bind();
      scrollToAnchor.bind();
      highlightNavigation.bind();
      mainMenuDropdown.bind();
      filterTags.bind();

      // Add class to links that have code blocks, since we cannot create links in code blocks
      $("article.pytorch-article a span.pre").each(function(e) {
        $(this).closest("a").addClass("has-code");
      });
    })
  </script>
</body>
</html><|MERGE_RESOLUTION|>--- conflicted
+++ resolved
@@ -10,11 +10,7 @@
 
   <meta name="viewport" content="width=device-width, initial-scale=1.0">
   
-<<<<<<< HEAD
   <title>torchaudio.functional.lfilter &mdash; Torchaudio 2.2.0.dev20240125 documentation</title>
-=======
-  <title>torchaudio.functional.lfilter &mdash; Torchaudio 2.2.0.dev20240130 documentation</title>
->>>>>>> c7d94f9a
   
 
   
@@ -228,11 +224,7 @@
           <div class="pytorch-left-menu-search">
             
     <div class="version">
-<<<<<<< HEAD
       <a href="../../versions.html"><span style="font-size:110%">2.2.0.dev20240125 &#x25BC</span></a>
-=======
-      <a href="../../versions.html"><span style="font-size:110%">2.2.0.dev20240130 &#x25BC</span></a>
->>>>>>> c7d94f9a
     </div>
     
 
