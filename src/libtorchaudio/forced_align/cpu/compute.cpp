--- conflicted
+++ resolved
@@ -84,15 +84,9 @@
       alphas_a[curIdxOffset * S + j] = -std::numeric_limits<scalar_t>::infinity(); // alphas_a[curIdxOffset][j]
     }
     if (start == 0) {
-<<<<<<< HEAD
-      alphas_a[0][curIdxOffset] =
-          alphas_a[0][prevIdxOffset] + logProbs_a[batchIndex][t][blank];
+      alphas_a[curIdxOffset * S] =
+          alphas_a[prevIdxOffset * S] + logProbs_a[batchIndex][t][blank]; // alphas_a[curIdxOffset][0]
       backPtr_a[S * t] = 0; // backPtr_a[t][0] = 0
-=======
-      alphas_a[curIdxOffset * S] =
-          alphas_a[prevIdxOffset * S] + logProbs_a[batchIndex][t][blank];
-      backPtr_a[t][0] = 0;
->>>>>>> 2663def7
       startloop += 1;
     }
 
