--- conflicted
+++ resolved
@@ -204,10 +204,5 @@
     "pipelines",
     "kaldi_io",
     "utils",
-<<<<<<< HEAD
-    "transforms"
-=======
-    "sox_effects",
     "transforms",
->>>>>>> dfa5a3a8
 ]