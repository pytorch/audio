import csv
import os
from pathlib import Path
from typing import Tuple, Union

import torchaudio
from torchaudio.utils import load_torchcodec
from torch import Tensor
from torch.utils.data import Dataset
from torchaudio._internal import download_url_to_file
from torchaudio.datasets.utils import _extract_tar
from torchaudio.utils.wav_utils import load_wav

URL = "aew"
FOLDER_IN_ARCHIVE = "ARCTIC"
_CHECKSUMS = {
    "http://festvox.org/cmu_arctic/packed/cmu_us_aew_arctic.tar.bz2": "645cb33c0f0b2ce41384fdd8d3db2c3f5fc15c1e688baeb74d2e08cab18ab406",  # noqa: E501
    "http://festvox.org/cmu_arctic/packed/cmu_us_ahw_arctic.tar.bz2": "024664adeb892809d646a3efd043625b46b5bfa3e6189b3500b2d0d59dfab06c",  # noqa: E501
    "http://festvox.org/cmu_arctic/packed/cmu_us_aup_arctic.tar.bz2": "2c55bc3050caa996758869126ad10cf42e1441212111db034b3a45189c18b6fc",  # noqa: E501
    "http://festvox.org/cmu_arctic/packed/cmu_us_awb_arctic.tar.bz2": "d74a950c9739a65f7bfc4dfa6187f2730fa03de5b8eb3f2da97a51b74df64d3c",  # noqa: E501
    "http://festvox.org/cmu_arctic/packed/cmu_us_axb_arctic.tar.bz2": "dd65c3d2907d1ee52f86e44f578319159e60f4bf722a9142be01161d84e330ff",  # noqa: E501
    "http://festvox.org/cmu_arctic/packed/cmu_us_bdl_arctic.tar.bz2": "26b91aaf48b2799b2956792b4632c2f926cd0542f402b5452d5adecb60942904",  # noqa: E501
    "http://festvox.org/cmu_arctic/packed/cmu_us_clb_arctic.tar.bz2": "3f16dc3f3b97955ea22623efb33b444341013fc660677b2e170efdcc959fa7c6",  # noqa: E501
    "http://festvox.org/cmu_arctic/packed/cmu_us_eey_arctic.tar.bz2": "8a0ee4e5acbd4b2f61a4fb947c1730ab3adcc9dc50b195981d99391d29928e8a",  # noqa: E501
    "http://festvox.org/cmu_arctic/packed/cmu_us_fem_arctic.tar.bz2": "3fcff629412b57233589cdb058f730594a62c4f3a75c20de14afe06621ef45e2",  # noqa: E501
    "http://festvox.org/cmu_arctic/packed/cmu_us_gka_arctic.tar.bz2": "dc82e7967cbd5eddbed33074b0699128dbd4482b41711916d58103707e38c67f",  # noqa: E501
    "http://festvox.org/cmu_arctic/packed/cmu_us_jmk_arctic.tar.bz2": "3a37c0e1dfc91e734fdbc88b562d9e2ebca621772402cdc693bbc9b09b211d73",  # noqa: E501
    "http://festvox.org/cmu_arctic/packed/cmu_us_ksp_arctic.tar.bz2": "8029cafce8296f9bed3022c44ef1e7953332b6bf6943c14b929f468122532717",  # noqa: E501
    "http://festvox.org/cmu_arctic/packed/cmu_us_ljm_arctic.tar.bz2": "b23993765cbf2b9e7bbc3c85b6c56eaf292ac81ee4bb887b638a24d104f921a0",  # noqa: E501
    "http://festvox.org/cmu_arctic/packed/cmu_us_lnh_arctic.tar.bz2": "4faf34d71aa7112813252fb20c5433e2fdd9a9de55a00701ffcbf05f24a5991a",  # noqa: E501
    "http://festvox.org/cmu_arctic/packed/cmu_us_rms_arctic.tar.bz2": "c6dc11235629c58441c071a7ba8a2d067903dfefbaabc4056d87da35b72ecda4",  # noqa: E501
    "http://festvox.org/cmu_arctic/packed/cmu_us_rxr_arctic.tar.bz2": "1fa4271c393e5998d200e56c102ff46fcfea169aaa2148ad9e9469616fbfdd9b",  # noqa: E501
    "http://festvox.org/cmu_arctic/packed/cmu_us_slp_arctic.tar.bz2": "54345ed55e45c23d419e9a823eef427f1cc93c83a710735ec667d068c916abf1",  # noqa: E501
    "http://festvox.org/cmu_arctic/packed/cmu_us_slt_arctic.tar.bz2": "7c173297916acf3cc7fcab2713be4c60b27312316765a90934651d367226b4ea",  # noqa: E501
}


def load_cmuarctic_item(line: str, path: str, folder_audio: str, ext_audio: str) -> Tuple[Tensor, int, str, str]:

    utterance_id, transcript = line[0].strip().split(" ", 2)[1:]

    # Remove space, double quote, and single parenthesis from transcript
    transcript = transcript[1:-3]

    file_audio = os.path.join(path, folder_audio, utterance_id + ext_audio)

    # Load audio
<<<<<<< HEAD
    waveform, sample_rate = load_wav(file_audio)
=======
    waveform, sample_rate = load_torchcodec(file_audio)

>>>>>>> cd3d4400
    return (waveform, sample_rate, transcript, utterance_id.split("_")[1])


class CMUARCTIC(Dataset):
    """*CMU ARCTIC* :cite:`Kominek03cmuarctic` dataset.

    Args:
        root (str or Path): Path to the directory where the dataset is found or downloaded.
        url (str, optional):
            The URL to download the dataset from or the type of the dataset to download.
            (default: ``"aew"``)
            Allowed type values are ``"aew"``, ``"ahw"``, ``"aup"``, ``"awb"``, ``"axb"``, ``"bdl"``,
            ``"clb"``, ``"eey"``, ``"fem"``, ``"gka"``, ``"jmk"``, ``"ksp"``, ``"ljm"``, ``"lnh"``,
            ``"rms"``, ``"rxr"``, ``"slp"`` or ``"slt"``.
        folder_in_archive (str, optional):
            The top-level directory of the dataset. (default: ``"ARCTIC"``)
        download (bool, optional):
            Whether to download the dataset if it is not found at root path. (default: ``False``).
    """

    _file_text = "txt.done.data"
    _folder_text = "etc"
    _ext_audio = ".wav"
    _folder_audio = "wav"

    def __init__(
        self, root: Union[str, Path], url: str = URL, folder_in_archive: str = FOLDER_IN_ARCHIVE, download: bool = False
    ) -> None:

        if url in [
            "aew",
            "ahw",
            "aup",
            "awb",
            "axb",
            "bdl",
            "clb",
            "eey",
            "fem",
            "gka",
            "jmk",
            "ksp",
            "ljm",
            "lnh",
            "rms",
            "rxr",
            "slp",
            "slt",
        ]:

            url = "cmu_us_" + url + "_arctic"
            ext_archive = ".tar.bz2"
            base_url = "http://www.festvox.org/cmu_arctic/packed/"

            url = os.path.join(base_url, url + ext_archive)

        # Get string representation of 'root' in case Path object is passed
        root = os.fspath(root)

        basename = os.path.basename(url)
        root = os.path.join(root, folder_in_archive)
        if not os.path.isdir(root):
            os.mkdir(root)
        archive = os.path.join(root, basename)

        basename = basename.split(".")[0]

        self._path = os.path.join(root, basename)

        if download:
            if not os.path.isdir(self._path):
                if not os.path.isfile(archive):
                    checksum = _CHECKSUMS.get(url, None)
                    download_url_to_file(url, archive, hash_prefix=checksum)
                _extract_tar(archive)
        else:
            if not os.path.exists(self._path):
                raise RuntimeError(
                    f"The path {self._path} doesn't exist. "
                    "Please check the ``root`` path or set `download=True` to download it"
                )
        self._text = os.path.join(self._path, self._folder_text, self._file_text)

        with open(self._text, "r") as text:
            walker = csv.reader(text, delimiter="\n")
            self._walker = list(walker)

    def __getitem__(self, n: int) -> Tuple[Tensor, int, str, str]:
        """Load the n-th sample from the dataset.

        Args:
            n (int): The index of the sample to be loaded

        Returns:
            Tuple of the following items;

            Tensor:
                Waveform
            int:
                Sample rate
            str:
                Transcript
            str:
                Utterance ID
        """
        line = self._walker[n]
        return load_cmuarctic_item(line, self._path, self._folder_audio, self._ext_audio)

    def __len__(self) -> int:
        return len(self._walker)<|MERGE_RESOLUTION|>--- conflicted
+++ resolved
@@ -45,12 +45,8 @@
     file_audio = os.path.join(path, folder_audio, utterance_id + ext_audio)
 
     # Load audio
-<<<<<<< HEAD
-    waveform, sample_rate = load_wav(file_audio)
-=======
     waveform, sample_rate = load_torchcodec(file_audio)
 
->>>>>>> cd3d4400
     return (waveform, sample_rate, transcript, utterance_id.split("_")[1])
 
 
