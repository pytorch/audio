--- conflicted
+++ resolved
@@ -4,9 +4,4 @@
 
 
 __all__ = [
-<<<<<<< HEAD
-    "sox_utils",
-=======
-    "ffmpeg_utils",
->>>>>>> a645da61
 ]