--- conflicted
+++ resolved
@@ -1,10 +1,4 @@
 from .download import download_asset
-<<<<<<< HEAD
-import scipy.io.wavfile as wavfile
-import torch
-=======
-import os
->>>>>>> 1c38f95e
 
 def load_torchcodec(file, normalize=True, channels_first=True, **args):
     if not normalize:
@@ -21,17 +15,6 @@
     data = samples.data if channels_first else samples.data.T
     return (data, samples.sample_rate)
 
-def _load(file_audio, normalize=True):
-    sample_rate, waveform = wavfile.read(file_audio)
-    if len(waveform.shape) == 1:
-        waveform = waveform[None,:]
-    else:
-        waveform = waveform.T
-    waveform = torch.from_numpy(waveform)
-    if normalize:
-        waveform = waveform.float()
-    return waveform, sample_rate
-
 __all__ = [
     "load_torchcodec",
     "download_asset",
