from torchaudio.datasets.commonvoice import COMMONVOICE
from torchaudio.datasets.speechcommands import SPEECHCOMMANDS
from torchaudio.datasets.utils import diskcache_iterator, bg_iterator
from torchaudio.datasets.vctk import VCTK
from torchaudio.datasets.cmuarctic import CMUARCTIC

from ..common_utils import (
    TorchaudioTestCase,
    get_asset_path,
)


class TestDatasets(TorchaudioTestCase):
    backend = 'default'
    path = get_asset_path()

    def test_vctk(self):
        data = VCTK(self.path)
        data[0]

<<<<<<< HEAD
    def test_librispeech(self):
        data = LIBRISPEECH(self.path, "dev-clean")
=======
    def test_ljspeech(self):
        data = LJSPEECH(self.path)
>>>>>>> 577796ba
        data[0]

    def test_speechcommands(self):
        data = SPEECHCOMMANDS(self.path)
        data[0]

    def test_cmuarctic(self):
        data = CMUARCTIC(self.path)
        data[0]


class TestCommonVoice(TorchaudioTestCase):
    backend = 'default'
    path = get_asset_path()

    def test_commonvoice(self):
        data = COMMONVOICE(self.path, url="tatar")
        data[0]

    def test_commonvoice_diskcache(self):
        data = COMMONVOICE(self.path, url="tatar")
        data = diskcache_iterator(data)
        # Save
        data[0]
        # Load
        data[0]

    def test_commonvoice_bg(self):
        data = COMMONVOICE(self.path, url="tatar")
        data = bg_iterator(data, 5)
        for _ in data:
            pass<|MERGE_RESOLUTION|>--- conflicted
+++ resolved
@@ -16,15 +16,6 @@
 
     def test_vctk(self):
         data = VCTK(self.path)
-        data[0]
-
-<<<<<<< HEAD
-    def test_librispeech(self):
-        data = LIBRISPEECH(self.path, "dev-clean")
-=======
-    def test_ljspeech(self):
-        data = LJSPEECH(self.path)
->>>>>>> 577796ba
         data[0]
 
     def test_speechcommands(self):
