from torchaudio.datasets.librispeech import LIBRISPEECH
from torchaudio.datasets.speechcommands import SPEECHCOMMANDS
from torchaudio.datasets.vctk import VCTK
<<<<<<< HEAD
from torchaudio.datasets.ljspeech import LJSPEECH
=======
from torchaudio.datasets.cmuarctic import CMUARCTIC
>>>>>>> db38fc88

from ..common_utils import (
    TorchaudioTestCase,
    get_asset_path,
)


class TestDatasets(TorchaudioTestCase):
    backend = 'default'
    path = get_asset_path()

    def test_vctk(self):
        data = VCTK(self.path)
        data[0]

<<<<<<< HEAD
    def test_librispeech(self):
        data = LIBRISPEECH(self.path, "dev-clean")
        data[0]

    def test_ljspeech(self):
        data = LJSPEECH(self.path)
        data[0]

    def test_speechcommands(self):
        data = SPEECHCOMMANDS(self.path)
        data[0]


class TestCommonVoice(TorchaudioTestCase):
    backend = 'default'
    path = get_asset_path()

    def test_commonvoice(self):
        data = COMMONVOICE(self.path, url="tatar")
        data[0]

    def test_commonvoice_diskcache(self):
        data = COMMONVOICE(self.path, url="tatar")
        data = diskcache_iterator(data)
        # Save
        data[0]
        # Load
        data[0]

    def test_commonvoice_bg(self):
        data = COMMONVOICE(self.path, url="tatar")
        data = bg_iterator(data, 5)
        for _ in data:
            pass
=======
    def test_cmuarctic(self):
        data = CMUARCTIC(self.path)
        data[0]
>>>>>>> db38fc88
<|MERGE_RESOLUTION|>--- conflicted
+++ resolved
@@ -1,11 +1,8 @@
 from torchaudio.datasets.librispeech import LIBRISPEECH
 from torchaudio.datasets.speechcommands import SPEECHCOMMANDS
 from torchaudio.datasets.vctk import VCTK
-<<<<<<< HEAD
 from torchaudio.datasets.ljspeech import LJSPEECH
-=======
 from torchaudio.datasets.cmuarctic import CMUARCTIC
->>>>>>> db38fc88
 
 from ..common_utils import (
     TorchaudioTestCase,
@@ -21,7 +18,6 @@
         data = VCTK(self.path)
         data[0]
 
-<<<<<<< HEAD
     def test_librispeech(self):
         data = LIBRISPEECH(self.path, "dev-clean")
         data[0]
@@ -56,8 +52,6 @@
         data = bg_iterator(data, 5)
         for _ in data:
             pass
-=======
     def test_cmuarctic(self):
         data = CMUARCTIC(self.path)
-        data[0]
->>>>>>> db38fc88
+        data[0]