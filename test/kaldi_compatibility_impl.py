"""Test suites for checking numerical compatibility against Kaldi"""
import json
import shutil
import unittest
import subprocess

import kaldi_io
import torch
import torchaudio.functional as F
import torchaudio.compliance.kaldi

from . import common_utils
from parameterized import parameterized, param


def _not_available(cmd):
    return shutil.which(cmd) is None


def _convert_args(**kwargs):
    args = []
    for key, value in kwargs.items():
        key = '--' + key.replace('_', '-')
        value = str(value).lower() if value in [True, False] else str(value)
        args.append('%s=%s' % (key, value))
    return args


def _run_kaldi(command, input_type, input_value):
    """Run provided Kaldi command, pass a tensor and get the resulting tensor

    Arguments:
        input_type: str
            'ark' or 'scp'
        input_value:
            Tensor for 'ark'
            string for 'scp' (path to an audio file)
    """
    key = 'foo'
    process = subprocess.Popen(command, stdin=subprocess.PIPE, stdout=subprocess.PIPE)
    if input_type == 'ark':
        kaldi_io.write_mat(process.stdin, input_value.cpu().numpy(), key=key)
    elif input_type == 'scp':
        process.stdin.write(f'{key} {input_value}'.encode('utf8'))
    else:
        raise NotImplementedError('Unexpected type')
    process.stdin.close()
    result = dict(kaldi_io.read_mat_ark(process.stdout))['foo']
    return torch.from_numpy(result.copy())  # copy supresses some torch warning


def _load_params(path):
    with open(path, 'r') as file:
        return [param(json.loads(line)) for line in file]


class Kaldi(common_utils.TestBaseMixin):
    def assert_equal(self, output, *, expected, rtol=None, atol=None):
        expected = expected.to(dtype=self.dtype, device=self.device)
        self.assertEqual(output, expected, rtol=rtol, atol=atol)

    @unittest.skipIf(_not_available('apply-cmvn-sliding'), '`apply-cmvn-sliding` not available')
    def test_sliding_window_cmn(self):
        """sliding_window_cmn should be numerically compatible with apply-cmvn-sliding"""
        kwargs = {
            'cmn_window': 600,
            'min_cmn_window': 100,
            'center': False,
            'norm_vars': False,
        }

        tensor = torch.randn(40, 10, dtype=self.dtype, device=self.device)
        result = F.sliding_window_cmn(tensor, **kwargs)
        command = ['apply-cmvn-sliding'] + _convert_args(**kwargs) + ['ark:-', 'ark:-']
        kaldi_result = _run_kaldi(command, 'ark', tensor)
        self.assert_equal(result, expected=kaldi_result)

    @parameterized.expand(_load_params(common_utils.get_asset_path('kaldi_test_fbank_args.json')))
    @unittest.skipIf(_not_available('compute-fbank-feats'), '`compute-fbank-feats` not available')
    def test_fbank(self, kwargs):
        """fbank should be numerically compatible with compute-fbank-feats"""
        wave_file = common_utils.get_asset_path('kaldi_file.wav')
        waveform = torchaudio.load_wav(wave_file)[0].to(dtype=self.dtype, device=self.device)
        result = torchaudio.compliance.kaldi.fbank(waveform, **kwargs)
        command = ['compute-fbank-feats'] + _convert_args(**kwargs) + ['scp:-', 'ark:-']
        kaldi_result = _run_kaldi(command, 'scp', wave_file)
        self.assert_equal(result, expected=kaldi_result, rtol=1e-4, atol=1e-8)

<<<<<<< HEAD
    @parameterized.expand(_load_params(common_utils.get_asset_path('kaldi_test_spectrogram_args.json')))
    @unittest.skipIf(_not_available('compute-spectrogram-feats'), '`compute-spectrogram-feats` not available')
    def test_spectrogram(self, kwargs):
        """spectrogram should be numerically compatible with compute-spectrogram-feats"""
        wave_file = common_utils.get_asset_path('kaldi_file.wav')
        waveform = torchaudio.load_wav(wave_file)[0].to(dtype=self.dtype, device=self.device)
        result = torchaudio.compliance.kaldi.spectrogram(waveform, **kwargs)
        command = ['compute-spectrogram-feats'] + _convert_args(**kwargs) + ['scp:-', 'ark:-']
=======
    @parameterized.expand(_load_params(common_utils.get_asset_path('kaldi_test_mfcc_args.json')))
    @unittest.skipIf(_not_available('compute-mfcc-feats'), '`compute-mfcc-feats` not available')
    def test_mfcc(self, kwargs):
        """mfcc should be numerically compatible with compute-mfcc-feats"""
        wave_file = common_utils.get_asset_path('kaldi_file.wav')
        waveform = torchaudio.load_wav(wave_file)[0].to(dtype=self.dtype, device=self.device)
        result = torchaudio.compliance.kaldi.mfcc(waveform, **kwargs)
        command = ['compute-mfcc-feats'] + _convert_args(**kwargs) + ['scp:-', 'ark:-']
>>>>>>> b4284de0
        kaldi_result = _run_kaldi(command, 'scp', wave_file)
        self.assert_equal(result, expected=kaldi_result, rtol=1e-4, atol=1e-8)<|MERGE_RESOLUTION|>--- conflicted
+++ resolved
@@ -86,7 +86,6 @@
         kaldi_result = _run_kaldi(command, 'scp', wave_file)
         self.assert_equal(result, expected=kaldi_result, rtol=1e-4, atol=1e-8)
 
-<<<<<<< HEAD
     @parameterized.expand(_load_params(common_utils.get_asset_path('kaldi_test_spectrogram_args.json')))
     @unittest.skipIf(_not_available('compute-spectrogram-feats'), '`compute-spectrogram-feats` not available')
     def test_spectrogram(self, kwargs):
@@ -95,7 +94,9 @@
         waveform = torchaudio.load_wav(wave_file)[0].to(dtype=self.dtype, device=self.device)
         result = torchaudio.compliance.kaldi.spectrogram(waveform, **kwargs)
         command = ['compute-spectrogram-feats'] + _convert_args(**kwargs) + ['scp:-', 'ark:-']
-=======
+        kaldi_result = _run_kaldi(command, 'scp', wave_file)
+        self.assert_equal(result, expected=kaldi_result, rtol=1e-4, atol=1e-8)
+
     @parameterized.expand(_load_params(common_utils.get_asset_path('kaldi_test_mfcc_args.json')))
     @unittest.skipIf(_not_available('compute-mfcc-feats'), '`compute-mfcc-feats` not available')
     def test_mfcc(self, kwargs):
@@ -104,6 +105,5 @@
         waveform = torchaudio.load_wav(wave_file)[0].to(dtype=self.dtype, device=self.device)
         result = torchaudio.compliance.kaldi.mfcc(waveform, **kwargs)
         command = ['compute-mfcc-feats'] + _convert_args(**kwargs) + ['scp:-', 'ark:-']
->>>>>>> b4284de0
         kaldi_result = _run_kaldi(command, 'scp', wave_file)
         self.assert_equal(result, expected=kaldi_result, rtol=1e-4, atol=1e-8)