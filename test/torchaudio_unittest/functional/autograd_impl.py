from functools import partial
from typing import Callable, Tuple

import torch
import torchaudio.functional as F
from parameterized import parameterized
from torch import Tensor
from torch.autograd import gradcheck, gradgradcheck
from torchaudio_unittest.common_utils import (
    get_spectrogram,
    get_whitenoise,
    rnnt_utils,
    TestBaseMixin,
)


class Autograd(TestBaseMixin):
    def assert_grad(
        self,
        transform: Callable[..., Tensor],
        inputs: Tuple[torch.Tensor],
        *,
        enable_all_grad: bool = True,
    ):
        inputs_ = []
        for i in inputs:
            if torch.is_tensor(i):
                i = i.to(dtype=self.complex_dtype if i.is_complex() else self.dtype, device=self.device)
                if enable_all_grad:
                    i.requires_grad = True
            inputs_.append(i)
        assert gradcheck(transform, inputs_)
        assert gradgradcheck(transform, inputs_)

    def test_lfilter_x(self):
        x = get_whitenoise(sample_rate=22050, duration=0.01, n_channels=2)
        a = torch.tensor([0.7, 0.2, 0.6])
        b = torch.tensor([0.4, 0.2, 0.9])
        x.requires_grad = True
        self.assert_grad(F.lfilter, (x, a, b), enable_all_grad=False)

    def test_lfilter_a(self):
        x = get_whitenoise(sample_rate=22050, duration=0.01, n_channels=2)
        a = torch.tensor([0.7, 0.2, 0.6])
        b = torch.tensor([0.4, 0.2, 0.9])
        a.requires_grad = True
        self.assert_grad(F.lfilter, (x, a, b), enable_all_grad=False)

    def test_lfilter_b(self):
        x = get_whitenoise(sample_rate=22050, duration=0.01, n_channels=2)
        a = torch.tensor([0.7, 0.2, 0.6])
        b = torch.tensor([0.4, 0.2, 0.9])
        b.requires_grad = True
        self.assert_grad(F.lfilter, (x, a, b), enable_all_grad=False)

    def test_lfilter_all_inputs(self):
        x = get_whitenoise(sample_rate=22050, duration=0.01, n_channels=2)
        a = torch.tensor([0.7, 0.2, 0.6])
        b = torch.tensor([0.4, 0.2, 0.9])
        self.assert_grad(F.lfilter, (x, a, b))

    def test_lfilter_filterbanks(self):
        x = get_whitenoise(sample_rate=22050, duration=0.01, n_channels=3)
        a = torch.tensor([[0.7, 0.2, 0.6], [0.8, 0.2, 0.9]])
        b = torch.tensor([[0.4, 0.2, 0.9], [0.7, 0.2, 0.6]])
        self.assert_grad(partial(F.lfilter, batching=False), (x, a, b))

    def test_lfilter_batching(self):
        x = get_whitenoise(sample_rate=22050, duration=0.01, n_channels=2)
        a = torch.tensor([[0.7, 0.2, 0.6], [0.8, 0.2, 0.9]])
        b = torch.tensor([[0.4, 0.2, 0.9], [0.7, 0.2, 0.6]])
        self.assert_grad(F.lfilter, (x, a, b))

    def test_filtfilt_a(self):
        x = get_whitenoise(sample_rate=22050, duration=0.01, n_channels=2)
        a = torch.tensor([0.7, 0.2, 0.6])
        b = torch.tensor([0.4, 0.2, 0.9])
        a.requires_grad = True
        self.assert_grad(F.filtfilt, (x, a, b), enable_all_grad=False)

    def test_filtfilt_b(self):
        x = get_whitenoise(sample_rate=22050, duration=0.01, n_channels=2)
        a = torch.tensor([0.7, 0.2, 0.6])
        b = torch.tensor([0.4, 0.2, 0.9])
        b.requires_grad = True
        self.assert_grad(F.filtfilt, (x, a, b), enable_all_grad=False)

    def test_filtfilt_all_inputs(self):
        x = get_whitenoise(sample_rate=22050, duration=0.01, n_channels=2)
        a = torch.tensor([0.7, 0.2, 0.6])
        b = torch.tensor([0.4, 0.2, 0.9])
        self.assert_grad(F.filtfilt, (x, a, b))

    def test_filtfilt_batching(self):
        x = get_whitenoise(sample_rate=22050, duration=0.01, n_channels=2)
        a = torch.tensor([[0.7, 0.2, 0.6], [0.8, 0.2, 0.9]])
        b = torch.tensor([[0.4, 0.2, 0.9], [0.7, 0.2, 0.6]])
        self.assert_grad(F.filtfilt, (x, a, b))

    def test_biquad(self):
        x = get_whitenoise(sample_rate=22050, duration=0.01, n_channels=1)
        a = torch.tensor([0.7, 0.2, 0.6])
        b = torch.tensor([0.4, 0.2, 0.9])
        self.assert_grad(F.biquad, (x, b[0], b[1], b[2], a[0], a[1], a[2]))

    @parameterized.expand(
        [
            (800, 0.7, True),
            (800, 0.7, False),
        ]
    )
    def test_band_biquad(self, central_freq, Q, noise):
        sr = 22050
        x = get_whitenoise(sample_rate=sr, duration=0.01, n_channels=1)
        central_freq = torch.tensor(central_freq)
        Q = torch.tensor(Q)
        self.assert_grad(F.band_biquad, (x, sr, central_freq, Q, noise))

    @parameterized.expand(
        [
            (800, 0.7, 10),
            (800, 0.7, -10),
        ]
    )
    def test_bass_biquad(self, central_freq, Q, gain):
        sr = 22050
        x = get_whitenoise(sample_rate=sr, duration=0.01, n_channels=1)
        central_freq = torch.tensor(central_freq)
        Q = torch.tensor(Q)
        gain = torch.tensor(gain)
        self.assert_grad(F.bass_biquad, (x, sr, gain, central_freq, Q))

    @parameterized.expand(
        [
            (3000, 0.7, 10),
            (3000, 0.7, -10),
        ]
    )
    def test_treble_biquad(self, central_freq, Q, gain):
        sr = 22050
        x = get_whitenoise(sample_rate=sr, duration=0.01, n_channels=1)
        central_freq = torch.tensor(central_freq)
        Q = torch.tensor(Q)
        gain = torch.tensor(gain)
        self.assert_grad(F.treble_biquad, (x, sr, gain, central_freq, Q))

    @parameterized.expand(
        [
            (
                800,
                0.7,
            ),
        ]
    )
    def test_allpass_biquad(self, central_freq, Q):
        sr = 22050
        x = get_whitenoise(sample_rate=sr, duration=0.01, n_channels=1)
        central_freq = torch.tensor(central_freq)
        Q = torch.tensor(Q)
        self.assert_grad(F.allpass_biquad, (x, sr, central_freq, Q))

    @parameterized.expand(
        [
            (
                800,
                0.7,
            ),
        ]
    )
    def test_lowpass_biquad(self, cutoff_freq, Q):
        sr = 22050
        x = get_whitenoise(sample_rate=sr, duration=0.01, n_channels=1)
        cutoff_freq = torch.tensor(cutoff_freq)
        Q = torch.tensor(Q)
        self.assert_grad(F.lowpass_biquad, (x, sr, cutoff_freq, Q))

    @parameterized.expand(
        [
            (
                800,
                0.7,
            ),
        ]
    )
    def test_highpass_biquad(self, cutoff_freq, Q):
        sr = 22050
        x = get_whitenoise(sample_rate=sr, duration=0.01, n_channels=1)
        cutoff_freq = torch.tensor(cutoff_freq)
        Q = torch.tensor(Q)
        self.assert_grad(F.highpass_biquad, (x, sr, cutoff_freq, Q))

    @parameterized.expand(
        [
            (800, 0.7, True),
            (800, 0.7, False),
        ]
    )
    def test_bandpass_biquad(self, central_freq, Q, const_skirt_gain):
        sr = 22050
        x = get_whitenoise(sample_rate=sr, duration=0.01, n_channels=1)
        central_freq = torch.tensor(central_freq)
        Q = torch.tensor(Q)
        self.assert_grad(F.bandpass_biquad, (x, sr, central_freq, Q, const_skirt_gain))

    @parameterized.expand(
        [
            (800, 0.7, 10),
            (800, 0.7, -10),
        ]
    )
    def test_equalizer_biquad(self, central_freq, Q, gain):
        sr = 22050
        x = get_whitenoise(sample_rate=sr, duration=0.01, n_channels=1)
        central_freq = torch.tensor(central_freq)
        Q = torch.tensor(Q)
        gain = torch.tensor(gain)
        self.assert_grad(F.equalizer_biquad, (x, sr, central_freq, gain, Q))

    @parameterized.expand(
        [
            (
                800,
                0.7,
            ),
        ]
    )
    def test_bandreject_biquad(self, central_freq, Q):
        sr = 22050
        x = get_whitenoise(sample_rate=sr, duration=0.01, n_channels=1)
        central_freq = torch.tensor(central_freq)
        Q = torch.tensor(Q)
        self.assert_grad(F.bandreject_biquad, (x, sr, central_freq, Q))

    def test_deemph_biquad(self):
        torch.random.manual_seed(2434)
        x = get_whitenoise(sample_rate=22050, duration=0.01, n_channels=1)
        self.assert_grad(F.deemph_biquad, (x, 44100))

    def test_flanger(self):
        torch.random.manual_seed(2434)
        x = get_whitenoise(sample_rate=8000, duration=0.01, n_channels=1)
        self.assert_grad(F.flanger, (x, 44100))

    def test_gain(self):
        torch.random.manual_seed(2434)
        x = get_whitenoise(sample_rate=8000, duration=0.01, n_channels=1)
        self.assert_grad(F.gain, (x, 1.1))

    def test_overdrive(self):
        torch.random.manual_seed(2434)
        x = get_whitenoise(sample_rate=8000, duration=0.01, n_channels=1)
        self.assert_grad(F.gain, (x,))

    @parameterized.expand([(True,), (False,)])
    def test_phaser(self, sinusoidal):
        torch.random.manual_seed(2434)
        sr = 8000
        x = get_whitenoise(sample_rate=sr, duration=0.01, n_channels=1)
        self.assert_grad(F.phaser, (x, sr, sinusoidal))

    @parameterized.expand(
        [
            (True,),
            (False,),
        ]
    )
    def test_psd(self, use_mask):
        specgram = torch.rand(4, 10, 5, dtype=torch.cfloat)
        if use_mask:
            mask = torch.rand(10, 5)
        else:
            mask = None
        self.assert_grad(F.psd, (specgram, mask))

    def test_mvdr_weights_souden(self):
        channel = 4
        n_fft_bin = 5
        psd_speech = torch.rand(n_fft_bin, channel, channel, dtype=torch.cfloat)
        psd_noise = torch.rand(n_fft_bin, channel, channel, dtype=torch.cfloat)
        self.assert_grad(F.mvdr_weights_souden, (psd_speech, psd_noise, 0))

    def test_mvdr_weights_souden_with_tensor(self):
        channel = 4
        n_fft_bin = 5
        psd_speech = torch.rand(n_fft_bin, channel, channel, dtype=torch.cfloat)
        psd_noise = torch.rand(n_fft_bin, channel, channel, dtype=torch.cfloat)
        reference_channel = torch.zeros(channel)
        reference_channel[0].fill_(1)
        self.assert_grad(F.mvdr_weights_souden, (psd_speech, psd_noise, reference_channel))

    def test_mvdr_weights_rtf(self):
        batch_size = 2
        channel = 4
        n_fft_bin = 10
        rtf = torch.rand(batch_size, n_fft_bin, channel, dtype=self.complex_dtype)
        psd_noise = torch.rand(batch_size, n_fft_bin, channel, channel, dtype=self.complex_dtype)
        self.assert_grad(F.mvdr_weights_rtf, (rtf, psd_noise, 0))

    def test_mvdr_weights_rtf_with_tensor(self):
        batch_size = 2
        channel = 4
        n_fft_bin = 10
        rtf = torch.rand(batch_size, n_fft_bin, channel, dtype=self.complex_dtype)
        psd_noise = torch.rand(batch_size, n_fft_bin, channel, channel, dtype=self.complex_dtype)
        reference_channel = torch.zeros(batch_size, channel)
        reference_channel[..., 0].fill_(1)
        self.assert_grad(F.mvdr_weights_rtf, (rtf, psd_noise, reference_channel))

    @parameterized.expand(
        [
            (1, True),
            (3, False),
        ]
    )
<<<<<<< HEAD
    def test_rtf_power(self, n_iter):
=======
    def test_rtf_power(self, n_iter, diagonal_loading):
        torch.random.manual_seed(2434)
>>>>>>> c209b70d
        channel = 4
        n_fft_bin = 5
        psd_speech = torch.rand(n_fft_bin, channel, channel, dtype=torch.cfloat)
        psd_noise = torch.rand(n_fft_bin, channel, channel, dtype=torch.cfloat)
        self.assert_grad(F.rtf_power, (psd_speech, psd_noise, 0, n_iter, diagonal_loading))

    @parameterized.expand(
        [
            (1, True),
            (3, False),
        ]
    )
<<<<<<< HEAD
    def test_rtf_power_with_tensor(self, n_iter):
=======
    def test_rtf_power_with_tensor(self, n_iter, diagonal_loading):
        torch.random.manual_seed(2434)
>>>>>>> c209b70d
        channel = 4
        n_fft_bin = 5
        psd_speech = torch.rand(n_fft_bin, channel, channel, dtype=torch.cfloat)
        psd_noise = torch.rand(n_fft_bin, channel, channel, dtype=torch.cfloat)
        reference_channel = torch.zeros(channel)
        reference_channel[0].fill_(1)
        self.assert_grad(F.rtf_power, (psd_speech, psd_noise, reference_channel, n_iter, diagonal_loading))

    def test_apply_beamforming(self):
        sr = 8000
        n_fft = 400
        batch_size, num_channels = 2, 3
        n_fft_bin = n_fft // 2 + 1
        x = get_whitenoise(sample_rate=sr, duration=0.05, n_channels=batch_size * num_channels)
        specgram = get_spectrogram(x, n_fft=n_fft, hop_length=100)
        specgram = specgram.view(batch_size, num_channels, n_fft_bin, specgram.size(-1))
        beamform_weights = torch.rand(batch_size, n_fft_bin, num_channels, dtype=torch.cfloat)
        self.assert_grad(F.apply_beamforming, (beamform_weights, specgram))


class AutogradFloat32(TestBaseMixin):
    def assert_grad(
        self,
        transform: Callable[..., Tensor],
        inputs: Tuple[torch.Tensor],
        enable_all_grad: bool = True,
    ):
        inputs_ = []
        for i in inputs:
            if torch.is_tensor(i):
                i = i.to(dtype=self.dtype, device=self.device)
                if enable_all_grad:
                    i.requires_grad = True
            inputs_.append(i)
        # gradcheck with float32 requires higher atol and epsilon
        assert gradcheck(transform, inputs, eps=1e-3, atol=1e-3, nondet_tol=0.0)

    @parameterized.expand(
        [
            (rnnt_utils.get_B1_T10_U3_D4_data,),
            (rnnt_utils.get_B2_T4_U3_D3_data,),
            (rnnt_utils.get_B1_T2_U3_D5_data,),
        ]
    )
    def test_rnnt_loss(self, data_func):
        def get_data(data_func, device):
            data = data_func()
            if type(data) == tuple:
                data = data[0]
            return data

        data = get_data(data_func, self.device)
        inputs = (
            data["logits"].to(torch.float32),  # logits
            data["targets"],  # targets
            data["logit_lengths"],  # logit_lengths
            data["target_lengths"],  # target_lengths
            data["blank"],  # blank
            -1,  # clamp
        )

        self.assert_grad(F.rnnt_loss, inputs, enable_all_grad=False)<|MERGE_RESOLUTION|>--- conflicted
+++ resolved
@@ -312,12 +312,8 @@
             (3, False),
         ]
     )
-<<<<<<< HEAD
+
     def test_rtf_power(self, n_iter):
-=======
-    def test_rtf_power(self, n_iter, diagonal_loading):
-        torch.random.manual_seed(2434)
->>>>>>> c209b70d
         channel = 4
         n_fft_bin = 5
         psd_speech = torch.rand(n_fft_bin, channel, channel, dtype=torch.cfloat)
@@ -330,12 +326,8 @@
             (3, False),
         ]
     )
-<<<<<<< HEAD
+    
     def test_rtf_power_with_tensor(self, n_iter):
-=======
-    def test_rtf_power_with_tensor(self, n_iter, diagonal_loading):
-        torch.random.manual_seed(2434)
->>>>>>> c209b70d
         channel = 4
         n_fft_bin = 5
         psd_speech = torch.rand(n_fft_bin, channel, channel, dtype=torch.cfloat)
