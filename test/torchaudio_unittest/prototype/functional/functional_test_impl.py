--- conflicted
+++ resolved
@@ -116,7 +116,6 @@
         with self.assertRaisesRegex(ValueError, "Length dimensions"):
             F.add_noise(waveform, noise, lengths, snr)
 
-<<<<<<< HEAD
     @skipIfNoModule("pyroomacoustics")
     @parameterized.expand(
         [
@@ -184,7 +183,7 @@
         atol = 1e-4
         diff = abs(hist_pra - hist.to(torch.float32))
         assert ((diff > atol).float().mean(axis=1) < percent).all()
-=======
+
     @nested_params(
         [(2, 3), (2, 3, 5), (2, 3, 5, 7)],
         ["sum", "mean", "none"],
@@ -269,5 +268,4 @@
             self.assertEqual(wavs_hyp, wavs_ref)
         except AssertionError:
             _debug_plot()
-            raise
->>>>>>> e502b10c
+            raise