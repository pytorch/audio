--- conflicted
+++ resolved
@@ -5,16 +5,12 @@
 import torchaudio.prototype.functional as F
 from parameterized import param, parameterized
 from scipy import signal
-<<<<<<< HEAD
 from torchaudio._internal import module_utils as _mod_utils
 from torchaudio_unittest.common_utils import nested_params, skipIfNoModule, TestBaseMixin
 
 if _mod_utils.is_module_available("pyroomacoustics"):
     import pyroomacoustics as pra
-=======
 from torchaudio.functional import lfilter
-from torchaudio_unittest.common_utils import nested_params, TestBaseMixin
->>>>>>> d8a5a11d
 
 from .dsp_utils import oscillator_bank as oscillator_bank_np, sinc_ir as sinc_ir_np
 
