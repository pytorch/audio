import unittest

import torch
import torchaudio.prototype.functional as F
from parameterized import parameterized
from torchaudio_unittest.common_utils import nested_params, TestBaseMixin, torch_script


class TorchScriptConsistencyTestImpl(TestBaseMixin):
    def _assert_consistency(self, func, inputs, shape_only=False):
        inputs_ = []
        for i in inputs:
            if torch.is_tensor(i):
                i = i.to(device=self.device, dtype=self.dtype)
            inputs_.append(i)
        ts_func = torch_script(func)

        torch.random.manual_seed(40)
        output = func(*inputs_)

        torch.random.manual_seed(40)
        ts_output = ts_func(*inputs_)

        if shape_only:
            ts_output = ts_output.shape
            output = output.shape
        self.assertEqual(ts_output, output)

    @nested_params(
        [F.convolve, F.fftconvolve],
        ["full", "valid", "same"],
    )
    def test_convolve(self, fn, mode):
        leading_dims = (2, 3, 2)
        L_x, L_y = 32, 55
        x = torch.rand(*leading_dims, L_x, dtype=self.dtype, device=self.device)
        y = torch.rand(*leading_dims, L_y, dtype=self.dtype, device=self.device)

        self._assert_consistency(fn, (x, y, mode))

    def test_add_noise(self):
        leading_dims = (2, 3)
        L = 31

        waveform = torch.rand(*leading_dims, L, dtype=self.dtype, device=self.device, requires_grad=True)
        noise = torch.rand(*leading_dims, L, dtype=self.dtype, device=self.device, requires_grad=True)
        lengths = torch.rand(*leading_dims, dtype=self.dtype, device=self.device, requires_grad=True)
        snr = torch.rand(*leading_dims, dtype=self.dtype, device=self.device, requires_grad=True) * 10

        self._assert_consistency(F.add_noise, (waveform, noise, lengths, snr))

    def test_barkscale_fbanks(self):
        if self.device != torch.device("cpu"):
            raise unittest.SkipTest("No need to perform test on device other than CPU")

        n_stft = 100
        f_min = 0.0
        f_max = 20.0
        n_barks = 10
        sample_rate = 16000
        self._assert_consistency(F.barkscale_fbanks, (n_stft, f_min, f_max, n_barks, sample_rate, "traunmuller"))

<<<<<<< HEAD
    @parameterized.expand(
        [
            ([20, 25], [2, 2], [[8, 8], [7, 6]], 1_000),  # 2D with 2 mics
            ([20, 25, 30], [1, 10, 5], [[8, 8, 22]], 500),  # 3D with 1 mic
        ]
    )
    def test_ray_tracing(self, room_dim, source, mic_array, num_rays):
        num_walls = 4 if len(room_dim) == 2 else 6
        num_bands = 3

        e_absorption = torch.rand(num_bands, num_walls, dtype=torch.float32)
        scattering = torch.rand(num_bands, num_walls, dtype=torch.float32)

        energy_thres = 1e-7
        time_thres = 10
        hist_bin_size = 0.004
        mic_radius = 0.5
        sound_speed = 343

        room_dim = torch.tensor(room_dim, dtype=self.dtype)
        source = torch.tensor(source, dtype=self.dtype)
        mic_array = torch.tensor(mic_array, dtype=self.dtype)

        self._assert_consistency(
            F.ray_tracing,
            (
                room_dim,
                source,
                mic_array,
                num_rays,
                e_absorption,
                scattering,
                mic_radius,
                sound_speed,
                energy_thres,
                time_thres,
                hist_bin_size,
            ),
        )
=======
    def test_oscillator_bank(self):
        num_frames, num_pitches, sample_rate = 8000, 8, 8000
        freq = torch.rand((num_frames, num_pitches), dtype=self.dtype, device=self.device)
        amps = torch.ones_like(freq)

        self._assert_consistency(F.oscillator_bank, (freq, amps, sample_rate, "sum"))
>>>>>>> 8ba323bb
<|MERGE_RESOLUTION|>--- conflicted
+++ resolved
@@ -60,7 +60,6 @@
         sample_rate = 16000
         self._assert_consistency(F.barkscale_fbanks, (n_stft, f_min, f_max, n_barks, sample_rate, "traunmuller"))
 
-<<<<<<< HEAD
     @parameterized.expand(
         [
             ([20, 25], [2, 2], [[8, 8], [7, 6]], 1_000),  # 2D with 2 mics
@@ -100,11 +99,10 @@
                 hist_bin_size,
             ),
         )
-=======
+
     def test_oscillator_bank(self):
         num_frames, num_pitches, sample_rate = 8000, 8, 8000
         freq = torch.rand((num_frames, num_pitches), dtype=self.dtype, device=self.device)
         amps = torch.ones_like(freq)
 
-        self._assert_consistency(F.oscillator_bank, (freq, amps, sample_rate, "sum"))
->>>>>>> 8ba323bb
+        self._assert_consistency(F.oscillator_bank, (freq, amps, sample_rate, "sum"))