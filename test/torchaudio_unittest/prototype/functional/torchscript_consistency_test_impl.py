import unittest

import torch
import torchaudio.prototype.functional as F
from parameterized import parameterized
from torchaudio_unittest.common_utils import nested_params, TestBaseMixin, torch_script


class TorchScriptConsistencyTestImpl(TestBaseMixin):
    def _assert_consistency(self, func, inputs, shape_only=False):
        inputs_ = []
        for i in inputs:
            if torch.is_tensor(i):
                i = i.to(device=self.device, dtype=self.dtype)
            inputs_.append(i)
        ts_func = torch_script(func)

        torch.random.manual_seed(40)
        output = func(*inputs_)

        torch.random.manual_seed(40)
        ts_output = ts_func(*inputs_)

        if shape_only:
            ts_output = ts_output.shape
            output = output.shape
        self.assertEqual(ts_output, output)

    @nested_params(
        ["convolve", "fftconvolve"],
        ["full", "valid", "same"],
    )
    def test_convolve(self, fn, mode):
        leading_dims = (2, 3, 2)
        L_x, L_y = 32, 55
        x = torch.rand(*leading_dims, L_x, dtype=self.dtype, device=self.device)
        y = torch.rand(*leading_dims, L_y, dtype=self.dtype, device=self.device)

        self._assert_consistency(getattr(F, fn), (x, y, mode))

    def test_add_noise(self):
        leading_dims = (2, 3)
        L = 31

        waveform = torch.rand(*leading_dims, L, dtype=self.dtype, device=self.device, requires_grad=True)
        noise = torch.rand(*leading_dims, L, dtype=self.dtype, device=self.device, requires_grad=True)
        lengths = torch.rand(*leading_dims, dtype=self.dtype, device=self.device, requires_grad=True)
        snr = torch.rand(*leading_dims, dtype=self.dtype, device=self.device, requires_grad=True) * 10

        self._assert_consistency(F.add_noise, (waveform, noise, lengths, snr))

    def test_barkscale_fbanks(self):
        if self.device != torch.device("cpu"):
            raise unittest.SkipTest("No need to perform test on device other than CPU")

        n_stft = 100
        f_min = 0.0
        f_max = 20.0
        n_barks = 10
        sample_rate = 16000
        self._assert_consistency(F.barkscale_fbanks, (n_stft, f_min, f_max, n_barks, sample_rate, "traunmuller"))

    def test_oscillator_bank(self):
        num_frames, num_pitches, sample_rate = 8000, 8, 8000
        freq = torch.rand((num_frames, num_pitches), dtype=self.dtype, device=self.device)
        amps = torch.ones_like(freq)

        self._assert_consistency(F.oscillator_bank, (freq, amps, sample_rate, "sum"))

    def test_extend_pitch(self):
        num_frames = 5
        input = torch.ones((num_frames, 1), device=self.device, dtype=self.dtype)

        num_pitches = 7
        pattern = [i + 1.0 for i in range(num_pitches)]

        self._assert_consistency(F.extend_pitch, (input, num_pitches))
        self._assert_consistency(F.extend_pitch, (input, pattern))
        self._assert_consistency(F.extend_pitch, (input, torch.tensor(pattern)))

<<<<<<< HEAD

class TorchScriptConsistencyCPUOnlyTestImpl(TorchScriptConsistencyTestImpl, TestBaseMixin):
    @parameterized.expand(
        [
            ([20, 25], [2, 2], [[8, 8], [7, 6]], 1_000),  # 2D with 2 mics
            ([20, 25, 30], [1, 10, 5], [[8, 8, 22]], 500),  # 3D with 1 mic
        ]
    )
    def test_ray_tracing(self, room_dim, source, mic_array, num_rays):
        num_walls = 4 if len(room_dim) == 2 else 6
        num_bands = 3

        e_absorption = torch.rand(num_bands, num_walls, dtype=torch.float32)
        scattering = torch.rand(num_bands, num_walls, dtype=torch.float32)

        energy_thres = 1e-7
        time_thres = 10
        hist_bin_size = 0.004
        mic_radius = 0.5
        sound_speed = 343

        room_dim = torch.tensor(room_dim, dtype=self.dtype)
        source = torch.tensor(source, dtype=self.dtype)
        mic_array = torch.tensor(mic_array, dtype=self.dtype)

        self._assert_consistency(
            F.ray_tracing,
            (
                room_dim,
                source,
                mic_array,
                num_rays,
                e_absorption,
                scattering,
                mic_radius,
                sound_speed,
                energy_thres,
                time_thres,
                hist_bin_size,
            ),
        )
=======
    def test_sinc_ir(self):
        cutoff = torch.tensor([0, 0.5, 1.0], device=self.device, dtype=self.dtype)
        self._assert_consistency(F.sinc_impulse_response, (cutoff, 513, False))
        self._assert_consistency(F.sinc_impulse_response, (cutoff, 513, True))

    def test_speed(self):
        leading_dims = (3, 2)
        T = 200
        waveform = torch.rand(*leading_dims, T, dtype=self.dtype, device=self.device, requires_grad=True)
        lengths = torch.randint(1, T, leading_dims, dtype=self.dtype, device=self.device)
        self._assert_consistency(F.speed, (waveform, lengths, 1000, 1.1))

    def test_preemphasis(self):
        waveform = torch.rand(3, 2, 100, device=self.device, dtype=self.dtype)
        coeff = 0.9
        self._assert_consistency(F.preemphasis, (waveform, coeff))

    def test_deemphasis(self):
        waveform = torch.rand(3, 2, 100, device=self.device, dtype=self.dtype)
        coeff = 0.9
        self._assert_consistency(F.deemphasis, (waveform, coeff))
>>>>>>> d8a5a11d
<|MERGE_RESOLUTION|>--- conflicted
+++ resolved
@@ -78,7 +78,28 @@
         self._assert_consistency(F.extend_pitch, (input, pattern))
         self._assert_consistency(F.extend_pitch, (input, torch.tensor(pattern)))
 
-<<<<<<< HEAD
+    def test_sinc_ir(self):
+        cutoff = torch.tensor([0, 0.5, 1.0], device=self.device, dtype=self.dtype)
+        self._assert_consistency(F.sinc_impulse_response, (cutoff, 513, False))
+        self._assert_consistency(F.sinc_impulse_response, (cutoff, 513, True))
+
+    def test_speed(self):
+        leading_dims = (3, 2)
+        T = 200
+        waveform = torch.rand(*leading_dims, T, dtype=self.dtype, device=self.device, requires_grad=True)
+        lengths = torch.randint(1, T, leading_dims, dtype=self.dtype, device=self.device)
+        self._assert_consistency(F.speed, (waveform, lengths, 1000, 1.1))
+
+    def test_preemphasis(self):
+        waveform = torch.rand(3, 2, 100, device=self.device, dtype=self.dtype)
+        coeff = 0.9
+        self._assert_consistency(F.preemphasis, (waveform, coeff))
+
+    def test_deemphasis(self):
+        waveform = torch.rand(3, 2, 100, device=self.device, dtype=self.dtype)
+        coeff = 0.9
+        self._assert_consistency(F.deemphasis, (waveform, coeff))
+
 
 class TorchScriptConsistencyCPUOnlyTestImpl(TorchScriptConsistencyTestImpl, TestBaseMixin):
     @parameterized.expand(
@@ -119,27 +140,4 @@
                 time_thres,
                 hist_bin_size,
             ),
-        )
-=======
-    def test_sinc_ir(self):
-        cutoff = torch.tensor([0, 0.5, 1.0], device=self.device, dtype=self.dtype)
-        self._assert_consistency(F.sinc_impulse_response, (cutoff, 513, False))
-        self._assert_consistency(F.sinc_impulse_response, (cutoff, 513, True))
-
-    def test_speed(self):
-        leading_dims = (3, 2)
-        T = 200
-        waveform = torch.rand(*leading_dims, T, dtype=self.dtype, device=self.device, requires_grad=True)
-        lengths = torch.randint(1, T, leading_dims, dtype=self.dtype, device=self.device)
-        self._assert_consistency(F.speed, (waveform, lengths, 1000, 1.1))
-
-    def test_preemphasis(self):
-        waveform = torch.rand(3, 2, 100, device=self.device, dtype=self.dtype)
-        coeff = 0.9
-        self._assert_consistency(F.preemphasis, (waveform, coeff))
-
-    def test_deemphasis(self):
-        waveform = torch.rand(3, 2, 100, device=self.device, dtype=self.dtype)
-        coeff = 0.9
-        self._assert_consistency(F.deemphasis, (waveform, coeff))
->>>>>>> d8a5a11d
+        )