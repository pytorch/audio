import os

import torch
import torchaudio.prototype.transforms as T
import torchaudio.transforms as transforms
from torchaudio_unittest.common_utils import nested_params, TorchaudioTestCase


class BatchConsistencyTest(TorchaudioTestCase):
    def assert_batch_consistency(self, transform, batch, *args, atol=1e-8, rtol=1e-5, seed=42, **kwargs):
        n = batch.size(0)

        # Compute items separately, then batch the result
        torch.random.manual_seed(seed)
        items_input = batch.clone()
        items_result = torch.stack([transform(items_input[i], *args, **kwargs) for i in range(n)])

        # Batch the input and run
        torch.random.manual_seed(seed)
        batch_input = batch.clone()
        batch_result = transform(batch_input, *args, **kwargs)

        self.assertEqual(items_input, batch_input, rtol=rtol, atol=atol)
        self.assertEqual(items_result, batch_result, rtol=rtol, atol=atol)

    @nested_params(
        [T.Convolve, T.FFTConvolve],
        ["full", "valid", "same"],
    )
    def test_Convolve(self, cls, mode):
        leading_dims = (2, 3)
        L_x, L_y = 89, 43
        x = torch.rand(*leading_dims, L_x, dtype=self.dtype, device=self.device)
        y = torch.rand(*leading_dims, L_y, dtype=self.dtype, device=self.device)

        convolve = cls(mode=mode)
        actual = convolve(x, y)
        expected = torch.stack(
            [
                torch.stack(
                    [convolve(x[i, j].unsqueeze(0), y[i, j].unsqueeze(0)).squeeze(0) for j in range(leading_dims[1])]
                )
                for i in range(leading_dims[0])
            ]
        )

        self.assertEqual(expected, actual)

    def test_batch_BarkScale(self):
        specgram = torch.randn(3, 2, 201, 256)

        atol = 1e-6 if os.name == "nt" else 1e-8
        transform = T.BarkScale()

        self.assert_batch_consistency(transform, specgram, atol=atol)

    def test_batch_InverseBarkScale(self):
        n_barks = 32
        n_stft = 5
        bark_spec = torch.randn(3, 2, n_barks, 32) ** 2
        transform = transforms.InverseMelScale(n_stft, n_barks)

        # Because InverseBarkScale runs SGD on randomly initialized values so they do not yield
        # exactly same result. For this reason, tolerance is very relaxed here.
        self.assert_batch_consistency(transform, bark_spec, atol=1.0, rtol=1e-5)

    def test_Speed(self):
        B = 5
        orig_freq = 100
        factor = 0.8
        input_lengths = torch.randint(1, 1000, (B,), dtype=torch.int32)

        speed = T.Speed(orig_freq, factor)

        unbatched_input = [torch.ones((int(length),)) * 1.0 for length in input_lengths]
        batched_input = torch.nn.utils.rnn.pad_sequence(unbatched_input, batch_first=True)

        output, output_lengths = speed(batched_input, input_lengths)

        unbatched_output = []
        unbatched_output_lengths = []
        for idx in range(len(unbatched_input)):
            w, l = speed(unbatched_input[idx], input_lengths[idx])
            unbatched_output.append(w)
            unbatched_output_lengths.append(l)

        self.assertEqual(output_lengths, torch.stack(unbatched_output_lengths))
        for idx in range(len(unbatched_output)):
            w, l = output[idx], output_lengths[idx]
            self.assertEqual(unbatched_output[idx], w[:l])

    def test_SpeedPerturbation(self):
        B = 5
        orig_freq = 100
        factor = 0.8
        input_lengths = torch.randint(1, 1000, (B,), dtype=torch.int32)

        speed = T.SpeedPerturbation(orig_freq, [factor])

        unbatched_input = [torch.ones((int(length),)) * 1.0 for length in input_lengths]
        batched_input = torch.nn.utils.rnn.pad_sequence(unbatched_input, batch_first=True)

        output, output_lengths = speed(batched_input, input_lengths)

        unbatched_output = []
        unbatched_output_lengths = []
        for idx in range(len(unbatched_input)):
            w, l = speed(unbatched_input[idx], input_lengths[idx])
            unbatched_output.append(w)
            unbatched_output_lengths.append(l)

        self.assertEqual(output_lengths, torch.stack(unbatched_output_lengths))
        for idx in range(len(unbatched_output)):
            w, l = output[idx], output_lengths[idx]
            self.assertEqual(unbatched_output[idx], w[:l])

    def test_AddNoise(self):
        leading_dims = (5, 2, 3)
        L = 51

        waveform = torch.rand(*leading_dims, L, dtype=self.dtype, device=self.device)
        noise = torch.rand(*leading_dims, L, dtype=self.dtype, device=self.device)
        lengths = torch.rand(*leading_dims, dtype=self.dtype, device=self.device)
        snr = torch.rand(*leading_dims, dtype=self.dtype, device=self.device) * 10

        add_noise = T.AddNoise()
<<<<<<< HEAD
        actual = add_noise(waveform, noise, lengths, snr)
=======
        actual = add_noise(waveform, noise, snr, lengths)
>>>>>>> de628226

        expected = []
        for i in range(leading_dims[0]):
            for j in range(leading_dims[1]):
                for k in range(leading_dims[2]):
<<<<<<< HEAD
                    expected.append(add_noise(waveform[i][j][k], noise[i][j][k], lengths[i][j][k], snr[i][j][k]))

        self.assertEqual(torch.stack(expected), actual.reshape(-1, L))
=======
                    expected.append(add_noise(waveform[i][j][k], noise[i][j][k], snr[i][j][k], lengths[i][j][k]))

        self.assertEqual(torch.stack(expected), actual.reshape(-1, L))

    def test_Preemphasis(self):
        waveform = torch.rand((3, 5, 2, 100), dtype=self.dtype, device=self.device)
        preemphasis = T.Preemphasis(coeff=0.97)
        actual = preemphasis(waveform)

        expected = []
        for i in range(waveform.size(0)):
            for j in range(waveform.size(1)):
                for k in range(waveform.size(2)):
                    expected.append(preemphasis(waveform[i][j][k]))

        self.assertEqual(torch.stack(expected), actual.reshape(-1, waveform.size(-1)))

    def test_Deemphasis(self):
        waveform = torch.rand((3, 5, 2, 100), dtype=self.dtype, device=self.device)
        deemphasis = T.Deemphasis(coeff=0.97)
        actual = deemphasis(waveform)

        expected = []
        for i in range(waveform.size(0)):
            for j in range(waveform.size(1)):
                for k in range(waveform.size(2)):
                    expected.append(deemphasis(waveform[i][j][k]))

        self.assertEqual(torch.stack(expected), actual.reshape(-1, waveform.size(-1)))
>>>>>>> de628226
<|MERGE_RESOLUTION|>--- conflicted
+++ resolved
@@ -124,21 +124,12 @@
         snr = torch.rand(*leading_dims, dtype=self.dtype, device=self.device) * 10
 
         add_noise = T.AddNoise()
-<<<<<<< HEAD
-        actual = add_noise(waveform, noise, lengths, snr)
-=======
         actual = add_noise(waveform, noise, snr, lengths)
->>>>>>> de628226
 
         expected = []
         for i in range(leading_dims[0]):
             for j in range(leading_dims[1]):
                 for k in range(leading_dims[2]):
-<<<<<<< HEAD
-                    expected.append(add_noise(waveform[i][j][k], noise[i][j][k], lengths[i][j][k], snr[i][j][k]))
-
-        self.assertEqual(torch.stack(expected), actual.reshape(-1, L))
-=======
                     expected.append(add_noise(waveform[i][j][k], noise[i][j][k], snr[i][j][k], lengths[i][j][k]))
 
         self.assertEqual(torch.stack(expected), actual.reshape(-1, L))
@@ -167,5 +158,4 @@
                 for k in range(waveform.size(2)):
                     expected.append(deemphasis(waveform[i][j][k]))
 
-        self.assertEqual(torch.stack(expected), actual.reshape(-1, waveform.size(-1)))
->>>>>>> de628226
+        self.assertEqual(torch.stack(expected), actual.reshape(-1, waveform.size(-1)))