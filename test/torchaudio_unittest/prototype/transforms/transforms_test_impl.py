--- conflicted
+++ resolved
@@ -184,20 +184,12 @@
         snr = torch.rand(1, 1, 1, dtype=self.dtype, device=self.device) * 10
 
         add_noise = T.AddNoise()
-<<<<<<< HEAD
-        actual = add_noise(waveform, noise, lengths, snr)
-=======
         actual = add_noise(waveform, noise, snr, lengths)
->>>>>>> de628226
 
         noise_expanded = noise.expand(*leading_dims, L)
         snr_expanded = snr.expand(*leading_dims)
         lengths_expanded = lengths.expand(*leading_dims)
-<<<<<<< HEAD
-        expected = add_noise(waveform, noise_expanded, lengths_expanded, snr_expanded)
-=======
         expected = add_noise(waveform, noise_expanded, snr_expanded, lengths_expanded)
->>>>>>> de628226
 
         self.assertEqual(expected, actual)
 
@@ -216,11 +208,7 @@
         add_noise = T.AddNoise()
 
         with self.assertRaisesRegex(ValueError, "Input leading dimensions"):
-<<<<<<< HEAD
-            add_noise(waveform, noise, lengths, snr)
-=======
             add_noise(waveform, noise, snr, lengths)
->>>>>>> de628226
 
     def test_AddNoise_length_check(self):
         """Check that add_noise properly rejects inputs that have inconsistent length dimensions."""
@@ -235,9 +223,6 @@
         add_noise = T.AddNoise()
 
         with self.assertRaisesRegex(ValueError, "Length dimensions"):
-<<<<<<< HEAD
-            add_noise(waveform, noise, lengths, snr)
-=======
             add_noise(waveform, noise, snr, lengths)
 
     @nested_params(
@@ -263,5 +248,4 @@
         preemphasized = preemphasis(waveform, coeff=coeff)
         deemphasis = T.Deemphasis(coeff=coeff).to(dtype=self.dtype, device=self.device)
         deemphasized = deemphasis(preemphasized)
-        self.assertEqual(deemphasized, waveform)
->>>>>>> de628226
+        self.assertEqual(deemphasized, waveform)