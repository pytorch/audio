from typing import List

from parameterized import parameterized
import torch
from torch.autograd import gradcheck, gradgradcheck
import torchaudio.transforms as T

from torchaudio_unittest.common_utils import (
    TestBaseMixin,
    get_whitenoise,
)


class AutogradTestMixin(TestBaseMixin):
    def assert_grad(
            self,
            transform: torch.nn.Module,
            inputs: List[torch.Tensor],
            *,
            nondet_tol: float = 0.0,
    ):
        transform = transform.to(dtype=torch.float64, device=self.device)

        inputs_ = []
        for i in inputs:
            i.requires_grad = True
            inputs_.append(i.to(dtype=torch.float64, device=self.device))
        assert gradcheck(transform, inputs_)
        assert gradgradcheck(transform, inputs_, nondet_tol=nondet_tol)

    @parameterized.expand([
        ({'pad': 0, 'normalized': False, 'power': None, 'return_complex': True}, ),
        ({'pad': 3, 'normalized': False, 'power': None, 'return_complex': True}, ),
        ({'pad': 0, 'normalized': True, 'power': None, 'return_complex': True}, ),
        ({'pad': 3, 'normalized': True, 'power': None, 'return_complex': True}, ),
        ({'pad': 0, 'normalized': False, 'power': None}, ),
        ({'pad': 3, 'normalized': False, 'power': None}, ),
        ({'pad': 0, 'normalized': True, 'power': None}, ),
        ({'pad': 3, 'normalized': True, 'power': None}, ),
        ({'pad': 0, 'normalized': False, 'power': 1.0}, ),
        ({'pad': 3, 'normalized': False, 'power': 1.0}, ),
        ({'pad': 0, 'normalized': True, 'power': 1.0}, ),
        ({'pad': 3, 'normalized': True, 'power': 1.0}, ),
        ({'pad': 0, 'normalized': False, 'power': 2.0}, ),
        ({'pad': 3, 'normalized': False, 'power': 2.0}, ),
        ({'pad': 0, 'normalized': True, 'power': 2.0}, ),
        ({'pad': 3, 'normalized': True, 'power': 2.0}, ),
    ])
    def test_spectrogram(self, kwargs):
        # replication_pad1d_backward_cuda is not deteministic and
        # gives very small (~2.7756e-17) difference.
        #
        # See https://github.com/pytorch/pytorch/issues/54093
        transform = T.Spectrogram(**kwargs)
        waveform = get_whitenoise(sample_rate=8000, duration=0.05, n_channels=2)
        self.assert_grad(transform, [waveform], nondet_tol=1e-10)

    def test_melspectrogram(self):
        # replication_pad1d_backward_cuda is not deteministic and
        # gives very small (~2.7756e-17) difference.
        #
        # See https://github.com/pytorch/pytorch/issues/54093
        sample_rate = 8000
        transform = T.MelSpectrogram(sample_rate=sample_rate)
        waveform = get_whitenoise(sample_rate=sample_rate, duration=0.05, n_channels=2)
        self.assert_grad(transform, [waveform], nondet_tol=1e-10)

<<<<<<< HEAD
    def test_griffinlim(self):
        n_fft = 400
        n_frames = 5
        n_iter = 3
        spec = torch.rand(n_fft // 2 + 1, n_frames) * n_fft
        transform = T.GriffinLim(n_fft=n_fft, n_iter=n_iter, rand_init=False)
        self.assert_grad(transform, [spec], nondet_tol=1e-10)
=======
    @parameterized.expand([(False, ), (True, )])
    def test_mfcc(self, log_mels):
        sample_rate = 8000
        transform = T.MFCC(sample_rate=sample_rate, log_mels=log_mels)
        waveform = get_whitenoise(sample_rate=sample_rate, duration=0.05, n_channels=2)
        self.assert_grad(transform, [waveform])
>>>>>>> 6a677ac8
<|MERGE_RESOLUTION|>--- conflicted
+++ resolved
@@ -65,7 +65,6 @@
         waveform = get_whitenoise(sample_rate=sample_rate, duration=0.05, n_channels=2)
         self.assert_grad(transform, [waveform], nondet_tol=1e-10)
 
-<<<<<<< HEAD
     def test_griffinlim(self):
         n_fft = 400
         n_frames = 5
@@ -73,11 +72,10 @@
         spec = torch.rand(n_fft // 2 + 1, n_frames) * n_fft
         transform = T.GriffinLim(n_fft=n_fft, n_iter=n_iter, rand_init=False)
         self.assert_grad(transform, [spec], nondet_tol=1e-10)
-=======
+
     @parameterized.expand([(False, ), (True, )])
     def test_mfcc(self, log_mels):
         sample_rate = 8000
         transform = T.MFCC(sample_rate=sample_rate, log_mels=log_mels)
         waveform = get_whitenoise(sample_rate=sample_rate, duration=0.05, n_channels=2)
         self.assert_grad(transform, [waveform])
->>>>>>> 6a677ac8
