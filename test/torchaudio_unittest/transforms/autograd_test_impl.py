--- conflicted
+++ resolved
@@ -72,15 +72,14 @@
         waveform = get_whitenoise(sample_rate=sample_rate, duration=0.05, n_channels=2)
         self.assert_grad(transform, [waveform])
 
-<<<<<<< HEAD
-    def test_fade(self):
-        transform = T.Fade()
-        waveform = get_whitenoise(sample_rate=8000, duration=0.05, n_channels=2)
-        self.assert_grad(transform, [waveform], nondet_tol=1e-10)
-=======
     @parameterized.expand([(8000, 8000), (8000, 4000), (4000, 8000)])
     def test_resample(self, orig_freq, new_freq):
         transform = T.Resample(orig_freq=orig_freq, new_freq=new_freq)
         waveform = get_whitenoise(sample_rate=8000, duration=0.05, n_channels=2)
         self.assert_grad(transform, [waveform])
->>>>>>> 90311ed1
+
+    def test_fade(self):
+        transform = T.Fade()
+        waveform = get_whitenoise(sample_rate=8000, duration=0.05, n_channels=2)
+        self.assert_grad(transform, [waveform], nondet_tol=1e-10)
+        