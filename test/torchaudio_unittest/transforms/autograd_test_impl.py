from typing import List

from parameterized import parameterized
import torch
from torch.autograd import gradcheck, gradgradcheck
import torchaudio.transforms as T

from torchaudio_unittest.common_utils import (
    TestBaseMixin,
    get_whitenoise,
)


class AutogradTestMixin(TestBaseMixin):
    def assert_grad(
            self,
            transform: torch.nn.Module,
            inputs: List[torch.Tensor],
            *,
            nondet_tol: float = 0.0,
    ):
        transform = transform.to(dtype=torch.float64, device=self.device)

        inputs_ = []
        for i in inputs:
            i.requires_grad = True
            inputs_.append(i.to(dtype=torch.float64, device=self.device))
        assert gradcheck(transform, inputs_)
        assert gradgradcheck(transform, inputs_, nondet_tol=nondet_tol)

    @parameterized.expand([
        ({'pad': 0, 'normalized': False, 'power': None, 'return_complex': True}, ),
        ({'pad': 3, 'normalized': False, 'power': None, 'return_complex': True}, ),
        ({'pad': 0, 'normalized': True, 'power': None, 'return_complex': True}, ),
        ({'pad': 3, 'normalized': True, 'power': None, 'return_complex': True}, ),
        ({'pad': 0, 'normalized': False, 'power': None}, ),
        ({'pad': 3, 'normalized': False, 'power': None}, ),
        ({'pad': 0, 'normalized': True, 'power': None}, ),
        ({'pad': 3, 'normalized': True, 'power': None}, ),
        ({'pad': 0, 'normalized': False, 'power': 1.0}, ),
        ({'pad': 3, 'normalized': False, 'power': 1.0}, ),
        ({'pad': 0, 'normalized': True, 'power': 1.0}, ),
        ({'pad': 3, 'normalized': True, 'power': 1.0}, ),
        ({'pad': 0, 'normalized': False, 'power': 2.0}, ),
        ({'pad': 3, 'normalized': False, 'power': 2.0}, ),
        ({'pad': 0, 'normalized': True, 'power': 2.0}, ),
        ({'pad': 3, 'normalized': True, 'power': 2.0}, ),
    ])
    def test_spectrogram(self, kwargs):
        # replication_pad1d_backward_cuda is not deteministic and
        # gives very small (~2.7756e-17) difference.
        #
        # See https://github.com/pytorch/pytorch/issues/54093
        transform = T.Spectrogram(**kwargs)
        waveform = get_whitenoise(sample_rate=8000, duration=0.05, n_channels=2)
        self.assert_grad(transform, [waveform], nondet_tol=1e-10)

    def test_melspectrogram(self):
        # replication_pad1d_backward_cuda is not deteministic and
        # gives very small (~2.7756e-17) difference.
        #
        # See https://github.com/pytorch/pytorch/issues/54093
        sample_rate = 8000
        transform = T.MelSpectrogram(sample_rate=sample_rate)
        waveform = get_whitenoise(sample_rate=sample_rate, duration=0.05, n_channels=2)
        self.assert_grad(transform, [waveform], nondet_tol=1e-10)

    @parameterized.expand([(False, ), (True, )])
    def test_mfcc(self, log_mels):
        sample_rate = 8000
        transform = T.MFCC(sample_rate=sample_rate, log_mels=log_mels)
        waveform = get_whitenoise(sample_rate=sample_rate, duration=0.05, n_channels=2)
        self.assert_grad(transform, [waveform])

<<<<<<< HEAD
    def test_compute_deltas(self):
        transform = T.ComputeDeltas()
        spec = torch.rand(10, 20)
        self.assert_grad(transform, [spec])
=======
    @parameterized.expand([(8000, 8000), (8000, 4000), (4000, 8000)])
    def test_resample(self, orig_freq, new_freq):
        transform = T.Resample(orig_freq=orig_freq, new_freq=new_freq)
        waveform = get_whitenoise(sample_rate=8000, duration=0.05, n_channels=2)
        self.assert_grad(transform, [waveform])
>>>>>>> 90311ed1
<|MERGE_RESOLUTION|>--- conflicted
+++ resolved
@@ -72,15 +72,13 @@
         waveform = get_whitenoise(sample_rate=sample_rate, duration=0.05, n_channels=2)
         self.assert_grad(transform, [waveform])
 
-<<<<<<< HEAD
     def test_compute_deltas(self):
         transform = T.ComputeDeltas()
         spec = torch.rand(10, 20)
         self.assert_grad(transform, [spec])
-=======
+
     @parameterized.expand([(8000, 8000), (8000, 4000), (4000, 8000)])
     def test_resample(self, orig_freq, new_freq):
         transform = T.Resample(orig_freq=orig_freq, new_freq=new_freq)
         waveform = get_whitenoise(sample_rate=8000, duration=0.05, n_channels=2)
-        self.assert_grad(transform, [waveform])
->>>>>>> 90311ed1
+        self.assert_grad(transform, [waveform])