--- conflicted
+++ resolved
@@ -64,17 +64,16 @@
         transform = T.MelSpectrogram(sample_rate=sample_rate)
         waveform = get_whitenoise(sample_rate=sample_rate, duration=0.05, n_channels=2)
         self.assert_grad(transform, [waveform], nondet_tol=1e-10)
-<<<<<<< HEAD
-    
-    def test_resample(self):
-        transform = T.Resample()
-        waveform = get_whitenoise(sample_rate=8000, duration=0.05, n_channels=2)
-=======
 
     @parameterized.expand([(False, ), (True, )])
     def test_mfcc(self, log_mels):
         sample_rate = 8000
         transform = T.MFCC(sample_rate=sample_rate, log_mels=log_mels)
         waveform = get_whitenoise(sample_rate=sample_rate, duration=0.05, n_channels=2)
->>>>>>> 6a677ac8
+        self.assert_grad(transform, [waveform])
+
+    @parameterized.expand([(8000, 8000), (8000, 4000), (4000, 8000)])
+    def test_resample(self, orig_freq, new_freq):
+        transform = T.Resample(orig_freq=orig_freq, new_freq=new_freq)
+        waveform = get_whitenoise(sample_rate=8000, duration=0.05, n_channels=2)
         self.assert_grad(transform, [waveform])