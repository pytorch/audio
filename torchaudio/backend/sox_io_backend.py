import os
from typing import Tuple, Optional

import torch
from torchaudio._internal import (
    module_utils as _mod_utils,
)

import torchaudio
from .common import AudioMetaData


@_mod_utils.requires_module('torchaudio._torchaudio')
def info(
        filepath: str,
        format: Optional[str] = None,
) -> AudioMetaData:
    """Get signal information of an audio file.

    Args:
        filepath (path-like object or file-like object):
            Source of audio data. When the function is not compiled by TorchScript,
            (e.g. ``torch.jit.script``), the following types are accepted;

                  * ``path-like``: file path
                  * ``file-like``: Object with ``read(size: int) -> bytes`` method,
                    which returns byte string of at most ``size`` length.

            When the function is compiled by TorchScript, only ``str`` type is allowed.

            Note:

                  * When the input type is file-like object, this function cannot
                    get the correct length (``num_samples``) for certain formats,
                    such as ``mp3`` and ``vorbis``.
                    In this case, the value of ``num_samples`` is ``0``.
                  * This argument is intentionally annotated as ``str`` only due to
                    TorchScript compiler compatibility.

        format (str, optional):
            Override the format detection with the given format.
            Providing the argument might help when libsox can not infer the format
            from header or extension,

    Returns:
        AudioMetaData: Metadata of the given audio.
    """
    if not torch.jit.is_scripting():
        if hasattr(filepath, 'read'):
            sinfo = torchaudio._torchaudio.get_info_fileobj(filepath, format)
            return AudioMetaData(*sinfo)
        filepath = os.fspath(filepath)
    sinfo = torch.ops.torchaudio.sox_io_get_info(filepath, format)
    return AudioMetaData(*sinfo)


@_mod_utils.requires_module('torchaudio._torchaudio')
def load(
        filepath: str,
        frame_offset: int = 0,
        num_frames: int = -1,
        normalize: bool = True,
        channels_first: bool = True,
        format: Optional[str] = None,
) -> Tuple[torch.Tensor, int]:
    """Load audio data from file.

    Note:
        This function can handle all the codecs that underlying libsox can handle,
        however it is tested on the following formats;

        * WAV, AMB

            * 32-bit floating-point
            * 32-bit signed integer
            * 16-bit signed integer
            * 8-bit unsigned integer (WAV only)

        * MP3
        * FLAC
        * OGG/VORBIS
        * OPUS
        * SPHERE
        * AMR-NB

        To load ``MP3``, ``FLAC``, ``OGG/VORBIS``, ``OPUS`` and other codecs ``libsox`` does not
        handle natively, your installation of ``torchaudio`` has to be linked to ``libsox``
        and corresponding codec libraries such as ``libmad`` or ``libmp3lame`` etc.

    By default (``normalize=True``, ``channels_first=True``), this function returns Tensor with
    ``float32`` dtype and the shape of ``[channel, time]``.
    The samples are normalized to fit in the range of ``[-1.0, 1.0]``.

    When the input format is WAV with integer type, such as 32-bit signed integer, 16-bit
    signed integer and 8-bit unsigned integer (24-bit signed integer is not supported),
    by providing ``normalize=False``, this function can return integer Tensor, where the samples
    are expressed within the whole range of the corresponding dtype, that is, ``int32`` tensor
    for 32-bit signed PCM, ``int16`` for 16-bit signed PCM and ``uint8`` for 8-bit unsigned PCM.

    ``normalize`` parameter has no effect on 32-bit floating-point WAV and other formats, such as
    ``flac`` and ``mp3``.
    For these formats, this function always returns ``float32`` Tensor with values normalized to
    ``[-1.0, 1.0]``.

    Args:
        filepath (path-like object or file-like object):
            Source of audio data. When the function is not compiled by TorchScript,
            (e.g. ``torch.jit.script``), the following types are accepted;

                  * ``path-like``: file path
                  * ``file-like``: Object with ``read(size: int) -> bytes`` method,
                    which returns byte string of at most ``size`` length.

            When the function is compiled by TorchScript, only ``str`` type is allowed.

            Note: This argument is intentionally annotated as ``str`` only due to
            TorchScript compiler compatibility.
        frame_offset (int):
            Number of frames to skip before start reading data.
        num_frames (int):
            Maximum number of frames to read. ``-1`` reads all the remaining samples,
            starting from ``frame_offset``.
            This function may return the less number of frames if there is not enough
            frames in the given file.
        normalize (bool):
            When ``True``, this function always return ``float32``, and sample values are
            normalized to ``[-1.0, 1.0]``.
            If input file is integer WAV, giving ``False`` will change the resulting Tensor type to
            integer type.
            This argument has no effect for formats other than integer WAV type.
        channels_first (bool):
            When True, the returned Tensor has dimension ``[channel, time]``.
            Otherwise, the returned Tensor's dimension is ``[time, channel]``.
        format (str, optional):
            Override the format detection with the given format.
            Providing the argument might help when libsox can not infer the format
            from header or extension,

    Returns:
        Tuple[torch.Tensor, int]: Resulting Tensor and sample rate.
            If the input file has integer wav format and normalization is off, then it has
            integer type, else ``float32`` type. If ``channels_first=True``, it has
            ``[channel, time]`` else ``[time, channel]``.
    """
    if not torch.jit.is_scripting():
        if hasattr(filepath, 'read'):
            return torchaudio._torchaudio.load_audio_fileobj(
                filepath, frame_offset, num_frames, normalize, channels_first, format)
        filepath = os.fspath(filepath)
    return torch.ops.torchaudio.sox_io_load_audio_file(
        filepath, frame_offset, num_frames, normalize, channels_first, format)


@_mod_utils.requires_module('torchaudio._torchaudio')
def save(
        filepath: str,
        src: torch.Tensor,
        sample_rate: int,
        channels_first: bool = True,
        compression: Optional[float] = None,
        format: Optional[str] = None,
        encoding: Optional[str] = None,
        bits_per_sample: Optional[int] = None,
):
    """Save audio data to file.

    Args:
        filepath (str or pathlib.Path): Path to save file.
            This function also handles ``pathlib.Path`` objects, but is annotated
            as ``str`` for TorchScript compiler compatibility.
        src (torch.Tensor): Audio data to save. must be 2D tensor.
        sample_rate (int): sampling rate
        channels_first (bool): If ``True``, the given tensor is interpreted as ``[channel, time]``,
            otherwise ``[time, channel]``.
        compression (Optional[float]): Used for formats other than WAV.
            This corresponds to ``-C`` option of ``sox`` command.

            ``"mp3"``
                Either bitrate (in ``kbps``) with quality factor, such as ``128.2``, or
                VBR encoding with quality factor such as ``-4.2``. Default: ``-4.5``.

            ``"flac"``
                Whole number from ``0`` to ``8``. ``8`` is default and highest compression.

            ``"ogg"``, ``"vorbis"``
                Number from ``-1`` to ``10``; ``-1`` is the highest compression
                and lowest quality. Default: ``3``.

            See the detail at http://sox.sourceforge.net/soxformat.html.
        format (str, optional): Override the audio format.
            When ``filepath`` argument is path-like object, audio format is infered from
            file extension. If file extension is missing or different, you can specify the
            correct format with this argument.

            When ``filepath`` argument is file-like object, this argument is required.

            Valid values are ``"wav"``, ``"mp3"``, ``"ogg"``, ``"vorbis"``, ``"amr-nb"``,
<<<<<<< HEAD
            ``"amb"``, ``"flac"``, ``"sph"``, and ``"htk"``.
=======
            ``"amb"``, ``"flac"``, ``"sph"`` and ``"gsm"``.
>>>>>>> 490a53e5
        encoding (str, optional): Changes the encoding for the supported formats.
            This argument is effective only for supported formats, cush as ``"wav"``, ``""amb"``
            and ``"sph"``. Valid values are;

                - ``"PCM_S"`` (signed integer Linear PCM)
                - ``"PCM_U"`` (unsigned integer Linear PCM)
                - ``"PCM_F"`` (floating point PCM)
                - ``"ULAW"`` (mu-law)
                - ``"ALAW"`` (a-law)

            Default values
                If not provided, the default value is picked based on ``format`` and ``bits_per_sample``.

                ``"wav"``, ``"amb"``
                    - | If both ``encoding`` and ``bits_per_sample`` are not provided, the ``dtype`` of the
                      | Tensor is used to determine the default value.
                        - ``"PCM_U"`` if dtype is ``uint8``
                        - ``"PCM_S"`` if dtype is ``int16`` or ``int32`
                        - ``"PCM_F"`` if dtype is ``float32``

                    - ``"PCM_U"`` if ``bits_per_sample=8``
                    - ``"PCM_S"`` otherwise

                ``"sph"`` format;
                    - the default value is ``"PCM_S"``

        bits_per_sample (int, optional): Changes the bit depth for the supported formats.
            When ``format`` is one of ``"wav"``, ``"flac"``, ``"sph"``, or ``"amb"``, you can change the
            bit depth. Valid values are ``8``, ``16``, ``32`` and ``64``.

            Default Value;
                If not provided, the default values are picked based on ``format`` and ``"encoding"``;

                ``"wav"``, ``"amb"``;
                    - | If both ``encoding`` and ``bits_per_sample`` are not provided, the ``dtype`` of the
                      | Tensor is used.
                        - ``8`` if dtype is ``uint8``
                        - ``16`` if dtype is ``int16``
                        - ``32`` if dtype is  ``int32`` or ``float32``

                    - ``8`` if ``encoding`` is ``"PCM_U"``, ``"ULAW"`` or ``"ALAW"``
                    - ``16`` if ``encoding`` is ``"PCM_S"``
                    - ``32`` if ``encoding`` is ``"PCM_F"``

                ``"flac"`` format;
                    - the default value is ``24``

                ``"sph"`` format;
                    - ``16`` if ``encoding`` is ``"PCM_U"``, ``"PCM_S"``, ``"PCM_F"`` or not provided.
                    - ``8`` if ``encoding`` is ``"ULAW"`` or ``"ALAW"``

                ``"amb"`` format;
                    - ``8`` if ``encoding`` is ``"PCM_U"``, ``"ULAW"`` or ``"ALAW"``
                    - ``16`` if ``encoding`` is ``"PCM_S"`` or not provided.
                    - ``32`` if ``encoding`` is ``"PCM_F"``

    Supported formats/encodings/bit depth/compression are;

    ``"wav"``, ``"amb"``
        - 32-bit floating-point PCM
        - 32-bit signed integer PCM
        - 24-bit signed integer PCM
        - 16-bit signed integer PCM
        - 8-bit unsigned integer PCM
        - 8-bit mu-law
        - 8-bit a-law

        Note: Default encoding/bit depth is determined by the dtype of the input Tensor.

    ``"mp3"``
        Fixed bit rate (such as 128kHz) and variable bit rate compression.
        Default: VBR with high quality.

    ``"flac"``
        - 8-bit
        - 16-bit
        - 24-bit (default)

    ``"ogg"``, ``"vorbis"``
        - Different quality level. Default: approx. 112kbps

    ``"sph"``
        - 8-bit signed integer PCM
        - 16-bit signed integer PCM
        - 24-bit signed integer PCM
        - 32-bit signed integer PCM (default)
        - 8-bit mu-law
        - 8-bit a-law
        - 16-bit a-law
        - 24-bit a-law
        - 32-bit a-law

    ``"amr-nb"``
        Bitrate ranging from 4.75 kbit/s to 12.2 kbit/s. Default: 4.75 kbit/s

<<<<<<< HEAD
    ``"htk"``
        Uses its default single-channel 16-bit PCM format.
=======
    ``"gsm"``
        Lossy Speech Compression, CPU intensive.
>>>>>>> 490a53e5

    Note:
        To save into formats that ``libsox`` does not handle natively, (such as ``"mp3"``,
        ``"flac"``, ``"ogg"`` and ``"vorbis"``), your installation of ``torchaudio`` has
        to be linked to ``libsox`` and corresponding codec libraries such as ``libmad``
        or ``libmp3lame`` etc.
    """
    if not torch.jit.is_scripting():
        if hasattr(filepath, 'write'):
            torchaudio._torchaudio.save_audio_fileobj(
                filepath, src, sample_rate, channels_first, compression,
                format, encoding, bits_per_sample)
            return
        filepath = os.fspath(filepath)
    torch.ops.torchaudio.sox_io_save_audio_file(
        filepath, src, sample_rate, channels_first, compression, format, encoding, bits_per_sample)


@_mod_utils.requires_module('torchaudio._torchaudio')
@_mod_utils.deprecated('Please use "torchaudio.load".', '0.9.0')
def load_wav(
        filepath: str,
        frame_offset: int = 0,
        num_frames: int = -1,
        channels_first: bool = True,
) -> Tuple[torch.Tensor, int]:
    """Load wave file.

    This function is defined only for the purpose of compatibility against other backend
    for simple usecases, such as ``torchaudio.load_wav(filepath)``.
    The implementation is same as :py:func:`load`.
    """
    return load(filepath, frame_offset, num_frames, normalize=False, channels_first=channels_first)<|MERGE_RESOLUTION|>--- conflicted
+++ resolved
@@ -195,11 +195,8 @@
             When ``filepath`` argument is file-like object, this argument is required.
 
             Valid values are ``"wav"``, ``"mp3"``, ``"ogg"``, ``"vorbis"``, ``"amr-nb"``,
-<<<<<<< HEAD
-            ``"amb"``, ``"flac"``, ``"sph"``, and ``"htk"``.
-=======
-            ``"amb"``, ``"flac"``, ``"sph"`` and ``"gsm"``.
->>>>>>> 490a53e5
+            ``"amb"``, ``"flac"``, ``"sph"``, ``"gsm"``, and ``"htk"``.
+
         encoding (str, optional): Changes the encoding for the supported formats.
             This argument is effective only for supported formats, cush as ``"wav"``, ``""amb"``
             and ``"sph"``. Valid values are;
@@ -295,13 +292,11 @@
     ``"amr-nb"``
         Bitrate ranging from 4.75 kbit/s to 12.2 kbit/s. Default: 4.75 kbit/s
 
-<<<<<<< HEAD
+    ``"gsm"``
+        Lossy Speech Compression, CPU intensive.
+
     ``"htk"``
         Uses its default single-channel 16-bit PCM format.
-=======
-    ``"gsm"``
-        Lossy Speech Compression, CPU intensive.
->>>>>>> 490a53e5
 
     Note:
         To save into formats that ``libsox`` does not handle natively, (such as ``"mp3"``,
