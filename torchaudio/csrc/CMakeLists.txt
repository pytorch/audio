get_property(TORCHAUDIO_THIRD_PARTIES GLOBAL PROPERTY TORCHAUDIO_THIRD_PARTIES)

################################################################################
# Stuff common to libtorchaudio and _torchaudio.so
################################################################################
set(
  LIBTORCHAUDIO_SOURCES
  sox/io.cpp
  sox/utils.cpp
  sox/effects.cpp
  sox/effects_chain.cpp
<<<<<<< HEAD
  lfilter.cpp
=======
  sox/types.cpp
>>>>>>> c3cb2015
  )

if(BUILD_TRANSDUCER)
  list(APPEND LIBTORCHAUDIO_SOURCES transducer.cpp)
endif()

if(BUILD_KALDI)
  list(APPEND LIBTORCHAUDIO_SOURCES kaldi.cpp)
endif()

################################################################################
# libtorchaudio.so
################################################################################
if(BUILD_LIBTORCHAUDIO)
  add_library(
    libtorchaudio
    SHARED
    ${LIBTORCHAUDIO_SOURCES}
    )
  set_target_properties(libtorchaudio PROPERTIES PREFIX "")

  target_include_directories(
    libtorchaudio
    PUBLIC
    ${PROJECT_SOURCE_DIR}
    )

  target_link_libraries(
    libtorchaudio
    ${TORCHAUDIO_THIRD_PARTIES}
    )

  install(
    TARGETS
    libtorchaudio
    LIBRARY DESTINATION lib
    )

  set(TORCHAUDIO_LIBRARY -Wl,--no-as-needed libtorchaudio -Wl,--as-needed CACHE INTERNAL "")
endif()

################################################################################
# _torchaudio.so
################################################################################
if (BUILD_TORCHAUDIO_PYTHON_EXTENSION)
  add_library(
    _torchaudio
    SHARED
    pybind.cpp
    sox/legacy.cpp
    ${LIBTORCHAUDIO_SOURCES}
    )

  set_target_properties(_torchaudio PROPERTIES PREFIX "")

  if (APPLE)
    # https://github.com/facebookarchive/caffe2/issues/854#issuecomment-364538485
    # https://github.com/pytorch/pytorch/commit/73f6715f4725a0723d8171d3131e09ac7abf0666
    set_target_properties(_torchaudio PROPERTIES LINK_FLAGS "-undefined dynamic_lookup")
  endif()

  target_compile_definitions(
    _torchaudio PRIVATE TORCH_API_INCLUDE_EXTENSION_H
  )

  target_include_directories(
    _torchaudio
    PRIVATE
    ${PROJECT_SOURCE_DIR}
    ${Python_INCLUDE_DIR}
    )

  # See https://github.com/pytorch/pytorch/issues/38122
  find_library(TORCH_PYTHON_LIBRARY torch_python PATHS "${TORCH_INSTALL_PREFIX}/lib")

  target_link_libraries(
    _torchaudio
    ${TORCH_LIBRARIES}
    ${TORCH_PYTHON_LIBRARY}
    ${TORCHAUDIO_THIRD_PARTIES}
    )

  install(TARGETS _torchaudio LIBRARY DESTINATION ${CMAKE_INSTALL_PREFIX})
endif()<|MERGE_RESOLUTION|>--- conflicted
+++ resolved
@@ -9,11 +9,8 @@
   sox/utils.cpp
   sox/effects.cpp
   sox/effects_chain.cpp
-<<<<<<< HEAD
+  sox/types.cpp
   lfilter.cpp
-=======
-  sox/types.cpp
->>>>>>> c3cb2015
   )
 
 if(BUILD_TRANSDUCER)
