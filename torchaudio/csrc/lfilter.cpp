--- conflicted
+++ resolved
@@ -16,30 +16,17 @@
   scalar_t* output_data = padded_output_waveform.data_ptr<scalar_t>();
   const scalar_t* input_data = input_signal_windows.data_ptr<scalar_t>();
   const scalar_t* a_coeff_flipped_data = a_coeff_flipped.data_ptr<scalar_t>();
-<<<<<<< HEAD
-
-  at::parallel_for(0, n_channel, 1, [&](int64_t begin, int64_t end) {
-    for (auto i_channel = begin; i_channel < end; i_channel++) {
+
+  at::parallel_for(0, n_channel * n_batch, 1, [&](int64_t begin, int64_t end) {
+    for (auto i = begin; i < end; i++) {
+      int64_t offset_input = i * n_samples_input;
+      int64_t offset_output = i * n_samples_output;
+      int64_t i_channel = i % n_channel;
       for (int64_t i_sample = 0; i_sample < n_samples_input; i_sample++) {
-        int64_t offset_input = i_channel * n_samples_input;
-        int64_t offset_output = i_channel * n_samples_output;
-        scalar_t a0 = input_data[offset_input + i_sample];
-        for (int64_t i_coeff = 0; i_coeff < n_order; i_coeff++) {
-          a0 -= output_data[offset_output + i_sample + i_coeff] *
-              a_coeff_flipped_data[i_coeff];
-=======
-  for (int64_t i_batch = 0; i_batch < n_batch; i_batch++) {
-    for (int64_t i_channel = 0; i_channel < n_channel; i_channel++) {
-      for (int64_t i_sample = 0; i_sample < n_samples_input; i_sample++) {
-        int64_t offset_input =
-            ((i_batch * n_channel) + i_channel) * n_samples_input;
-        int64_t offset_output =
-            ((i_batch * n_channel) + i_channel) * n_samples_output;
         scalar_t a0 = input_data[offset_input + i_sample];
         for (int64_t i_coeff = 0; i_coeff < n_order; i_coeff++) {
           a0 -= output_data[offset_output + i_sample + i_coeff] *
               a_coeff_flipped_data[i_coeff + i_channel * n_order];
->>>>>>> 595b37b6
         }
         output_data[offset_output + i_sample + n_order - 1] = a0;
       }
