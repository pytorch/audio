--- conflicted
+++ resolved
@@ -60,23 +60,10 @@
     int target = targets[Indexer2D(maxU - 1)(bTgt, u)];
     logProbs[(idx << 1) + LOG_PROBS_EMIT_IDX] =
         CAST_DTYPE(logits[idx * D + target]) - denominators[idx];
-<<<<<<< HEAD
-<<<<<<< HEAD
 
     if (!fusedLogSmax) {
       logProbs[(idx << 1) + LOG_PROBS_EMIT_IDX] =
           CAST_DTYPE(logits[idx * D + target]);
-=======
-=======
->>>>>>> ec150b28
-    
-    if (!fusedLogSmax) {
-      logProbs[(idx << 1) + LOG_PROBS_EMIT_IDX] =
-          CAST_DTYPE(logits[idx * D + target]);      
-<<<<<<< HEAD
->>>>>>> 1a003442... add fused log smax option
-=======
->>>>>>> ec150b28
     }
   }
 }
