#include <sox.h>

#include <string>
#include <tuple>
#include <vector>

#include <torch/extension.h>

namespace at {
struct Tensor;
} // namespace at

namespace torch { namespace audio {

/// Reads an audio file from the given `path` into the `output` `Tensor` and
/// returns the sample rate of the audio file.
/// Throws `std::runtime_error` if the audio file could not be opened, or an
/// error occurred during reading of the audio data.
int read_audio_file(
    const std::string& file_name,
    at::Tensor output,
    bool ch_first,
    int64_t nframes,
    int64_t offset,
    sox_signalinfo_t* si,
    sox_encodinginfo_t* ei,
    const char* ft);

/// Writes the data of a `Tensor` into an audio file at the given `path`, with
/// a certain extension (e.g. `wav`or `mp3`) and sample rate.
/// Throws `std::runtime_error` when the audio file could not be opened for
/// writing, or an error occurred during writing of the audio data.
void write_audio_file(
    const std::string& file_name,
    const at::Tensor& tensor,
    sox_signalinfo_t* si,
    sox_encodinginfo_t* ei,
    const char* file_type);

/// Reads an audio file from the given `path` and returns a tuple of
/// sox_signalinfo_t and sox_encodinginfo_t, which contain information about
/// the audio file such as sample rate, length, bit precision, encoding and more.
/// Throws `std::runtime_error` if the audio file could not be opened, or an
/// error occurred during reading of the audio data.
std::tuple<sox_signalinfo_t, sox_encodinginfo_t> get_info(
    const std::string& file_name);

<<<<<<< HEAD
// get names of all sox effects
std::vector<std::string> get_effect_names();

// Initialize and Shutdown SoX effects chain.  These functions should only be
// run once.
int initialize_sox();
int shutdown_sox();

=======
>>>>>>> db8f2bf3
// Struct for build_flow_effects function
struct SoxEffect {
  SoxEffect() : ename(""), eopts({""})  { }
  std::string ename;
  std::vector<std::string> eopts;
};

/// Build a SoX chain, flow the effects, and capture the results in a tensor.
/// An audio file from the given `path` flows through an effects chain given
/// by a list of effects and effect options to an output buffer which is encoded
/// into memory to a target signal type and target signal encoding.  The resulting
/// buffer is then placed into a tensor.  This function returns the output tensor
/// and the sample rate of the output tensor.
int build_flow_effects(const std::string& file_name,
                       at::Tensor otensor,
                       bool ch_first,
                       sox_signalinfo_t* target_signal,
                       sox_encodinginfo_t* target_encoding,
                       const char* file_type,
                       std::vector<SoxEffect> pyeffs,
                       int max_num_eopts);
}} // namespace torch::audio<|MERGE_RESOLUTION|>--- conflicted
+++ resolved
@@ -45,17 +45,6 @@
 std::tuple<sox_signalinfo_t, sox_encodinginfo_t> get_info(
     const std::string& file_name);
 
-<<<<<<< HEAD
-// get names of all sox effects
-std::vector<std::string> get_effect_names();
-
-// Initialize and Shutdown SoX effects chain.  These functions should only be
-// run once.
-int initialize_sox();
-int shutdown_sox();
-
-=======
->>>>>>> db8f2bf3
 // Struct for build_flow_effects function
 struct SoxEffect {
   SoxEffect() : ename(""), eopts({""})  { }
