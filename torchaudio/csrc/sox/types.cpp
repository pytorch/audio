--- conflicted
+++ resolved
@@ -20,13 +20,10 @@
     return Format::AMB;
   if (format == "sph")
     return Format::SPHERE;
-<<<<<<< HEAD
   if (format == "htk")
     return Format::HTK;
-=======
   if (format == "gsm")
     return Format::GSM;
->>>>>>> 490a53e5
   std::ostringstream stream;
   stream << "Internal Error: unexpected format value: " << format;
   throw std::runtime_error(stream.str());
