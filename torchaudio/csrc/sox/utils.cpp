#include <c10/core/ScalarType.h>
#include <sox.h>
#include <torchaudio/csrc/sox/types.h>
#include <torchaudio/csrc/sox/utils.h>

namespace torchaudio {
namespace sox_utils {

void set_seed(const int64_t seed) {
  sox_get_globals()->ranqd1 = static_cast<sox_int32_t>(seed);
}

void set_verbosity(const int64_t verbosity) {
  sox_get_globals()->verbosity = static_cast<unsigned>(verbosity);
}

void set_use_threads(const bool use_threads) {
  sox_get_globals()->use_threads = static_cast<sox_bool>(use_threads);
}

void set_buffer_size(const int64_t buffer_size) {
  sox_get_globals()->bufsiz = static_cast<size_t>(buffer_size);
}

std::vector<std::vector<std::string>> list_effects() {
  std::vector<std::vector<std::string>> effects;
  for (const sox_effect_fn_t* fns = sox_get_effect_fns(); *fns; ++fns) {
    const sox_effect_handler_t* handler = (*fns)();
    if (handler && handler->name) {
      if (UNSUPPORTED_EFFECTS.find(handler->name) ==
          UNSUPPORTED_EFFECTS.end()) {
        effects.emplace_back(std::vector<std::string>{
            handler->name,
            handler->usage ? std::string(handler->usage) : std::string("")});
      }
    }
  }
  return effects;
}

std::vector<std::string> list_write_formats() {
  std::vector<std::string> formats;
  for (const sox_format_tab_t* fns = sox_get_format_fns(); fns->fn; ++fns) {
    const sox_format_handler_t* handler = fns->fn();
    for (const char* const* names = handler->names; *names; ++names) {
      if (!strchr(*names, '/') && handler->write)
        formats.emplace_back(*names);
    }
  }
  return formats;
}

std::vector<std::string> list_read_formats() {
  std::vector<std::string> formats;
  for (const sox_format_tab_t* fns = sox_get_format_fns(); fns->fn; ++fns) {
    const sox_format_handler_t* handler = fns->fn();
    for (const char* const* names = handler->names; *names; ++names) {
      if (!strchr(*names, '/') && handler->read)
        formats.emplace_back(*names);
    }
  }
  return formats;
}

SoxFormat::SoxFormat(sox_format_t* fd) noexcept : fd_(fd) {}
SoxFormat::~SoxFormat() {
  close();
}

sox_format_t* SoxFormat::operator->() const noexcept {
  return fd_;
}
SoxFormat::operator sox_format_t*() const noexcept {
  return fd_;
}

void SoxFormat::close() {
  if (fd_ != nullptr) {
    sox_close(fd_);
    fd_ = nullptr;
  }
}

void validate_input_file(const SoxFormat& sf, bool check_length) {
  if (static_cast<sox_format_t*>(sf) == nullptr) {
    throw std::runtime_error("Error loading audio file: failed to open file.");
  }
  if (sf->encoding.encoding == SOX_ENCODING_UNKNOWN) {
    throw std::runtime_error("Error loading audio file: unknown encoding.");
  }
  if (check_length && sf->signal.length == 0) {
    throw std::runtime_error("Error reading audio file: unknown length.");
  }
}

void validate_input_tensor(const torch::Tensor tensor) {
  if (!tensor.device().is_cpu()) {
    throw std::runtime_error("Input tensor has to be on CPU.");
  }

  if (tensor.ndimension() != 2) {
    throw std::runtime_error("Input tensor has to be 2D.");
  }

  switch (tensor.dtype().toScalarType()) {
    case c10::ScalarType::Byte:
    case c10::ScalarType::Short:
    case c10::ScalarType::Int:
    case c10::ScalarType::Float:
      break;
    default:
      throw std::runtime_error(
          "Input tensor has to be one of float32, int32, int16 or uint8 type.");
  }
}

caffe2::TypeMeta get_dtype(
    const sox_encoding_t encoding,
    const unsigned precision) {
  const auto dtype = [&]() {
    switch (encoding) {
      case SOX_ENCODING_UNSIGNED: // 8-bit PCM WAV
        return torch::kUInt8;
      case SOX_ENCODING_SIGN2: // 16-bit or 32-bit PCM WAV
        switch (precision) {
          case 16:
            return torch::kInt16;
          case 32:
            return torch::kInt32;
          default:
            throw std::runtime_error(
                "Only 16 and 32 bits are supported for signed PCM.");
        }
      default:
        // default to float32 for the other formats, including
        // 32-bit flaoting-point WAV,
        // MP3,
        // FLAC,
        // VORBIS etc...
        return torch::kFloat32;
    }
  }();
  return c10::scalarTypeToTypeMeta(dtype);
}

caffe2::TypeMeta get_dtype_from_str(const std::string dtype) {
  const auto tgt_dtype = [&]() {
    if (dtype == "uint8")
      return torch::kUInt8;
    else if (dtype == "int16")
      return torch::kInt16;
    else if (dtype == "int32")
      return torch::kInt32;
    else if (dtype == "float32")
      return torch::kFloat32;
    else if (dtype == "float64")
      return torch::kFloat64;
    else
      throw std::runtime_error("Unsupported dtype");
  }();
  return c10::scalarTypeToTypeMeta(tgt_dtype);
}

torch::Tensor convert_to_tensor(
    sox_sample_t* buffer,
    const int32_t num_samples,
    const int32_t num_channels,
    const caffe2::TypeMeta dtype,
    const bool normalize,
    const bool channels_first) {
  torch::Tensor t;
  uint64_t dummy;
  SOX_SAMPLE_LOCALS;
  if (normalize || dtype == torch::kFloat32) {
    t = torch::empty(
        {num_samples / num_channels, num_channels}, torch::kFloat32);
    auto ptr = t.data_ptr<float_t>();
    for (int32_t i = 0; i < num_samples; ++i) {
      ptr[i] = SOX_SAMPLE_TO_FLOAT_32BIT(buffer[i], dummy);
    }
  } else if (dtype == torch::kInt32) {
    t = torch::from_blob(
            buffer, {num_samples / num_channels, num_channels}, torch::kInt32)
            .clone();
  } else if (dtype == torch::kInt16) {
    t = torch::empty({num_samples / num_channels, num_channels}, torch::kInt16);
    auto ptr = t.data_ptr<int16_t>();
    for (int32_t i = 0; i < num_samples; ++i) {
      ptr[i] = SOX_SAMPLE_TO_SIGNED_16BIT(buffer[i], dummy);
    }
  } else if (dtype == torch::kUInt8) {
    t = torch::empty({num_samples / num_channels, num_channels}, torch::kUInt8);
    auto ptr = t.data_ptr<uint8_t>();
    for (int32_t i = 0; i < num_samples; ++i) {
      ptr[i] = SOX_SAMPLE_TO_UNSIGNED_8BIT(buffer[i], dummy);
    }
  } else {
    throw std::runtime_error("Unsupported dtype.");
  }
  if (channels_first) {
    t = t.transpose(1, 0);
  }
  return t.contiguous();
}

const std::string get_filetype(const std::string path) {
  std::string ext = path.substr(path.find_last_of(".") + 1);
  std::transform(ext.begin(), ext.end(), ext.begin(), ::tolower);
  return ext;
}

namespace {

std::tuple<sox_encoding_t, unsigned> get_save_encoding_for_wav(
    const std::string format,
    caffe2::TypeMeta dtype,
    const Encoding& encoding,
    const BitDepth& bits_per_sample) {
  switch (encoding) {
    case Encoding::NOT_PROVIDED:
      switch (bits_per_sample) {
        case BitDepth::NOT_PROVIDED:
          switch (dtype.toScalarType()) {
            case c10::ScalarType::Float:
              return std::make_tuple<>(SOX_ENCODING_FLOAT, 32);
            case c10::ScalarType::Int:
              return std::make_tuple<>(SOX_ENCODING_SIGN2, 32);
            case c10::ScalarType::Short:
              return std::make_tuple<>(SOX_ENCODING_SIGN2, 16);
            case c10::ScalarType::Byte:
              return std::make_tuple<>(SOX_ENCODING_UNSIGNED, 8);
            default:
              throw std::runtime_error("Internal Error: Unexpected dtype.");
          }
        case BitDepth::B8:
          return std::make_tuple<>(SOX_ENCODING_UNSIGNED, 8);
        default:
          return std::make_tuple<>(
              SOX_ENCODING_SIGN2, static_cast<unsigned>(bits_per_sample));
      }
    case Encoding::PCM_SIGNED:
      switch (bits_per_sample) {
        case BitDepth::NOT_PROVIDED:
          return std::make_tuple<>(SOX_ENCODING_SIGN2, 32);
        case BitDepth::B8:
          throw std::runtime_error(
              format + " does not support 8-bit signed PCM encoding.");
        default:
          return std::make_tuple<>(
              SOX_ENCODING_SIGN2, static_cast<unsigned>(bits_per_sample));
      }
    case Encoding::PCM_UNSIGNED:
      switch (bits_per_sample) {
        case BitDepth::NOT_PROVIDED:
        case BitDepth::B8:
          return std::make_tuple<>(SOX_ENCODING_UNSIGNED, 8);
        default:
          throw std::runtime_error(
              format + " only supports 8-bit for unsigned PCM encoding.");
      }
    case Encoding::PCM_FLOAT:
      switch (bits_per_sample) {
        case BitDepth::NOT_PROVIDED:
        case BitDepth::B32:
          return std::make_tuple<>(SOX_ENCODING_FLOAT, 32);
        case BitDepth::B64:
          return std::make_tuple<>(SOX_ENCODING_FLOAT, 64);
        default:
          throw std::runtime_error(
              format +
              " only supports 32-bit or 64-bit for floating-point PCM encoding.");
      }
    case Encoding::ULAW:
      switch (bits_per_sample) {
        case BitDepth::NOT_PROVIDED:
        case BitDepth::B8:
          return std::make_tuple<>(SOX_ENCODING_ULAW, 8);
        default:
          throw std::runtime_error(
              format + " only supports 8-bit for mu-law encoding.");
      }
    case Encoding::ALAW:
      switch (bits_per_sample) {
        case BitDepth::NOT_PROVIDED:
        case BitDepth::B8:
          return std::make_tuple<>(SOX_ENCODING_ALAW, 8);
        default:
          throw std::runtime_error(
              format + " only supports 8-bit for a-law encoding.");
      }
    default:
      throw std::runtime_error(
          format + " does not support encoding: " + to_string(encoding));
  }
}

std::tuple<sox_encoding_t, unsigned> get_save_encoding(
    const std::string& format,
    const caffe2::TypeMeta dtype,
    const c10::optional<std::string>& encoding,
    const c10::optional<int64_t>& bits_per_sample) {
  const Format fmt = get_format_from_string(format);
  const Encoding enc = get_encoding_from_option(encoding);
  const BitDepth bps = get_bit_depth_from_option(bits_per_sample);

  switch (fmt) {
    case Format::WAV:
    case Format::AMB:
      return get_save_encoding_for_wav(format, dtype, enc, bps);
    case Format::MP3:
      if (enc != Encoding::NOT_PROVIDED)
        throw std::runtime_error("mp3 does not support `encoding` option.");
      if (bps != BitDepth::NOT_PROVIDED)
        throw std::runtime_error(
            "mp3 does not support `bits_per_sample` option.");
      return std::make_tuple<>(SOX_ENCODING_MP3, 16);
    case Format::HTK:
      if (enc != Encoding::NOT_PROVIDED)
        throw std::runtime_error("htk does not support `encoding` option.");
      if (bps != BitDepth::NOT_PROVIDED)
        throw std::runtime_error(
            "htk does not support `bits_per_sample` option.");
      return std::make_tuple<>(SOX_ENCODING_SIGN2, 16);
    case Format::VORBIS:
      if (enc != Encoding::NOT_PROVIDED)
        throw std::runtime_error("vorbis does not support `encoding` option.");
      if (bps != BitDepth::NOT_PROVIDED)
        throw std::runtime_error(
            "vorbis does not support `bits_per_sample` option.");
      return std::make_tuple<>(SOX_ENCODING_VORBIS, 16);
    case Format::AMR_NB:
      if (enc != Encoding::NOT_PROVIDED)
        throw std::runtime_error("amr-nb does not support `encoding` option.");
      if (bps != BitDepth::NOT_PROVIDED)
        throw std::runtime_error(
            "amr-nb does not support `bits_per_sample` option.");
      return std::make_tuple<>(SOX_ENCODING_AMR_NB, 16);
    case Format::FLAC:
      if (enc != Encoding::NOT_PROVIDED)
        throw std::runtime_error("flac does not support `encoding` option.");
      switch (bps) {
        case BitDepth::B32:
        case BitDepth::B64:
          throw std::runtime_error(
              "flac does not support `bits_per_sample` larger than 24.");
        default:
          return std::make_tuple<>(
              SOX_ENCODING_FLAC, static_cast<unsigned>(bps));
      }
    case Format::SPHERE:
      switch (enc) {
        case Encoding::NOT_PROVIDED:
        case Encoding::PCM_SIGNED:
          switch (bps) {
            case BitDepth::NOT_PROVIDED:
              return std::make_tuple<>(SOX_ENCODING_SIGN2, 32);
            default:
              return std::make_tuple<>(
                  SOX_ENCODING_SIGN2, static_cast<unsigned>(bps));
          }
        case Encoding::PCM_UNSIGNED:
          throw std::runtime_error(
              "sph does not support unsigned integer PCM.");
        case Encoding::PCM_FLOAT:
          throw std::runtime_error("sph does not support floating point PCM.");
        case Encoding::ULAW:
          switch (bps) {
            case BitDepth::NOT_PROVIDED:
            case BitDepth::B8:
              return std::make_tuple<>(SOX_ENCODING_ULAW, 8);
            default:
              throw std::runtime_error(
                  "sph only supports 8-bit for mu-law encoding.");
          }
        case Encoding::ALAW:
          switch (bps) {
            case BitDepth::NOT_PROVIDED:
            case BitDepth::B8:
              return std::make_tuple<>(SOX_ENCODING_ALAW, 8);
            default:
              return std::make_tuple<>(
                  SOX_ENCODING_ALAW, static_cast<unsigned>(bps));
          }
        default:
          throw std::runtime_error(
              "sph does not support encoding: " + encoding.value());
      }
    case Format::GSM:
      if (enc != Encoding::NOT_PROVIDED)
        throw std::runtime_error("gsm does not support `encoding` option.");
      if (bps != BitDepth::NOT_PROVIDED)
        throw std::runtime_error(
            "gsm does not support `bits_per_sample` option.");
      return std::make_tuple<>(SOX_ENCODING_GSM, 16);

    default:
      throw std::runtime_error("Unsupported format: " + format);
  }
}

unsigned get_precision(const std::string filetype, caffe2::TypeMeta dtype) {
  if (filetype == "mp3")
    return SOX_UNSPEC;
  if (filetype == "flac")
    return 24;
  if (filetype == "ogg" || filetype == "vorbis")
    return SOX_UNSPEC;
  if (filetype == "wav" || filetype == "amb") {
    switch (dtype.toScalarType()) {
      case c10::ScalarType::Byte:
        return 8;
      case c10::ScalarType::Short:
        return 16;
      case c10::ScalarType::Int:
        return 32;
      case c10::ScalarType::Float:
        return 32;
      default:
        throw std::runtime_error("Unsupported dtype.");
    }
  }
  if (filetype == "sph")
    return 32;
  if (filetype == "amr-nb") {
    return 16;
  }
<<<<<<< HEAD
  if (filetype == "htk") {
    return 16;
  }
=======
  if (filetype == "gsm")
    return 16;
>>>>>>> 490a53e5
  throw std::runtime_error("Unsupported file type: " + filetype);
}

} // namespace

sox_signalinfo_t get_signalinfo(
    const torch::Tensor* waveform,
    const int64_t sample_rate,
    const std::string filetype,
    const bool channels_first) {
  return sox_signalinfo_t{
      /*rate=*/static_cast<sox_rate_t>(sample_rate),
      /*channels=*/
      static_cast<unsigned>(waveform->size(channels_first ? 0 : 1)),
      /*precision=*/get_precision(filetype, waveform->dtype()),
      /*length=*/static_cast<uint64_t>(waveform->numel())};
}

sox_encodinginfo_t get_tensor_encodinginfo(caffe2::TypeMeta dtype) {
  sox_encoding_t encoding = [&]() {
    switch (dtype.toScalarType()) {
      case c10::ScalarType::Byte:
        return SOX_ENCODING_UNSIGNED;
      case c10::ScalarType::Short:
        return SOX_ENCODING_SIGN2;
      case c10::ScalarType::Int:
        return SOX_ENCODING_SIGN2;
      case c10::ScalarType::Float:
        return SOX_ENCODING_FLOAT;
      default:
        throw std::runtime_error("Unsupported dtype.");
    }
  }();
  unsigned bits_per_sample = [&]() {
    switch (dtype.toScalarType()) {
      case c10::ScalarType::Byte:
        return 8;
      case c10::ScalarType::Short:
        return 16;
      case c10::ScalarType::Int:
        return 32;
      case c10::ScalarType::Float:
        return 32;
      default:
        throw std::runtime_error("Unsupported dtype.");
    }
  }();
  return sox_encodinginfo_t{
      /*encoding=*/encoding,
      /*bits_per_sample=*/bits_per_sample,
      /*compression=*/HUGE_VAL,
      /*reverse_bytes=*/sox_option_default,
      /*reverse_nibbles=*/sox_option_default,
      /*reverse_bits=*/sox_option_default,
      /*opposite_endian=*/sox_false};
}

sox_encodinginfo_t get_encodinginfo_for_save(
    const std::string& format,
    const caffe2::TypeMeta dtype,
    const c10::optional<double>& compression,
    const c10::optional<std::string>& encoding,
    const c10::optional<int64_t>& bits_per_sample) {
  auto enc = get_save_encoding(format, dtype, encoding, bits_per_sample);
  return sox_encodinginfo_t{
      /*encoding=*/std::get<0>(enc),
      /*bits_per_sample=*/std::get<1>(enc),
      /*compression=*/compression.value_or(HUGE_VAL),
      /*reverse_bytes=*/sox_option_default,
      /*reverse_nibbles=*/sox_option_default,
      /*reverse_bits=*/sox_option_default,
      /*opposite_endian=*/sox_false};
}

#ifdef TORCH_API_INCLUDE_EXTENSION_H

uint64_t read_fileobj(py::object* fileobj, const uint64_t size, char* buffer) {
  uint64_t num_read = 0;
  while (num_read < size) {
    auto request = size - num_read;
    auto chunk = static_cast<std::string>(
        static_cast<py::bytes>(fileobj->attr("read")(request)));
    auto chunk_len = chunk.length();
    if (chunk_len == 0) {
      break;
    }
    if (chunk_len > request) {
      std::ostringstream message;
      message
          << "Requested up to " << request << " bytes but, "
          << "received " << chunk_len << " bytes. "
          << "The given object does not confirm to read protocol of file object.";
      throw std::runtime_error(message.str());
    }
    memcpy(buffer, chunk.data(), chunk_len);
    buffer += chunk_len;
    num_read += chunk_len;
  }
  return num_read;
}

#endif // TORCH_API_INCLUDE_EXTENSION_H

TORCH_LIBRARY_FRAGMENT(torchaudio, m) {
  m.def("torchaudio::sox_utils_set_seed", &torchaudio::sox_utils::set_seed);
  m.def(
      "torchaudio::sox_utils_set_verbosity",
      &torchaudio::sox_utils::set_verbosity);
  m.def(
      "torchaudio::sox_utils_set_use_threads",
      &torchaudio::sox_utils::set_use_threads);
  m.def(
      "torchaudio::sox_utils_set_buffer_size",
      &torchaudio::sox_utils::set_buffer_size);
  m.def(
      "torchaudio::sox_utils_list_effects",
      &torchaudio::sox_utils::list_effects);
  m.def(
      "torchaudio::sox_utils_list_read_formats",
      &torchaudio::sox_utils::list_read_formats);
  m.def(
      "torchaudio::sox_utils_list_write_formats",
      &torchaudio::sox_utils::list_write_formats);
}

} // namespace sox_utils
} // namespace torchaudio<|MERGE_RESOLUTION|>--- conflicted
+++ resolved
@@ -424,14 +424,12 @@
   if (filetype == "amr-nb") {
     return 16;
   }
-<<<<<<< HEAD
   if (filetype == "htk") {
     return 16;
   }
-=======
-  if (filetype == "gsm")
+  if (filetype == "gsm") {
     return 16;
->>>>>>> 490a53e5
+  }
   throw std::runtime_error("Unsupported file type: " + filetype);
 }
 
