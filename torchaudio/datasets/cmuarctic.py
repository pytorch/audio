--- conflicted
+++ resolved
@@ -121,17 +121,10 @@
                     download_url_to_file(url, archive, hash_prefix=checksum)
                 extract_archive(archive)
         else:
-<<<<<<< HEAD
             if not os.path.exists(self._path):
                 raise RuntimeError(
-                    f"The path {self._path} doesn't exist."
+                    f"The path {self._path} doesn't exist. "
                     "Please check the ``root`` path or set `download=True` to download it"
-=======
-            if not os.path.exists(archive):
-                raise RuntimeError(
-                    "The file is not found in the following location. "
-                    f"Set `download=True` to download it. {archive}"
->>>>>>> b6e09f6b
                 )
         self._text = os.path.join(self._path, self._folder_text, self._file_text)
 
