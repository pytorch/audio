from __future__ import absolute_import, division, print_function, unicode_literals

import math

import torch
from _torch_filtering import _lfilter_tensor_matrix, _lfilter_element_wise_float, _lfilter_element_wise_double

__all__ = [
    "istft",
    "spectrogram",
    "amplitude_to_DB",
    "create_fb_matrix",
    "create_dct",
    "mu_law_encoding",
    "mu_law_decoding",
    "complex_norm",
    "angle",
    "magphase",
    "phase_vocoder",
    "lfilter",
    "lfilter_cpp_impl",
    "lowpass_biquad",
    "highpass_biquad",
    "equalizer_biquad",
    "biquad",
    'mask_along_axis',
    'mask_along_axis_iid'
]


# TODO: remove this once https://github.com/pytorch/pytorch/issues/21478 gets solved
@torch.jit.ignore
def _stft(
    waveform,
    n_fft,
    hop_length,
    win_length,
    window,
    center,
    pad_mode,
    normalized,
    onesided,
):
    # type: (Tensor, int, Optional[int], Optional[int], Optional[Tensor], bool, str, bool, bool) -> Tensor
    return torch.stft(
        waveform,
        n_fft,
        hop_length,
        win_length,
        window,
        center,
        pad_mode,
        normalized,
        onesided,
    )


def istft(
    stft_matrix,  # type: Tensor
    n_fft,  # type: int
    hop_length=None,  # type: Optional[int]
    win_length=None,  # type: Optional[int]
    window=None,  # type: Optional[Tensor]
    center=True,  # type: bool
    pad_mode="reflect",  # type: str
    normalized=False,  # type: bool
    onesided=True,  # type: bool
    length=None,  # type: Optional[int]
):
    # type: (...) -> Tensor
    r"""Inverse short time Fourier Transform. This is expected to be the inverse of torch.stft.
    It has the same parameters (+ additional optional parameter of ``length``) and it should return the
    least squares estimation of the original signal. The algorithm will check using the NOLA condition (
    nonzero overlap).

    Important consideration in the parameters ``window`` and ``center`` so that the envelop
    created by the summation of all the windows is never zero at certain point in time. Specifically,
    :math:`\sum_{t=-\infty}^{\infty} w^2[n-t\times hop\_length] \cancel{=} 0`.

    Since stft discards elements at the end of the signal if they do not fit in a frame, the
    istft may return a shorter signal than the original signal (can occur if ``center`` is False
    since the signal isn't padded).

    If ``center`` is True, then there will be padding e.g. 'constant', 'reflect', etc. Left padding
    can be trimmed off exactly because they can be calculated but right padding cannot be calculated
    without additional information.

    Example: Suppose the last window is:
    [17, 18, 0, 0, 0] vs [18, 0, 0, 0, 0]

    The n_frame, hop_length, win_length are all the same which prevents the calculation of right padding.
    These additional values could be zeros or a reflection of the signal so providing ``length``
    could be useful. If ``length`` is ``None`` then padding will be aggressively removed
    (some loss of signal).

    [1] D. W. Griffin and J. S. Lim, "Signal estimation from modified short-time Fourier transform,"
    IEEE Trans. ASSP, vol.32, no.2, pp.236-243, Apr. 1984.

    Args:
        stft_matrix (torch.Tensor): Output of stft where each row of a channel is a frequency and each
            column is a window. it has a size of either (channel, fft_size, n_frame, 2) or (
            fft_size, n_frame, 2)
        n_fft (int): Size of Fourier transform
        hop_length (Optional[int]): The distance between neighboring sliding window frames.
            (Default: ``win_length // 4``)
        win_length (Optional[int]): The size of window frame and STFT filter. (Default: ``n_fft``)
        window (Optional[torch.Tensor]): The optional window function.
            (Default: ``torch.ones(win_length)``)
        center (bool): Whether ``input`` was padded on both sides so
            that the :math:`t`-th frame is centered at time :math:`t \times \text{hop\_length}`.
            (Default: ``True``)
        pad_mode (str): Controls the padding method used when ``center`` is True. (Default:
            ``'reflect'``)
        normalized (bool): Whether the STFT was normalized. (Default: ``False``)
        onesided (bool): Whether the STFT is onesided. (Default: ``True``)
        length (Optional[int]): The amount to trim the signal by (i.e. the
            original signal length). (Default: whole signal)

    Returns:
        torch.Tensor: Least squares estimation of the original signal of size
        (channel, signal_length) or (signal_length)
    """
    stft_matrix_dim = stft_matrix.dim()
    assert 3 <= stft_matrix_dim <= 4, "Incorrect stft dimension: %d" % (stft_matrix_dim)

    if stft_matrix_dim == 3:
        # add a channel dimension
        stft_matrix = stft_matrix.unsqueeze(0)

    dtype = stft_matrix.dtype
    device = stft_matrix.device
    fft_size = stft_matrix.size(1)
    assert (onesided and n_fft // 2 + 1 == fft_size) or (
        not onesided and n_fft == fft_size
    ), (
        "one_sided implies that n_fft // 2 + 1 == fft_size and not one_sided implies n_fft == fft_size. "
        + "Given values were onesided: %s, n_fft: %d, fft_size: %d"
        % ("True" if onesided else False, n_fft, fft_size)
    )

    # use stft defaults for Optionals
    if win_length is None:
        win_length = n_fft

    if hop_length is None:
        hop_length = int(win_length // 4)

    # There must be overlap
    assert 0 < hop_length <= win_length
    assert 0 < win_length <= n_fft

    if window is None:
        window = torch.ones(win_length, requires_grad=False, device=device, dtype=dtype)

    assert window.dim() == 1 and window.size(0) == win_length

    if win_length != n_fft:
        # center window with pad left and right zeros
        left = (n_fft - win_length) // 2
        window = torch.nn.functional.pad(window, (left, n_fft - win_length - left))
        assert window.size(0) == n_fft
    # win_length and n_fft are synonymous from here on

    stft_matrix = stft_matrix.transpose(1, 2)  # size (channel, n_frame, fft_size, 2)
    stft_matrix = torch.irfft(
        stft_matrix, 1, normalized, onesided, signal_sizes=(n_fft,)
    )  # size (channel, n_frame, n_fft)

    assert stft_matrix.size(2) == n_fft
    n_frame = stft_matrix.size(1)

    ytmp = stft_matrix * window.view(1, 1, n_fft)  # size (channel, n_frame, n_fft)
    # each column of a channel is a frame which needs to be overlap added at the right place
    ytmp = ytmp.transpose(1, 2)  # size (channel, n_fft, n_frame)

    eye = torch.eye(n_fft, requires_grad=False, device=device, dtype=dtype).unsqueeze(
        1
    )  # size (n_fft, 1, n_fft)

    # this does overlap add where the frames of ytmp are added such that the i'th frame of
    # ytmp is added starting at i*hop_length in the output
    y = torch.nn.functional.conv_transpose1d(
        ytmp, eye, stride=hop_length, padding=0
    )  # size (channel, 1, expected_signal_len)

    # do the same for the window function
    window_sq = (
        window.pow(2).view(n_fft, 1).repeat((1, n_frame)).unsqueeze(0)
    )  # size (1, n_fft, n_frame)
    window_envelop = torch.nn.functional.conv_transpose1d(
        window_sq, eye, stride=hop_length, padding=0
    )  # size (1, 1, expected_signal_len)

    expected_signal_len = n_fft + hop_length * (n_frame - 1)
    assert y.size(2) == expected_signal_len
    assert window_envelop.size(2) == expected_signal_len

    half_n_fft = n_fft // 2
    # we need to trim the front padding away if center
    start = half_n_fft if center else 0
    end = -half_n_fft if length is None else start + length

    y = y[:, :, start:end]
    window_envelop = window_envelop[:, :, start:end]

    # check NOLA non-zero overlap condition
    window_envelop_lowest = window_envelop.abs().min()
    assert window_envelop_lowest > 1e-11, "window overlap add min: %f" % (
        window_envelop_lowest
    )

    y = (y / window_envelop).squeeze(1)  # size (channel, expected_signal_len)

    if stft_matrix_dim == 3:  # remove the channel dimension
        y = y.squeeze(0)
    return y


@torch.jit.script
def spectrogram(
    waveform, pad, window, n_fft, hop_length, win_length, power, normalized
):
    # type: (Tensor, int, Tensor, int, int, int, int, bool) -> Tensor
    r"""
    spectrogram(waveform, pad, window, n_fft, hop_length, win_length, power, normalized)

    Create a spectrogram from a raw audio signal.

    Args:
        waveform (torch.Tensor): Tensor of audio of dimension (channel, time)
        pad (int): Two sided padding of signal
        window (torch.Tensor): Window tensor that is applied/multiplied to each frame/window
        n_fft (int): Size of FFT
        hop_length (int): Length of hop between STFT windows
        win_length (int): Window size
        power (int): Exponent for the magnitude spectrogram,
            (must be > 0) e.g., 1 for energy, 2 for power, etc.
        normalized (bool): Whether to normalize by magnitude after stft

    Returns:
        torch.Tensor: Dimension (channel, freq, time), where channel
        is unchanged, freq is ``n_fft // 2 + 1`` and ``n_fft`` is the number of
        Fourier bins, and time is the number of window hops (n_frame).
    """
    assert waveform.dim() == 2

    if pad > 0:
        # TODO add "with torch.no_grad():" back when JIT supports it
        waveform = torch.nn.functional.pad(waveform, (pad, pad), "constant")

    # default values are consistent with librosa.core.spectrum._spectrogram
    spec_f = _stft(
        waveform, n_fft, hop_length, win_length, window, True, "reflect", False, True
    )

    if normalized:
        spec_f /= window.pow(2).sum().sqrt()
    spec_f = spec_f.pow(power).sum(-1)  # get power of "complex" tensor
    return spec_f


@torch.jit.script
def amplitude_to_DB(x, multiplier, amin, db_multiplier, top_db=None):
    # type: (Tensor, float, float, float, Optional[float]) -> Tensor
    r"""
    amplitude_to_DB(x, multiplier, amin, db_multiplier, top_db=None)

    Turns a tensor from the power/amplitude scale to the decibel scale.

    This output depends on the maximum value in the input tensor, and so
    may return different values for an audio clip split into snippets vs. a
    a full clip.

    Args:
        x (torch.Tensor): Input tensor before being converted to decibel scale
        multiplier (float): Use 10. for power and 20. for amplitude
        amin (float): Number to clamp ``x``
        db_multiplier (float): Log10(max(reference value and amin))
        top_db (Optional[float]): Minimum negative cut-off in decibels. A reasonable number
            is 80. (Default: ``None``)

    Returns:
        torch.Tensor: Output tensor in decibel scale
    """
    x_db = multiplier * torch.log10(torch.clamp(x, min=amin))
    x_db -= multiplier * db_multiplier

    if top_db is not None:
        new_x_db_max = torch.tensor(
            float(x_db.max()) - top_db, dtype=x_db.dtype, device=x_db.device
        )
        x_db = torch.max(x_db, new_x_db_max)

    return x_db


@torch.jit.script
def create_fb_matrix(n_freqs, f_min, f_max, n_mels, sample_rate):
    # type: (int, float, float, int, int) -> Tensor
    r"""
    create_fb_matrix(n_freqs, f_min, f_max, n_mels, sample_rate)

    Create a frequency bin conversion matrix.

    Args:
        n_freqs (int): Number of frequencies to highlight/apply
        f_min (float): Minimum frequency (Hz)
        f_max (float): Maximum frequency (Hz)
        n_mels (int): Number of mel filterbanks
        sample_rate (int): Sample rate of the audio waveform

    Returns:
        torch.Tensor: Triangular filter banks (fb matrix) of size (``n_freqs``, ``n_mels``)
        meaning number of frequencies to highlight/apply to x the number of filterbanks.
        Each column is a filterbank so that assuming there is a matrix A of
        size (..., ``n_freqs``), the applied result would be
        ``A * create_fb_matrix(A.size(-1), ...)``.
    """
    # freq bins
    # Equivalent filterbank construction by Librosa
    all_freqs = torch.linspace(0, sample_rate // 2, n_freqs)
    i_freqs = all_freqs.ge(f_min) & all_freqs.le(f_max)
    freqs = all_freqs[i_freqs]

    # calculate mel freq bins
    # hertz to mel(f) is 2595. * math.log10(1. + (f / 700.))
    m_min = 2595.0 * math.log10(1.0 + (f_min / 700.0))
    m_max = 2595.0 * math.log10(1.0 + (f_max / 700.0))
    m_pts = torch.linspace(m_min, m_max, n_mels + 2)
    # mel to hertz(mel) is 700. * (10**(mel / 2595.) - 1.)
    f_pts = 700.0 * (10 ** (m_pts / 2595.0) - 1.0)
    # calculate the difference between each mel point and each stft freq point in hertz
    f_diff = f_pts[1:] - f_pts[:-1]  # (n_mels + 1)
    slopes = f_pts.unsqueeze(0) - all_freqs.unsqueeze(1)  # (n_freqs, n_mels + 2)
    # create overlapping triangles
    zero = torch.zeros(1)
    down_slopes = (-1.0 * slopes[:, :-2]) / f_diff[:-1]  # (n_freqs, n_mels)
    up_slopes = slopes[:, 2:] / f_diff[1:]  # (n_freqs, n_mels)
    fb = torch.max(zero, torch.min(down_slopes, up_slopes))
    return fb


@torch.jit.script
def create_dct(n_mfcc, n_mels, norm):
    # type: (int, int, Optional[str]) -> Tensor
    r"""
    create_dct(n_mfcc, n_mels, norm)

    Creates a DCT transformation matrix with shape (``n_mels``, ``n_mfcc``),
    normalized depending on norm.

    Args:
        n_mfcc (int): Number of mfc coefficients to retain
        n_mels (int): Number of mel filterbanks
        norm (Optional[str]): Norm to use (either 'ortho' or None)

    Returns:
        torch.Tensor: The transformation matrix, to be right-multiplied to
        row-wise data of size (``n_mels``, ``n_mfcc``).
    """
    # http://en.wikipedia.org/wiki/Discrete_cosine_transform#DCT-II
    n = torch.arange(float(n_mels))
    k = torch.arange(float(n_mfcc)).unsqueeze(1)
    dct = torch.cos(math.pi / float(n_mels) * (n + 0.5) * k)  # size (n_mfcc, n_mels)
    if norm is None:
        dct *= 2.0
    else:
        assert norm == "ortho"
        dct[0] *= 1.0 / math.sqrt(2.0)
        dct *= math.sqrt(2.0 / float(n_mels))
    return dct.t()


@torch.jit.script
def mu_law_encoding(x, quantization_channels):
    # type: (Tensor, int) -> Tensor
    r"""
    mu_law_encoding(x, quantization_channels)

    Encode signal based on mu-law companding.  For more info see the
    `Wikipedia Entry <https://en.wikipedia.org/wiki/%CE%9C-law_algorithm>`_

    This algorithm assumes the signal has been scaled to between -1 and 1 and
    returns a signal encoded with values from 0 to quantization_channels - 1.

    Args:
        x (torch.Tensor): Input tensor
        quantization_channels (int): Number of channels

    Returns:
        torch.Tensor: Input after mu-law encoding
    """
    mu = quantization_channels - 1.0
    if not x.is_floating_point():
        x = x.to(torch.float)
    mu = torch.tensor(mu, dtype=x.dtype)
    x_mu = torch.sign(x) * torch.log1p(mu * torch.abs(x)) / torch.log1p(mu)
    x_mu = ((x_mu + 1) / 2 * mu + 0.5).to(torch.int64)
    return x_mu


@torch.jit.script
def mu_law_decoding(x_mu, quantization_channels):
    # type: (Tensor, int) -> Tensor
    r"""
    mu_law_decoding(x_mu, quantization_channels)

    Decode mu-law encoded signal.  For more info see the
    `Wikipedia Entry <https://en.wikipedia.org/wiki/%CE%9C-law_algorithm>`_

    This expects an input with values between 0 and quantization_channels - 1
    and returns a signal scaled between -1 and 1.

    Args:
        x_mu (torch.Tensor): Input tensor
        quantization_channels (int): Number of channels

    Returns:
        torch.Tensor: Input after mu-law decoding
    """
    mu = quantization_channels - 1.0
    if not x_mu.is_floating_point():
        x_mu = x_mu.to(torch.float)
    mu = torch.tensor(mu, dtype=x_mu.dtype)
    x = ((x_mu) / mu) * 2 - 1.0
    x = torch.sign(x) * (torch.exp(torch.abs(x) * torch.log1p(mu)) - 1.0) / mu
    return x


@torch.jit.script
def complex_norm(complex_tensor, power=1.0):
    # type: (Tensor, float) -> Tensor
    r"""Compute the norm of complex tensor input.

    Args:
        complex_tensor (torch.Tensor): Tensor shape of `(*, complex=2)`
        power (float): Power of the norm. (Default: `1.0`).

    Returns:
        torch.Tensor: Power of the normed input tensor. Shape of `(*, )`
    """
    if power == 1.0:
        return torch.norm(complex_tensor, 2, -1)
    return torch.norm(complex_tensor, 2, -1).pow(power)


def angle(complex_tensor):
    r"""Compute the angle of complex tensor input.

    Args:
        complex_tensor (torch.Tensor): Tensor shape of `(*, complex=2)`

    Return:
        torch.Tensor: Angle of a complex tensor. Shape of `(*, )`
    """
    return torch.atan2(complex_tensor[..., 1], complex_tensor[..., 0])


def magphase(complex_tensor, power=1.0):
    r"""Separate a complex-valued spectrogram with shape `(*, 2)` into its magnitude and phase.

    Args:
        complex_tensor (torch.Tensor): Tensor shape of `(*, complex=2)`
        power (float): Power of the norm. (Default: `1.0`)

    Returns:
        Tuple[torch.Tensor, torch.Tensor]: The magnitude and phase of the complex tensor
    """
    mag = complex_norm(complex_tensor, power)
    phase = angle(complex_tensor)
    return mag, phase


@torch.jit.script
def phase_vocoder(complex_specgrams, rate, phase_advance):
    # type: (Tensor, float, Tensor) -> Tensor
    r"""Given a STFT tensor, speed up in time without modifying pitch by a
    factor of ``rate``.
    Args:
        complex_specgrams (torch.Tensor): Dimension of `(channel, freq, time, complex=2)`
        rate (float): Speed-up factor
        phase_advance (torch.Tensor): Expected phase advance in each bin. Dimension
            of (freq, 1)
    Returns:
        complex_specgrams_stretch (torch.Tensor): Dimension of `(channel,
        freq, ceil(time/rate), complex=2)`
    Example
        >>> freq, hop_length = 1025, 512
        >>> # (channel, freq, time, complex=2)
        >>> complex_specgrams = torch.randn(2, freq, 300, 2)
        >>> rate = 1.3 # Speed up by 30%
        >>> phase_advance = torch.linspace(
        >>>    0, math.pi * hop_length, freq)[..., None]
        >>> x = phase_vocoder(complex_specgrams, rate, phase_advance)
        >>> x.shape # with 231 == ceil(300 / 1.3)
        torch.Size([2, 1025, 231, 2])
    """

    time_steps = torch.arange(0,
                              complex_specgrams.size(-2),
                              rate,
                              device=complex_specgrams.device,
                              dtype=complex_specgrams.dtype)

    alphas = time_steps % 1.0
    phase_0 = angle(complex_specgrams[:, :, :1])

    # Time Padding
    complex_specgrams = torch.nn.functional.pad(complex_specgrams, [0, 0, 0, 2])

    # (new_bins, freq, 2)
    complex_specgrams_0 = complex_specgrams[:, :, time_steps.long()]
    complex_specgrams_1 = complex_specgrams[:, :, (time_steps + 1).long()]

    angle_0 = angle(complex_specgrams_0)
    angle_1 = angle(complex_specgrams_1)

    norm_0 = torch.norm(complex_specgrams_0, p=2, dim=-1)
    norm_1 = torch.norm(complex_specgrams_1, p=2, dim=-1)

    phase = angle_1 - angle_0 - phase_advance
    phase = phase - 2 * math.pi * torch.round(phase / (2 * math.pi))

    # Compute Phase Accum
    phase = phase + phase_advance
    phase = torch.cat([phase_0, phase[:, :, :-1]], dim=-1)
    phase_acc = torch.cumsum(phase, -1)

    mag = alphas * norm_1 + (1 - alphas) * norm_0

    real_stretch = mag * torch.cos(phase_acc)
    imag_stretch = mag * torch.sin(phase_acc)

    complex_specgrams_stretch = torch.stack([real_stretch, imag_stretch], dim=-1)

    return complex_specgrams_stretch


def lfilter(waveform, a_coeffs, b_coeffs):
    # type: (Tensor, Tensor, Tensor) -> Tensor
    r"""
    Performs an IIR filter by evaluating difference equation.  Coefficients should be designed to be stable.

    Args:
        waveform (torch.Tensor): audio waveform of dimension of `(channel, time)`.  Must be normalized to -1 to 1.
        a_coeffs (torch.Tensor): denominator coefficients of difference equation of dimension of `(n_order + 1)`.
                                Lower delays coefficients are first, e.g. `[a0, a1, a2, ...]`.
                                Must be same size as b_coeffs (pad with 0's as necessary).
        b_coeffs (torch.Tensor): numerator coefficients of difference equation of dimension of `(n_order + 1)`.
                                 Lower delays coefficients are first, e.g. `[b0, b1, b2, ...]`.
                                 Must be same size as a_coeffs (pad with 0's as necessary).

    Returns:
        output_waveform (torch.Tensor): Dimension of `(channel, time)`.  Output will be clipped to -1 to 1.

    """

    assert(a_coeffs.size(0) == b_coeffs.size(0))
    assert(len(waveform.size()) == 2)
    assert(waveform.device == a_coeffs.device)
    assert(b_coeffs.device == a_coeffs.device)

    device = waveform.device
    dtype = waveform.dtype
    n_channel, n_sample = waveform.size()
    n_order = a_coeffs.size(0)
    assert(n_order > 0)

    # Pad the input and create output
    padded_waveform = torch.zeros(n_channel, n_sample + n_order - 1, dtype=dtype, device=device)
    padded_waveform[:, (n_order - 1):] = waveform
    padded_output_waveform = torch.zeros(n_channel, n_sample + n_order - 1, dtype=dtype, device=device)

    # Set up the coefficients matrix
    # Flip order, repeat, and transpose
    a_coeffs_filled = a_coeffs.flip(0).repeat(n_channel, 1).t()
    b_coeffs_filled = b_coeffs.flip(0).repeat(n_channel, 1).t()

    # Set up a few other utilities
    a0_repeated = torch.ones(n_channel, dtype=dtype, device=device) * a_coeffs[0]
    ones = torch.ones(n_channel, n_sample, dtype=dtype, device=device)

    for i_sample in range(n_sample):

        o0 = torch.zeros(n_channel, dtype=dtype, device=device)

        windowed_input_signal = padded_waveform[:, i_sample:(i_sample + n_order)]
        windowed_output_signal = padded_output_waveform[:, i_sample:(i_sample + n_order)]

        o0.add_(torch.diag(torch.mm(windowed_input_signal, b_coeffs_filled)))
        o0.sub_(torch.diag(torch.mm(windowed_output_signal, a_coeffs_filled)))

        o0.div_(a0_repeated)

        padded_output_waveform[:, i_sample + n_order - 1] = o0

    return torch.min(ones, torch.max(ones * -1, padded_output_waveform[:, (n_order - 1):]))


def lfilter_cpp_impl(waveform, a_coeffs, b_coeffs, execution_method):
    # type: (Tensor, Tensor, Tensor, string) -> Tensor
    r"""
    See lfilter documentation. Execution method can be either `element_wise` or `matrix`.
    """

    # Perform sanity checks, input check, and memory allocation in python

    # Current limitations to be removed in future
    assert(waveform.dtype == torch.float32 or waveform.dtype == torch.float64)
    assert(waveform.device.type == 'cpu')

    assert(waveform.device == a_coeffs.device)
    assert(waveform.device == b_coeffs.device)
    assert(waveform.dtype == a_coeffs.dtype)
    assert(waveform.dtype == b_coeffs.dtype)

    # Use these parameters for any calculations
    device = waveform.device
    dtype = waveform.dtype

    # Check filter orders
    n_order = a_coeffs.size(0)
    assert(b_coeffs.size(0) == n_order)
    assert(n_order > 0)
    assert(a_coeffs[0] != 0)  # a0 coeff for y[n] can not be 0

    # Check waveform size
    assert(len(waveform.size()) == 2)
    n_channels = waveform.size(0)
    n_frames = waveform.size(1)
    n_padded_frames = n_frames + n_order - 1

    # Allocate temporary data structures
    # First, the input waveform should be padded by the order of the filter
    #   N.B. Should we look to how we can avoid copying
    padded_waveform = torch.zeros(n_channels, n_padded_frames, dtype=dtype, device=device)
    padded_output_waveform = torch.zeros(n_channels, n_padded_frames, dtype=dtype, device=device)
    padded_waveform[:, (n_order - 1):] = waveform

    # More temporary data structures
    o0 = torch.zeros(n_channels, 1, dtype=dtype, device=device)
    normalization_a0 = a_coeffs[0].unsqueeze(0).repeat(n_channels, 1)
    ones = torch.ones(n_channels, n_padded_frames, dtype=dtype, device=device)

    # Run through assertion size checks
    assert(normalization_a0.size(0) == n_channels)

    if execution_method == 'element_wise':
        if (dtype == torch.float32):
            _lfilter_element_wise_float(padded_waveform,
                                        padded_output_waveform,
                                        a_coeffs,
                                        b_coeffs,
                                        )
        elif (dtype == torch.float64):
            _lfilter_element_wise_double(padded_waveform,
                                         padded_output_waveform,
                                         a_coeffs,
                                         b_coeffs,
                                         )
        else:
            raise Exception("lfilter not supported for type ", dtype)
    elif execution_method == 'matrix':
        # From [n_order] a_coeffs, create a [n_channel, n_order] tensor
        # lowest order coefficients e.g. a0, b0 should be at the "bottom"
        # used for matrix multiply later
        a_coeffs_filled = a_coeffs.flip(0).repeat(n_channels, 1).t()
        b_coeffs_filled = b_coeffs.flip(0).repeat(n_channels, 1).t()
        _lfilter_tensor_matrix(padded_waveform,
                               padded_output_waveform,
                               a_coeffs_filled,
                               b_coeffs_filled,
                               o0,
                               normalization_a0,
                               )
    else:
        raise Exception("invalid lfilter execution method %s" % execution_method)

    return torch.min(ones, torch.max(ones * -1, padded_output_waveform))[:, (n_order - 1):]


def biquad(waveform, b0, b1, b2, a0, a1, a2):
    # type: (Tensor, float, float, float, float, float, float) -> Tensor
    r"""Performs a biquad filter of input tensor.  Initial conditions set to 0.
    https://en.wikipedia.org/wiki/Digital_biquad_filter

    Args:
<<<<<<< HEAD
        waveform (torch.Tensor): Audio waveform of dimension of `(n_channel, n_frames)`.
                                 Currently only supports float32. Normalized [-1, 1]
=======
        waveform (torch.Tensor): audio waveform of dimension of `(channel, time)`
>>>>>>> 6d5f0b43
        b0 (float): numerator coefficient of current input, x[n]
        b1 (float): numerator coefficient of input one time step ago x[n-1]
        b2 (float): numerator coefficient of input two time steps ago x[n-2]
        a0 (float): denominator coefficient of current output y[n], typically 1
        a1 (float): denominator coefficient of current output y[n-1]
        a2 (float): denominator coefficient of current output y[n-2]

    Returns:
<<<<<<< HEAD
        output_waveform (torch.Tensor): Dimension of `(n_channel, n_frames)` in range [-1, 1]
=======
        output_waveform (torch.Tensor): Dimension of `(channel, time)`
>>>>>>> 6d5f0b43
    """

    device = waveform.device
    dtype = waveform.dtype

    output_waveform = lfilter(
        waveform,
        torch.tensor([a0, a1, a2], dtype=dtype, device=device),
        torch.tensor([b0, b1, b2], dtype=dtype, device=device)
    )
    return output_waveform


def _dB2Linear(x):
    return math.exp(x * math.log(10) / 20.0)


def highpass_biquad(waveform, sample_rate, cutoff_freq, Q=0.707):
    # type: (Tensor, int, float, Optional[float]) -> Tensor
    r"""Designs biquad highpass filter and performs filtering.  Similar to SoX implementation.

    Args:
<<<<<<< HEAD
        waveform (torch.Tensor): Reference `biquad` documentation.
=======
        waveform (torch.Tensor): audio waveform of dimension of `(channel, time)`
>>>>>>> 6d5f0b43
        sample_rate (int): sampling rate of the waveform, e.g. 44100 (Hz)
        cutoff_freq (float): filter cutoff frequency
        Q (float): https://en.wikipedia.org/wiki/Q_factor

    Returns:
<<<<<<< HEAD
        output_waveform (torch.Tensor): Reference `biquad` documentation.
=======
        output_waveform (torch.Tensor): Dimension of `(channel, time)`
>>>>>>> 6d5f0b43
    """

    GAIN = 1  # TBD - add as a parameter
    w0 = 2 * math.pi * cutoff_freq / sample_rate
    A = math.exp(GAIN / 40.0 * math.log(10))
    alpha = math.sin(w0) / 2 / Q
    mult = _dB2Linear(max(GAIN, 0))

    b0 = (1 + math.cos(w0)) / 2
    b1 = -1 - math.cos(w0)
    b2 = b0
    a0 = 1 + alpha
    a1 = -2 * math.cos(w0)
    a2 = 1 - alpha
    return biquad(waveform, b0, b1, b2, a0, a1, a2)


def lowpass_biquad(waveform, sample_rate, cutoff_freq, Q=0.707):
    # type: (Tensor, int, float, Optional[float]) -> Tensor
    r"""Designs biquad lowpass filter and performs filtering.  Similar to SoX implementation.

    Args:
<<<<<<< HEAD
        waveform (torch.Tensor): Reference `biquad` documentation
=======
        waveform (torch.Tensor): audio waveform of dimension of `(channel, time)`
>>>>>>> 6d5f0b43
        sample_rate (int): sampling rate of the waveform, e.g. 44100 (Hz)
        cutoff_freq (float): filter cutoff frequency
        Q (float): https://en.wikipedia.org/wiki/Q_factor

    Returns:
<<<<<<< HEAD
        output_waveform (torch.Tensor): Reference `biquad` documentation.
=======
        output_waveform (torch.Tensor): Dimension of `(channel, time)`
>>>>>>> 6d5f0b43
    """

    GAIN = 1
    w0 = 2 * math.pi * cutoff_freq / sample_rate
    A = math.exp(GAIN / 40.0 * math.log(10))
    alpha = math.sin(w0) / 2 / Q
    mult = _dB2Linear(max(GAIN, 0))

    b0 = (1 - math.cos(w0)) / 2
    b1 = 1 - math.cos(w0)
    b2 = b0
    a0 = 1 + alpha
    a1 = -2 * math.cos(w0)
    a2 = 1 - alpha
    return biquad(waveform, b0, b1, b2, a0, a1, a2)


def equalizer_biquad(waveform, sample_rate, center_freq, gain, Q=0.707):
    # type: (Tensor, int, float, float, float) -> Tensor
    r"""Designs biquad peaking equalizer filter and performs filtering.  Similar to SoX implementation.

    Args:
        waveform (torch.Tensor): audio waveform of dimension of `(channel, time)`
        sample_rate (int): sampling rate of the waveform, e.g. 44100 (Hz)
        center_freq (float): filter’s central frequency
        gain (float): desired gain at the boost (or attenuation) in dB
        q_factor (float): https://en.wikipedia.org/wiki/Q_factor

    Returns:
        output_waveform (torch.Tensor): Dimension of `(channel, time)`
    """
    w0 = 2 * math.pi * center_freq / sample_rate
    A = math.exp(gain / 40.0 * math.log(10))
    alpha = math.sin(w0) / 2 / Q

    b0 = 1 + alpha * A
    b1 = -2 * math.cos(w0)
    b2 = 1 - alpha * A
    a0 = 1 + alpha / A
    a1 = -2 * math.cos(w0)
    a2 = 1 - alpha / A
    return biquad(waveform, b0, b1, b2, a0, a1, a2)


@torch.jit.script
def mask_along_axis_iid(specgrams, mask_param, mask_value, axis):
    # type: (Tensor, int, float, int) -> Tensor
    r"""
    Apply a mask along ``axis``. Mask will be applied from indices ``[v_0, v_0 + v)``, where
    ``v`` is sampled from ``uniform(0, mask_param)``, and ``v_0`` from ``uniform(0, max_v - v)``.
    All examples will have the same mask interval.

    Args:
        specgrams (Tensor): Real spectrograms (batch, channel, freq, time)
        mask_param (int): Number of columns to be masked will be uniformly sampled from [0, mask_param]
        mask_value (float): Value to assign to the masked columns
        axis (int): Axis to apply masking on (2 -> frequency, 3 -> time)

    Returns:
        torch.Tensor: Masked spectrograms of dimensions (batch, channel, freq, time)
    """

    if axis != 2 and axis != 3:
        raise ValueError('Only Frequency and Time masking are supported')

    value = torch.rand(specgrams.shape[:2]) * mask_param
    min_value = torch.rand(specgrams.shape[:2]) * (specgrams.size(axis) - value)

    # Create broadcastable mask
    mask_start = (min_value.long())[..., None, None].float()
    mask_end = (min_value.long() + value.long())[..., None, None].float()
    mask = torch.arange(0, specgrams.size(axis)).float()

    # Per batch example masking
    specgrams = specgrams.transpose(axis, -1)
    specgrams.masked_fill_((mask >= mask_start) & (mask < mask_end), mask_value)
    specgrams = specgrams.transpose(axis, -1)

    return specgrams


@torch.jit.script
def mask_along_axis(specgram, mask_param, mask_value, axis):
    # type: (Tensor, int, float, int) -> Tensor
    r"""
    Apply a mask along ``axis``. Mask will be applied from indices ``[v_0, v_0 + v)``, where
    ``v`` is sampled from ``uniform(0, mask_param)``, and ``v_0`` from ``uniform(0, max_v - v)``.
    All examples will have the same mask interval.

    Args:
        specgram (Tensor): Real spectrogram (channel, freq, time)
        mask_param (int): Number of columns to be masked will be uniformly sampled from [0, mask_param]
        mask_value (float): Value to assign to the masked columns
        axis (int): Axis to apply masking on (1 -> frequency, 2 -> time)

    Returns:
        torch.Tensor: Masked spectrogram of dimensions (channel, freq, time)
    """

    value = torch.rand(1) * mask_param
    min_value = torch.rand(1) * (specgram.size(axis) - value)

    mask_start = (min_value.long()).squeeze()
    mask_end = (min_value.long() + value.long()).squeeze()

    assert mask_end - mask_start < mask_param
    if axis == 1:
        specgram[:, mask_start:mask_end] = mask_value
    elif axis == 2:
        specgram[:, :, mask_start:mask_end] = mask_value
    else:
        raise ValueError('Only Frequency and Time masking are supported')

    return specgram


@torch.jit.script
def compute_deltas(specgram, win_length=5, mode="replicate"):
    # type: (Tensor, int, str) -> Tensor
    r"""Compute delta coefficients of a tensor, usually a spectrogram:

    .. math::
        d_t = \frac{\sum_{n=1}^{\text{N}} n (c_{t+n} - c_{t-n})}{2 \sum_{n=1}^{\text{N} n^2}

    where :math:`d_t` is the deltas at time :math:`t`,
    :math:`c_t` is the spectrogram coeffcients at time :math:`t`,
    :math:`N` is (`win_length`-1)//2.

    Args:
        specgram (torch.Tensor): Tensor of audio of dimension (channel, freq, time)
        win_length (int): The window length used for computing delta
        mode (str): Mode parameter passed to padding

    Returns:
        deltas (torch.Tensor): Tensor of audio of dimension (channel, freq, time)

    Example
        >>> specgram = torch.randn(1, 40, 1000)
        >>> delta = compute_deltas(specgram)
        >>> delta2 = compute_deltas(delta)
    """

    assert win_length >= 3
    assert specgram.dim() == 3
    assert not specgram.shape[1] % specgram.shape[0]

    n = (win_length - 1) // 2

    # twice sum of integer squared
    denom = n * (n + 1) * (2 * n + 1) / 3

    specgram = torch.nn.functional.pad(specgram, (n, n), mode=mode)

    kernel = (
        torch
        .arange(-n, n + 1, 1, device=specgram.device, dtype=specgram.dtype)
        .repeat(specgram.shape[1], specgram.shape[0], 1)
    )

    return torch.nn.functional.conv1d(
        specgram, kernel, groups=specgram.shape[1] // specgram.shape[0]
    ) / denom


def _compute_nccf(waveform, sample_rate, frame_time, freq_low):
    # type: (Tensor, int, float, int) -> Tensor
    r"""
    Compute Normalized Cross-Correlation Function (NCCF).

    .. math::
        \phi_i(m) = \frac{\sum_{n=b_i}^{b_i + N-1} w(n) w(m+n)}{\sqrt{E(b_i) E(m+b_i)}},

    where
    :math:`\phi_i(m)` is the NCCF at frame :math:`i` with lag :math:`m`,
    :math:`w` is the waveform,
    :math:`N` is the lenght of a frame,
    :math:`b_i` is the beginning of frame :math:`i`,
    :math:`E(j)` is the energy :math:`\sum_{n=j}^{j+N-1} w^2(n)`.
    """

    EPSILON = 10 ** (-9)

    # Number of lags to check
    lags = math.ceil(sample_rate / freq_low)

    frame_size = int(math.ceil(sample_rate * frame_time))

    waveform_length = waveform.size()[-1]
    num_of_frames = math.ceil(waveform_length / frame_size)

    p = lags + num_of_frames * frame_size - waveform_length
    waveform = torch.nn.functional.pad(waveform, (0, p))

    # Compute lags
    output_lag = []
    for lag in range(1, lags + 1):
        s1 = waveform[..., :-lag].unfold(-1, frame_size, frame_size)[
            ..., :num_of_frames, :
        ]
        s2 = waveform[..., lag:].unfold(-1, frame_size, frame_size)[
            ..., :num_of_frames, :
        ]

        output_frames = (
            (s1 * s2).sum(-1)
            / (EPSILON + torch.norm(s1, p=2, dim=-1)).pow(2)
            / (EPSILON + torch.norm(s2, p=2, dim=-1)).pow(2)
        )

        output_lag.append(output_frames.unsqueeze(-1))

    nccf = torch.cat(output_lag, -1)

    return nccf


def _combine_max(a, b, thresh=0.99):
    # type: (Tuple[Tensor, Tensor], Tuple[Tensor, Tensor], float) -> Tuple[Tensor, Tensor]
    """
    Take value from first if bigger than a multiplicative factor of the second, elementwise.
    """
    mask = (a[0] > thresh * b[0])
    values = mask * a[0] + ~mask * b[0]
    indices = mask * a[1] + ~mask * b[1]
    return values, indices


def _find_max_per_frame(nccf, sample_rate, freq_high):
    # type: (Tensor, int, int) -> Tensor
    r"""
    For each frame, take the highest value of NCCF,
    apply centered median smoothing, and convert to frequency.

    Note: If the max among all the lags is very close
    to the first half of lags, then the latter is taken.
    """

    lag_min = math.ceil(sample_rate / freq_high)

    # Find near enough max that is smallest

    best = torch.max(nccf[..., lag_min:], -1)

    half_size = nccf.shape[-1] // 2
    half = torch.max(nccf[..., lag_min:half_size], -1)

    best = _combine_max(half, best)
    indices = best[1]

    # Add back minimal lag
    indices += lag_min
    # Add 1 empirical calibration offset
    indices += 1

    return indices


def _median_smoothing(indices, win_length):
    # type: (Tensor, int) -> Tensor
    r"""
    Apply median smoothing to the 1D tensor over the given window.
    """

    # Centered windowed
    pad_length = (win_length - 1) // 2

    # "replicate" padding in any dimension
    indices = torch.nn.functional.pad(
        indices, (pad_length, 0), mode="constant", value=0.
    )

    indices[..., :pad_length] = torch.cat(pad_length * [indices[..., pad_length].unsqueeze(-1)], dim=-1)
    roll = indices.unfold(-1, win_length, 1)

    values, _ = torch.median(roll, -1)
    return values


@torch.jit.script
def detect_pitch_frequency(
    waveform,
    sample_rate,
    frame_time=10 ** (-2),
    win_length=30,
    freq_low=85,
    freq_high=3400,
):
    # type: (Tensor, int, float, int, int, int) -> Tensor
    r"""Detect pitch frequency.

    It is implemented using normalized cross-correlation function and median smoothing.

    Args:
        waveform (torch.Tensor): Tensor of audio of dimension (channel, freq, time)
        sample_rate (int): The sample rate of the waveform (Hz)
        win_length (int): The window length for median smoothing (in number of frames)
        freq_low (int): Lowest frequency that can be detected (Hz)
        freq_high (int): Highest frequency that can be detected (Hz)

    Returns:
        freq (torch.Tensor): Tensor of audio of dimension (channel, frame)
    """

    nccf = _compute_nccf(waveform, sample_rate, frame_time, freq_low)
    indices = _find_max_per_frame(nccf, sample_rate, freq_high)
    indices = _median_smoothing(indices, win_length)

    # Convert indices to frequency
    EPSILON = 10 ** (-9)
    freq = sample_rate / (EPSILON + indices.to(torch.float))

    return freq<|MERGE_RESOLUTION|>--- conflicted
+++ resolved
@@ -685,12 +685,8 @@
     https://en.wikipedia.org/wiki/Digital_biquad_filter
 
     Args:
-<<<<<<< HEAD
-        waveform (torch.Tensor): Audio waveform of dimension of `(n_channel, n_frames)`.
+        waveform (torch.Tensor): Audio waveform of dimension of `(n_channel, time)`.
                                  Currently only supports float32. Normalized [-1, 1]
-=======
-        waveform (torch.Tensor): audio waveform of dimension of `(channel, time)`
->>>>>>> 6d5f0b43
         b0 (float): numerator coefficient of current input, x[n]
         b1 (float): numerator coefficient of input one time step ago x[n-1]
         b2 (float): numerator coefficient of input two time steps ago x[n-2]
@@ -699,11 +695,7 @@
         a2 (float): denominator coefficient of current output y[n-2]
 
     Returns:
-<<<<<<< HEAD
-        output_waveform (torch.Tensor): Dimension of `(n_channel, n_frames)` in range [-1, 1]
-=======
-        output_waveform (torch.Tensor): Dimension of `(channel, time)`
->>>>>>> 6d5f0b43
+        output_waveform (torch.Tensor): Dimension of `(channel, time)` in range [-1, 1]
     """
 
     device = waveform.device
@@ -726,21 +718,13 @@
     r"""Designs biquad highpass filter and performs filtering.  Similar to SoX implementation.
 
     Args:
-<<<<<<< HEAD
-        waveform (torch.Tensor): Reference `biquad` documentation.
-=======
         waveform (torch.Tensor): audio waveform of dimension of `(channel, time)`
->>>>>>> 6d5f0b43
         sample_rate (int): sampling rate of the waveform, e.g. 44100 (Hz)
         cutoff_freq (float): filter cutoff frequency
         Q (float): https://en.wikipedia.org/wiki/Q_factor
 
     Returns:
-<<<<<<< HEAD
-        output_waveform (torch.Tensor): Reference `biquad` documentation.
-=======
         output_waveform (torch.Tensor): Dimension of `(channel, time)`
->>>>>>> 6d5f0b43
     """
 
     GAIN = 1  # TBD - add as a parameter
@@ -763,21 +747,13 @@
     r"""Designs biquad lowpass filter and performs filtering.  Similar to SoX implementation.
 
     Args:
-<<<<<<< HEAD
-        waveform (torch.Tensor): Reference `biquad` documentation
-=======
         waveform (torch.Tensor): audio waveform of dimension of `(channel, time)`
->>>>>>> 6d5f0b43
         sample_rate (int): sampling rate of the waveform, e.g. 44100 (Hz)
         cutoff_freq (float): filter cutoff frequency
         Q (float): https://en.wikipedia.org/wiki/Q_factor
 
     Returns:
-<<<<<<< HEAD
-        output_waveform (torch.Tensor): Reference `biquad` documentation.
-=======
         output_waveform (torch.Tensor): Dimension of `(channel, time)`
->>>>>>> 6d5f0b43
     """
 
     GAIN = 1
