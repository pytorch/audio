--- conflicted
+++ resolved
@@ -1615,11 +1615,7 @@
     resampled = _apply_sinc_resample_kernel(waveform, orig_freq, new_freq, gcd, kernel, width)
     return resampled
 
-<<<<<<< HEAD
-def to_mono(waveform: torch.Tensor, channel_dim: int=-2) -> torch.Tensor:
-=======
 def to_mono(waveform: torch.Tensor, sample_rate: int=16000,channel_dim: int=-2) -> torch.Tensor:
->>>>>>> cf052e15
     r"""Converts a multi-channel signal into a monoaural signal.
 
     .. devices:: CPU CUDA
@@ -1640,9 +1636,6 @@
     if waveform.shape[channel_dim] == 1 or waveform.ndim == 1:
         return waveform
     
-<<<<<<< HEAD
-    return torch.mean(waveform, axis=channel_dim)
-=======
     effector = torchaudio.io.AudioEffector(
         effect=(
             "asplit[a],"
@@ -1656,7 +1649,6 @@
     applied = effector.apply(waveform, sample_rate=sample_rate)
     
     return torch.mean(applied, axis=channel_dim)
->>>>>>> cf052e15
 
 @torch.jit.unused
 def edit_distance(seq1: Sequence, seq2: Sequence) -> int:
