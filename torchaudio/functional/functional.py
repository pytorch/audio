--- conflicted
+++ resolved
@@ -1000,7 +1000,6 @@
     return (freqs * specgram).sum(dim=freq_dim) / specgram.sum(dim=freq_dim)
 
 
-<<<<<<< HEAD
 @_mod_utils.requires_module('torchaudio._torchaudio')
 def apply_codec(
     waveform: Tensor,
@@ -1040,7 +1039,7 @@
     augmented, _ = torchaudio.sox_effects.sox_effects.apply_effects_file(
         bytes, effects=[["rate", f"{sample_rate}"]], channels_first=channels_first, format=format)
     return augmented
-=======
+
 def compute_kaldi_pitch(
         waveform: torch.Tensor,
         sample_rate: float,
@@ -1140,5 +1139,4 @@
         snip_edges,
     )
     result = result.reshape(shape[:-1] + result.shape[-2:])
-    return result
->>>>>>> 5efb13e3
+    return result