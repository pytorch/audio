# -*- coding: utf-8 -*-

from collections.abc import Sequence
import io
import math
import warnings
from typing import Optional, Tuple

import torch
from torch import Tensor
from torchaudio._internal import module_utils as _mod_utils
import torchaudio

__all__ = [
    "spectrogram",
    "griffinlim",
    "amplitude_to_DB",
    "DB_to_amplitude",
    "compute_deltas",
    "compute_kaldi_pitch",
    "create_fb_matrix",
    "create_dct",
    "compute_deltas",
    "detect_pitch_frequency",
    "DB_to_amplitude",
    "mu_law_encoding",
    "mu_law_decoding",
    "complex_norm",
    "angle",
    "magphase",
    "phase_vocoder",
    'mask_along_axis',
    'mask_along_axis_iid',
    'sliding_window_cmn',
    "spectral_centroid",
    "apply_codec",
    "resample",
    "edit_distance",
    "pitch_shift",
]


def spectrogram(
        waveform: Tensor,
        pad: int,
        window: Tensor,
        n_fft: int,
        hop_length: int,
        win_length: int,
        power: Optional[float],
        normalized: bool,
        center: bool = True,
        pad_mode: str = "reflect",
        onesided: bool = True,
        return_complex: bool = True,
) -> Tensor:
    r"""Create a spectrogram or a batch of spectrograms from a raw audio signal.
    The spectrogram can be either magnitude-only or complex.

    Args:
        waveform (Tensor): Tensor of audio of dimension (..., time)
        pad (int): Two sided padding of signal
        window (Tensor): Window tensor that is applied/multiplied to each frame/window
        n_fft (int): Size of FFT
        hop_length (int): Length of hop between STFT windows
        win_length (int): Window size
        power (float or None): Exponent for the magnitude spectrogram,
            (must be > 0) e.g., 1 for energy, 2 for power, etc.
            If None, then the complex spectrum is returned instead.
        normalized (bool): Whether to normalize by magnitude after stft
        center (bool, optional): whether to pad :attr:`waveform` on both sides so
            that the :math:`t`-th frame is centered at time :math:`t \times \text{hop\_length}`.
            Default: ``True``
        pad_mode (string, optional): controls the padding method used when
            :attr:`center` is ``True``. Default: ``"reflect"``
        onesided (bool, optional): controls whether to return half of results to
            avoid redundancy. Default: ``True``
        return_complex (bool, optional):
            Indicates whether the resulting complex-valued Tensor should be represented with
            native complex dtype, such as `torch.cfloat` and `torch.cdouble`, or real dtype
            mimicking complex value with an extra dimension for real and imaginary parts.
            (See also ``torch.view_as_real``.)
            This argument is only effective when ``power=None``. It is ignored for
            cases where ``power`` is a number as in those cases, the returned tensor is
            power spectrogram, which is a real-valued tensor.

    Returns:
        Tensor: Dimension (..., freq, time), freq is
        ``n_fft // 2 + 1`` and ``n_fft`` is the number of
        Fourier bins, and time is the number of window hops (n_frame).
    """
    if power is None and not return_complex:
        warnings.warn(
            "The use of pseudo complex type in spectrogram is now deprecated."
            "Please migrate to native complex type by providing `return_complex=True`. "
            "Please refer to https://github.com/pytorch/audio/issues/1337 "
            "for more details about torchaudio's plan to migrate to native complex type."
        )

    if pad > 0:
        # TODO add "with torch.no_grad():" back when JIT supports it
        waveform = torch.nn.functional.pad(waveform, (pad, pad), "constant")

    # pack batch
    shape = waveform.size()
    waveform = waveform.reshape(-1, shape[-1])

    # default values are consistent with librosa.core.spectrum._spectrogram
    spec_f = torch.stft(
        input=waveform,
        n_fft=n_fft,
        hop_length=hop_length,
        win_length=win_length,
        window=window,
        center=center,
        pad_mode=pad_mode,
        normalized=False,
        onesided=onesided,
        return_complex=True,
    )

    # unpack batch
    spec_f = spec_f.reshape(shape[:-1] + spec_f.shape[-2:])

    if normalized:
        spec_f /= window.pow(2.).sum().sqrt()
    if power is not None:
        if power == 1.0:
            return spec_f.abs()
        return spec_f.abs().pow(power)
    if not return_complex:
        return torch.view_as_real(spec_f)
    return spec_f


def _get_complex_dtype(real_dtype: torch.dtype):
    if real_dtype == torch.double:
        return torch.cdouble
    if real_dtype == torch.float:
        return torch.cfloat
    if real_dtype == torch.half:
        return torch.complex32
    raise ValueError(f'Unexpected dtype {real_dtype}')


def griffinlim(
        specgram: Tensor,
        window: Tensor,
        n_fft: int,
        hop_length: int,
        win_length: int,
        power: float,
        n_iter: int,
        momentum: float,
        length: Optional[int],
        rand_init: bool
) -> Tensor:
    r"""Compute waveform from a linear scale magnitude spectrogram using the Griffin-Lim transformation.

    Implementation ported from
    *librosa* [:footcite:`brian_mcfee-proc-scipy-2015`], *A fast Griffin-Lim algorithm* [:footcite:`6701851`]
    and *Signal estimation from modified short-time Fourier transform* [:footcite:`1172092`].

    Args:
        specgram (Tensor): A magnitude-only STFT spectrogram of dimension (..., freq, frames)
            where freq is ``n_fft // 2 + 1``.
        window (Tensor): Window tensor that is applied/multiplied to each frame/window
        n_fft (int): Size of FFT, creates ``n_fft // 2 + 1`` bins
        hop_length (int): Length of hop between STFT windows. (
            Default: ``win_length // 2``)
        win_length (int): Window size. (Default: ``n_fft``)
        power (float): Exponent for the magnitude spectrogram,
            (must be > 0) e.g., 1 for energy, 2 for power, etc.
        n_iter (int): Number of iteration for phase recovery process.
        momentum (float): The momentum parameter for fast Griffin-Lim.
            Setting this to 0 recovers the original Griffin-Lim method.
            Values near 1 can lead to faster convergence, but above 1 may not converge.
        length (int or None): Array length of the expected output.
        rand_init (bool): Initializes phase randomly if True, to zero otherwise.

    Returns:
        torch.Tensor: waveform of (..., time), where time equals the ``length`` parameter if given.
    """
    assert momentum < 1, 'momentum={} > 1 can be unstable'.format(momentum)
    assert momentum >= 0, 'momentum={} < 0'.format(momentum)

    # pack batch
    shape = specgram.size()
    specgram = specgram.reshape([-1] + list(shape[-2:]))

    specgram = specgram.pow(1 / power)

    # initialize the phase
    if rand_init:
        angles = torch.rand(
            specgram.size(),
            dtype=_get_complex_dtype(specgram.dtype), device=specgram.device)
    else:
        angles = torch.full(
            specgram.size(), 1,
            dtype=_get_complex_dtype(specgram.dtype), device=specgram.device)

    # And initialize the previous iterate to 0
    tprev = torch.tensor(0., dtype=specgram.dtype, device=specgram.device)
    for _ in range(n_iter):
        # Invert with our current estimate of the phases
        inverse = torch.istft(specgram * angles,
                              n_fft=n_fft,
                              hop_length=hop_length,
                              win_length=win_length,
                              window=window,
                              length=length)

        # Rebuild the spectrogram
        rebuilt = torch.stft(
            input=inverse,
            n_fft=n_fft,
            hop_length=hop_length,
            win_length=win_length,
            window=window,
            center=True,
            pad_mode='reflect',
            normalized=False,
            onesided=True,
            return_complex=True,
        )

        # Update our phase estimates
        angles = rebuilt
        if momentum:
            angles = angles - tprev.mul_(momentum / (1 + momentum))
        angles = angles.div(angles.abs().add(1e-16))

        # Store the previous iterate
        tprev = rebuilt

    # Return the final phase estimates
    waveform = torch.istft(specgram * angles,
                           n_fft=n_fft,
                           hop_length=hop_length,
                           win_length=win_length,
                           window=window,
                           length=length)

    # unpack batch
    waveform = waveform.reshape(shape[:-2] + waveform.shape[-1:])

    return waveform


def amplitude_to_DB(
        x: Tensor,
        multiplier: float,
        amin: float,
        db_multiplier: float,
        top_db: Optional[float] = None
) -> Tensor:
    r"""Turn a spectrogram from the power/amplitude scale to the decibel scale.

    The output of each tensor in a batch depends on the maximum value of that tensor,
    and so may return different values for an audio clip split into snippets vs. a full clip.

    Args:

        x (Tensor): Input spectrogram(s) before being converted to decibel scale. Input should take
          the form `(..., freq, time)`. Batched inputs should include a channel dimension and
          have the form `(batch, channel, freq, time)`.
        multiplier (float): Use 10. for power and 20. for amplitude
        amin (float): Number to clamp ``x``
        db_multiplier (float): Log10(max(reference value and amin))
        top_db (float or None, optional): Minimum negative cut-off in decibels. A reasonable number
            is 80. (Default: ``None``)

    Returns:
        Tensor: Output tensor in decibel scale
    """
    x_db = multiplier * torch.log10(torch.clamp(x, min=amin))
    x_db -= multiplier * db_multiplier

    if top_db is not None:
        # Expand batch
        shape = x_db.size()
        packed_channels = shape[-3] if x_db.dim() > 2 else 1
        x_db = x_db.reshape(-1, packed_channels, shape[-2], shape[-1])

        x_db = torch.max(x_db, (x_db.amax(dim=(-3, -2, -1)) - top_db).view(-1, 1, 1, 1))

        # Repack batch
        x_db = x_db.reshape(shape)

    return x_db


def DB_to_amplitude(
        x: Tensor,
        ref: float,
        power: float
) -> Tensor:
    r"""Turn a tensor from the decibel scale to the power/amplitude scale.

    Args:
        x (Tensor): Input tensor before being converted to power/amplitude scale.
        ref (float): Reference which the output will be scaled by.
        power (float): If power equals 1, will compute DB to power. If 0.5, will compute DB to amplitude.

    Returns:
        Tensor: Output tensor in power/amplitude scale.
    """
    return ref * torch.pow(torch.pow(10.0, 0.1 * x), power)


def _hz_to_mel(freq: float, mel_scale: str = "htk") -> float:
    r"""Convert Hz to Mels.

    Args:
        freqs (float): Frequencies in Hz
        mel_scale (str, optional): Scale to use: ``htk`` or ``slaney``. (Default: ``htk``)

    Returns:
        mels (float): Frequency in Mels
    """

    if mel_scale not in ['slaney', 'htk']:
        raise ValueError('mel_scale should be one of "htk" or "slaney".')

    if mel_scale == "htk":
        return 2595.0 * math.log10(1.0 + (freq / 700.0))

    # Fill in the linear part
    f_min = 0.0
    f_sp = 200.0 / 3

    mels = (freq - f_min) / f_sp

    # Fill in the log-scale part
    min_log_hz = 1000.0
    min_log_mel = (min_log_hz - f_min) / f_sp
    logstep = math.log(6.4) / 27.0

    if freq >= min_log_hz:
        mels = min_log_mel + math.log(freq / min_log_hz) / logstep

    return mels


def _mel_to_hz(mels: Tensor, mel_scale: str = "htk") -> Tensor:
    """Convert mel bin numbers to frequencies.

    Args:
        mels (Tensor): Mel frequencies
        mel_scale (str, optional): Scale to use: ``htk`` or ``slaney``. (Default: ``htk``)

    Returns:
        freqs (Tensor): Mels converted in Hz
    """

    if mel_scale not in ['slaney', 'htk']:
        raise ValueError('mel_scale should be one of "htk" or "slaney".')

    if mel_scale == "htk":
        return 700.0 * (10.0**(mels / 2595.0) - 1.0)

    # Fill in the linear scale
    f_min = 0.0
    f_sp = 200.0 / 3
    freqs = f_min + f_sp * mels

    # And now the nonlinear scale
    min_log_hz = 1000.0
    min_log_mel = (min_log_hz - f_min) / f_sp
    logstep = math.log(6.4) / 27.0

    log_t = (mels >= min_log_mel)
    freqs[log_t] = min_log_hz * torch.exp(logstep * (mels[log_t] - min_log_mel))

    return freqs


def create_fb_matrix(
        n_freqs: int,
        f_min: float,
        f_max: float,
        n_mels: int,
        sample_rate: int,
        norm: Optional[str] = None,
        mel_scale: str = "htk",
) -> Tensor:
    r"""Create a frequency bin conversion matrix.

    Args:
        n_freqs (int): Number of frequencies to highlight/apply
        f_min (float): Minimum frequency (Hz)
        f_max (float): Maximum frequency (Hz)
        n_mels (int): Number of mel filterbanks
        sample_rate (int): Sample rate of the audio waveform
        norm (Optional[str]): If 'slaney', divide the triangular mel weights by the width of the mel band
        (area normalization). (Default: ``None``)
        mel_scale (str, optional): Scale to use: ``htk`` or ``slaney``. (Default: ``htk``)

    Returns:
        Tensor: Triangular filter banks (fb matrix) of size (``n_freqs``, ``n_mels``)
        meaning number of frequencies to highlight/apply to x the number of filterbanks.
        Each column is a filterbank so that assuming there is a matrix A of
        size (..., ``n_freqs``), the applied result would be
        ``A * create_fb_matrix(A.size(-1), ...)``.
    """

    if norm is not None and norm != "slaney":
        raise ValueError("norm must be one of None or 'slaney'")

    # freq bins
    # Equivalent filterbank construction by Librosa
    all_freqs = torch.linspace(0, sample_rate // 2, n_freqs)

    # calculate mel freq bins
    m_min = _hz_to_mel(f_min, mel_scale=mel_scale)
    m_max = _hz_to_mel(f_max, mel_scale=mel_scale)

    m_pts = torch.linspace(m_min, m_max, n_mels + 2)
    f_pts = _mel_to_hz(m_pts, mel_scale=mel_scale)

    # calculate the difference between each mel point and each stft freq point in hertz
    f_diff = f_pts[1:] - f_pts[:-1]  # (n_mels + 1)
    slopes = f_pts.unsqueeze(0) - all_freqs.unsqueeze(1)  # (n_freqs, n_mels + 2)
    # create overlapping triangles
    zero = torch.zeros(1)
    down_slopes = (-1.0 * slopes[:, :-2]) / f_diff[:-1]  # (n_freqs, n_mels)
    up_slopes = slopes[:, 2:] / f_diff[1:]  # (n_freqs, n_mels)
    fb = torch.max(zero, torch.min(down_slopes, up_slopes))

    if norm is not None and norm == "slaney":
        # Slaney-style mel is scaled to be approx constant energy per channel
        enorm = 2.0 / (f_pts[2:n_mels + 2] - f_pts[:n_mels])
        fb *= enorm.unsqueeze(0)

    if (fb.max(dim=0).values == 0.).any():
        warnings.warn(
            "At least one mel filterbank has all zero values. "
            f"The value for `n_mels` ({n_mels}) may be set too high. "
            f"Or, the value for `n_freqs` ({n_freqs}) may be set too low."
        )

    return fb


def create_dct(
        n_mfcc: int,
        n_mels: int,
        norm: Optional[str]
) -> Tensor:
    r"""Create a DCT transformation matrix with shape (``n_mels``, ``n_mfcc``),
    normalized depending on norm.

    Args:
        n_mfcc (int): Number of mfc coefficients to retain
        n_mels (int): Number of mel filterbanks
        norm (str or None): Norm to use (either 'ortho' or None)

    Returns:
        Tensor: The transformation matrix, to be right-multiplied to
        row-wise data of size (``n_mels``, ``n_mfcc``).
    """
    # http://en.wikipedia.org/wiki/Discrete_cosine_transform#DCT-II
    n = torch.arange(float(n_mels))
    k = torch.arange(float(n_mfcc)).unsqueeze(1)
    dct = torch.cos(math.pi / float(n_mels) * (n + 0.5) * k)  # size (n_mfcc, n_mels)
    if norm is None:
        dct *= 2.0
    else:
        assert norm == "ortho"
        dct[0] *= 1.0 / math.sqrt(2.0)
        dct *= math.sqrt(2.0 / float(n_mels))
    return dct.t()


def mu_law_encoding(
        x: Tensor,
        quantization_channels: int
) -> Tensor:
    r"""Encode signal based on mu-law companding.  For more info see the
    `Wikipedia Entry <https://en.wikipedia.org/wiki/%CE%9C-law_algorithm>`_

    This algorithm assumes the signal has been scaled to between -1 and 1 and
    returns a signal encoded with values from 0 to quantization_channels - 1.

    Args:
        x (Tensor): Input tensor
        quantization_channels (int): Number of channels

    Returns:
        Tensor: Input after mu-law encoding
    """
    mu = quantization_channels - 1.0
    if not x.is_floating_point():
        x = x.to(torch.float)
    mu = torch.tensor(mu, dtype=x.dtype)
    x_mu = torch.sign(x) * torch.log1p(mu * torch.abs(x)) / torch.log1p(mu)
    x_mu = ((x_mu + 1) / 2 * mu + 0.5).to(torch.int64)
    return x_mu


def mu_law_decoding(
        x_mu: Tensor,
        quantization_channels: int
) -> Tensor:
    r"""Decode mu-law encoded signal.  For more info see the
    `Wikipedia Entry <https://en.wikipedia.org/wiki/%CE%9C-law_algorithm>`_

    This expects an input with values between 0 and quantization_channels - 1
    and returns a signal scaled between -1 and 1.

    Args:
        x_mu (Tensor): Input tensor
        quantization_channels (int): Number of channels

    Returns:
        Tensor: Input after mu-law decoding
    """
    mu = quantization_channels - 1.0
    if not x_mu.is_floating_point():
        x_mu = x_mu.to(torch.float)
    mu = torch.tensor(mu, dtype=x_mu.dtype)
    x = ((x_mu) / mu) * 2 - 1.0
    x = torch.sign(x) * (torch.exp(torch.abs(x) * torch.log1p(mu)) - 1.0) / mu
    return x


@_mod_utils.deprecated(
    "Please convert the input Tensor to complex type with `torch.view_as_complex` then "
    "use `torch.abs`. "
    "Please refer to https://github.com/pytorch/audio/issues/1337 "
    "for more details about torchaudio's plan to migrate to native complex type.",
    version="0.11",
)
def complex_norm(
        complex_tensor: Tensor,
        power: float = 1.0
) -> Tensor:
    r"""Compute the norm of complex tensor input.

    Args:
        complex_tensor (Tensor): Tensor shape of `(..., complex=2)`
        power (float): Power of the norm. (Default: `1.0`).

    Returns:
        Tensor: Power of the normed input tensor. Shape of `(..., )`
    """

    # Replace by torch.norm once issue is fixed
    # https://github.com/pytorch/pytorch/issues/34279
    return complex_tensor.pow(2.).sum(-1).pow(0.5 * power)


@_mod_utils.deprecated(
    "Please convert the input Tensor to complex type with `torch.view_as_complex` then "
    "use `torch.angle`. "
    "Please refer to https://github.com/pytorch/audio/issues/1337 "
    "for more details about torchaudio's plan to migrate to native complex type.",
    version="0.11",
)
def angle(
        complex_tensor: Tensor
) -> Tensor:
    r"""Compute the angle of complex tensor input.

    Args:
        complex_tensor (Tensor): Tensor shape of `(..., complex=2)`

    Return:
        Tensor: Angle of a complex tensor. Shape of `(..., )`
    """
    return torch.atan2(complex_tensor[..., 1], complex_tensor[..., 0])


@_mod_utils.deprecated(
    "Please convert the input Tensor to complex type with `torch.view_as_complex` then "
    "use `torch.abs` and `torch.angle`. "
    "Please refer to https://github.com/pytorch/audio/issues/1337 "
    "for more details about torchaudio's plan to migrate to native complex type.",
    version="0.11",
)
def magphase(
        complex_tensor: Tensor,
        power: float = 1.0
) -> Tuple[Tensor, Tensor]:
    r"""Separate a complex-valued spectrogram with shape `(..., 2)` into its magnitude and phase.

    Args:
        complex_tensor (Tensor): Tensor shape of `(..., complex=2)`
        power (float): Power of the norm. (Default: `1.0`)

    Returns:
        (Tensor, Tensor): The magnitude and phase of the complex tensor
    """
    mag = complex_norm(complex_tensor, power)
    phase = angle(complex_tensor)
    return mag, phase


def phase_vocoder(
        complex_specgrams: Tensor,
        rate: float,
        phase_advance: Tensor
) -> Tensor:
    r"""Given a STFT tensor, speed up in time without modifying pitch by a
    factor of ``rate``.

    Args:
        complex_specgrams (Tensor):
            Either a real tensor of dimension of ``(..., freq, num_frame, complex=2)``
            or a tensor of dimension ``(..., freq, num_frame)`` with complex dtype.
        rate (float): Speed-up factor
        phase_advance (Tensor): Expected phase advance in each bin. Dimension of (freq, 1)

    Returns:
        Tensor:
            Stretched spectrogram. The resulting tensor is of the same dtype as the input
            spectrogram, but the number of frames is changed to ``ceil(num_frame / rate)``.

    Example - With Tensor of complex dtype
        >>> freq, hop_length = 1025, 512
        >>> # (channel, freq, time)
        >>> complex_specgrams = torch.randn(2, freq, 300, dtype=torch.cfloat)
        >>> rate = 1.3 # Speed up by 30%
        >>> phase_advance = torch.linspace(
        >>>    0, math.pi * hop_length, freq)[..., None]
        >>> x = phase_vocoder(complex_specgrams, rate, phase_advance)
        >>> x.shape # with 231 == ceil(300 / 1.3)
        torch.Size([2, 1025, 231])

    Example - With Tensor of real dtype and extra dimension for complex field
        >>> freq, hop_length = 1025, 512
        >>> # (channel, freq, time, complex=2)
        >>> complex_specgrams = torch.randn(2, freq, 300, 2)
        >>> rate = 1.3 # Speed up by 30%
        >>> phase_advance = torch.linspace(
        >>>    0, math.pi * hop_length, freq)[..., None]
        >>> x = phase_vocoder(complex_specgrams, rate, phase_advance)
        >>> x.shape # with 231 == ceil(300 / 1.3)
        torch.Size([2, 1025, 231, 2])
    """
    if rate == 1.0:
        return complex_specgrams

    if not complex_specgrams.is_complex():
        warnings.warn(
            "The support for pseudo complex type in `torchaudio.functional.phase_vocoder` and "
            "`torchaudio.transforms.TimeStretch` is now deprecated and will be removed "
            "from 0.11 release."
            "Please migrate to native complex type by converting the input tensor with "
            "`torch.view_as_complex`. "
            "Please refer to https://github.com/pytorch/audio/issues/1337 "
            "for more details about torchaudio's plan to migrate to native complex type."
        )
        if complex_specgrams.size(-1) != 2:
            raise ValueError(
                "complex_specgrams must be either native complex tensors or "
                "real valued tensors with shape (..., 2)")

    is_complex = complex_specgrams.is_complex()

    if not is_complex:
        complex_specgrams = torch.view_as_complex(complex_specgrams)

    # pack batch
    shape = complex_specgrams.size()
    complex_specgrams = complex_specgrams.reshape([-1] + list(shape[-2:]))

    # Figures out the corresponding real dtype, i.e. complex128 -> float64, complex64 -> float32
    # Note torch.real is a view so it does not incur any memory copy.
    real_dtype = torch.real(complex_specgrams).dtype
    time_steps = torch.arange(
        0,
        complex_specgrams.size(-1),
        rate,
        device=complex_specgrams.device,
        dtype=real_dtype)

    alphas = time_steps % 1.0
    phase_0 = complex_specgrams[..., :1].angle()

    # Time Padding
    complex_specgrams = torch.nn.functional.pad(complex_specgrams, [0, 2])

    # (new_bins, freq, 2)
    complex_specgrams_0 = complex_specgrams.index_select(-1, time_steps.long())
    complex_specgrams_1 = complex_specgrams.index_select(-1, (time_steps + 1).long())

    angle_0 = complex_specgrams_0.angle()
    angle_1 = complex_specgrams_1.angle()

    norm_0 = complex_specgrams_0.abs()
    norm_1 = complex_specgrams_1.abs()

    phase = angle_1 - angle_0 - phase_advance
    phase = phase - 2 * math.pi * torch.round(phase / (2 * math.pi))

    # Compute Phase Accum
    phase = phase + phase_advance
    phase = torch.cat([phase_0, phase[..., :-1]], dim=-1)
    phase_acc = torch.cumsum(phase, -1)

    mag = alphas * norm_1 + (1 - alphas) * norm_0

    complex_specgrams_stretch = torch.polar(mag, phase_acc)

    # unpack batch
    complex_specgrams_stretch = complex_specgrams_stretch.reshape(shape[:-2] + complex_specgrams_stretch.shape[1:])

    if not is_complex:
        return torch.view_as_real(complex_specgrams_stretch)
    return complex_specgrams_stretch


def mask_along_axis_iid(
        specgrams: Tensor,
        mask_param: int,
        mask_value: float,
        axis: int
) -> Tensor:
    r"""
    Apply a mask along ``axis``. Mask will be applied from indices ``[v_0, v_0 + v)``, where
    ``v`` is sampled from ``uniform(0, mask_param)``, and ``v_0`` from ``uniform(0, max_v - v)``.

    Args:
        specgrams (Tensor): Real spectrograms (batch, channel, freq, time)
        mask_param (int): Number of columns to be masked will be uniformly sampled from [0, mask_param]
        mask_value (float): Value to assign to the masked columns
        axis (int): Axis to apply masking on (2 -> frequency, 3 -> time)

    Returns:
        Tensor: Masked spectrograms of dimensions (batch, channel, freq, time)
    """

    if axis != 2 and axis != 3:
        raise ValueError('Only Frequency and Time masking are supported')

    device = specgrams.device
    dtype = specgrams.dtype

    value = torch.rand(specgrams.shape[:2], device=device, dtype=dtype) * mask_param
    min_value = torch.rand(specgrams.shape[:2], device=device, dtype=dtype) * (specgrams.size(axis) - value)

    # Create broadcastable mask
    mask_start = min_value[..., None, None]
    mask_end = (min_value + value)[..., None, None]
    mask = torch.arange(0, specgrams.size(axis), device=device, dtype=dtype)

    # Per batch example masking
    specgrams = specgrams.transpose(axis, -1)
    specgrams = specgrams.masked_fill((mask >= mask_start) & (mask < mask_end), mask_value)
    specgrams = specgrams.transpose(axis, -1)

    return specgrams


def mask_along_axis(
        specgram: Tensor,
        mask_param: int,
        mask_value: float,
        axis: int
) -> Tensor:
    r"""
    Apply a mask along ``axis``. Mask will be applied from indices ``[v_0, v_0 + v)``, where
    ``v`` is sampled from ``uniform(0, mask_param)``, and ``v_0`` from ``uniform(0, max_v - v)``.
    All examples will have the same mask interval.

    Args:
        specgram (Tensor): Real spectrogram (channel, freq, time)
        mask_param (int): Number of columns to be masked will be uniformly sampled from [0, mask_param]
        mask_value (float): Value to assign to the masked columns
        axis (int): Axis to apply masking on (1 -> frequency, 2 -> time)

    Returns:
        Tensor: Masked spectrogram of dimensions (channel, freq, time)
    """
    if axis != 1 and axis != 2:
        raise ValueError('Only Frequency and Time masking are supported')

    # pack batch
    shape = specgram.size()
    specgram = specgram.reshape([-1] + list(shape[-2:]))
    value = torch.rand(1) * mask_param
    min_value = torch.rand(1) * (specgram.size(axis) - value)

    mask_start = (min_value.long()).squeeze()
    mask_end = (min_value.long() + value.long()).squeeze()
    mask = torch.arange(0, specgram.shape[axis], device=specgram.device, dtype=specgram.dtype)
    mask = (mask >= mask_start) & (mask < mask_end)
    if axis == 1:
        mask = mask.unsqueeze(-1)

    assert mask_end - mask_start < mask_param

    specgram = specgram.masked_fill(mask, mask_value)

    # unpack batch
    specgram = specgram.reshape(shape[:-2] + specgram.shape[-2:])

    return specgram


def compute_deltas(
        specgram: Tensor,
        win_length: int = 5,
        mode: str = "replicate"
) -> Tensor:
    r"""Compute delta coefficients of a tensor, usually a spectrogram:

    .. math::
       d_t = \frac{\sum_{n=1}^{\text{N}} n (c_{t+n} - c_{t-n})}{2 \sum_{n=1}^{\text{N}} n^2}

    where :math:`d_t` is the deltas at time :math:`t`,
    :math:`c_t` is the spectrogram coeffcients at time :math:`t`,
    :math:`N` is ``(win_length-1)//2``.

    Args:
        specgram (Tensor): Tensor of audio of dimension (..., freq, time)
        win_length (int, optional): The window length used for computing delta (Default: ``5``)
        mode (str, optional): Mode parameter passed to padding (Default: ``"replicate"``)

    Returns:
        Tensor: Tensor of deltas of dimension (..., freq, time)

    Example
        >>> specgram = torch.randn(1, 40, 1000)
        >>> delta = compute_deltas(specgram)
        >>> delta2 = compute_deltas(delta)
    """
    device = specgram.device
    dtype = specgram.dtype

    # pack batch
    shape = specgram.size()
    specgram = specgram.reshape(1, -1, shape[-1])

    assert win_length >= 3

    n = (win_length - 1) // 2

    # twice sum of integer squared
    denom = n * (n + 1) * (2 * n + 1) / 3

    specgram = torch.nn.functional.pad(specgram, (n, n), mode=mode)

    kernel = torch.arange(-n, n + 1, 1, device=device, dtype=dtype).repeat(specgram.shape[1], 1, 1)

    output = torch.nn.functional.conv1d(specgram, kernel, groups=specgram.shape[1]) / denom

    # unpack batch
    output = output.reshape(shape)

    return output


def _compute_nccf(
        waveform: Tensor,
        sample_rate: int,
        frame_time: float,
        freq_low: int
) -> Tensor:
    r"""
    Compute Normalized Cross-Correlation Function (NCCF).

    .. math::
        \phi_i(m) = \frac{\sum_{n=b_i}^{b_i + N-1} w(n) w(m+n)}{\sqrt{E(b_i) E(m+b_i)}},

    where
    :math:`\phi_i(m)` is the NCCF at frame :math:`i` with lag :math:`m`,
    :math:`w` is the waveform,
    :math:`N` is the length of a frame,
    :math:`b_i` is the beginning of frame :math:`i`,
    :math:`E(j)` is the energy :math:`\sum_{n=j}^{j+N-1} w^2(n)`.
    """

    EPSILON = 10 ** (-9)

    # Number of lags to check
    lags = int(math.ceil(sample_rate / freq_low))

    frame_size = int(math.ceil(sample_rate * frame_time))

    waveform_length = waveform.size()[-1]
    num_of_frames = int(math.ceil(waveform_length / frame_size))

    p = lags + num_of_frames * frame_size - waveform_length
    waveform = torch.nn.functional.pad(waveform, (0, p))

    # Compute lags
    output_lag = []
    for lag in range(1, lags + 1):
        s1 = waveform[..., :-lag].unfold(-1, frame_size, frame_size)[..., :num_of_frames, :]
        s2 = waveform[..., lag:].unfold(-1, frame_size, frame_size)[..., :num_of_frames, :]

        output_frames = (
            (s1 * s2).sum(-1)
            / (EPSILON + torch.norm(s1, p=2, dim=-1)).pow(2)
            / (EPSILON + torch.norm(s2, p=2, dim=-1)).pow(2)
        )

        output_lag.append(output_frames.unsqueeze(-1))

    nccf = torch.cat(output_lag, -1)

    return nccf


def _combine_max(
        a: Tuple[Tensor, Tensor],
        b: Tuple[Tensor, Tensor],
        thresh: float = 0.99
) -> Tuple[Tensor, Tensor]:
    """
    Take value from first if bigger than a multiplicative factor of the second, elementwise.
    """
    mask = (a[0] > thresh * b[0])
    values = mask * a[0] + ~mask * b[0]
    indices = mask * a[1] + ~mask * b[1]
    return values, indices


def _find_max_per_frame(
        nccf: Tensor,
        sample_rate: int,
        freq_high: int
) -> Tensor:
    r"""
    For each frame, take the highest value of NCCF,
    apply centered median smoothing, and convert to frequency.

    Note: If the max among all the lags is very close
    to the first half of lags, then the latter is taken.
    """

    lag_min = int(math.ceil(sample_rate / freq_high))

    # Find near enough max that is smallest

    best = torch.max(nccf[..., lag_min:], -1)

    half_size = nccf.shape[-1] // 2
    half = torch.max(nccf[..., lag_min:half_size], -1)

    best = _combine_max(half, best)
    indices = best[1]

    # Add back minimal lag
    indices += lag_min
    # Add 1 empirical calibration offset
    indices += 1

    return indices


def _median_smoothing(
        indices: Tensor,
        win_length: int
) -> Tensor:
    r"""
    Apply median smoothing to the 1D tensor over the given window.
    """

    # Centered windowed
    pad_length = (win_length - 1) // 2

    # "replicate" padding in any dimension
    indices = torch.nn.functional.pad(
        indices, (pad_length, 0), mode="constant", value=0.
    )

    indices[..., :pad_length] = torch.cat(pad_length * [indices[..., pad_length].unsqueeze(-1)], dim=-1)
    roll = indices.unfold(-1, win_length, 1)

    values, _ = torch.median(roll, -1)
    return values


def detect_pitch_frequency(
        waveform: Tensor,
        sample_rate: int,
        frame_time: float = 10 ** (-2),
        win_length: int = 30,
        freq_low: int = 85,
        freq_high: int = 3400,
) -> Tensor:
    r"""Detect pitch frequency.

    It is implemented using normalized cross-correlation function and median smoothing.

    Args:
        waveform (Tensor): Tensor of audio of dimension (..., freq, time)
        sample_rate (int): The sample rate of the waveform (Hz)
        frame_time (float, optional): Duration of a frame (Default: ``10 ** (-2)``).
        win_length (int, optional): The window length for median smoothing (in number of frames) (Default: ``30``).
        freq_low (int, optional): Lowest frequency that can be detected (Hz) (Default: ``85``).
        freq_high (int, optional): Highest frequency that can be detected (Hz) (Default: ``3400``).

    Returns:
        Tensor: Tensor of freq of dimension (..., frame)
    """
    # pack batch
    shape = list(waveform.size())
    waveform = waveform.reshape([-1] + shape[-1:])

    nccf = _compute_nccf(waveform, sample_rate, frame_time, freq_low)
    indices = _find_max_per_frame(nccf, sample_rate, freq_high)
    indices = _median_smoothing(indices, win_length)

    # Convert indices to frequency
    EPSILON = 10 ** (-9)
    freq = sample_rate / (EPSILON + indices.to(torch.float))

    # unpack batch
    freq = freq.reshape(shape[:-1] + list(freq.shape[-1:]))

    return freq


def sliding_window_cmn(
    specgram: Tensor,
    cmn_window: int = 600,
    min_cmn_window: int = 100,
    center: bool = False,
    norm_vars: bool = False,
) -> Tensor:
    r"""
    Apply sliding-window cepstral mean (and optionally variance) normalization per utterance.

    Args:
        specgram (Tensor): Tensor of audio of dimension (..., time, freq)
        cmn_window (int, optional): Window in frames for running average CMN computation (int, default = 600)
        min_cmn_window (int, optional):  Minimum CMN window used at start of decoding (adds latency only at start).
            Only applicable if center == false, ignored if center==true (int, default = 100)
        center (bool, optional): If true, use a window centered on the current frame
            (to the extent possible, modulo end effects). If false, window is to the left. (bool, default = false)
        norm_vars (bool, optional): If true, normalize variance to one. (bool, default = false)

    Returns:
        Tensor: Tensor matching input shape (..., freq, time)
    """
    input_shape = specgram.shape
    num_frames, num_feats = input_shape[-2:]
    specgram = specgram.view(-1, num_frames, num_feats)
    num_channels = specgram.shape[0]

    dtype = specgram.dtype
    device = specgram.device
    last_window_start = last_window_end = -1
    cur_sum = torch.zeros(num_channels, num_feats, dtype=dtype, device=device)
    cur_sumsq = torch.zeros(num_channels, num_feats, dtype=dtype, device=device)
    cmn_specgram = torch.zeros(
        num_channels, num_frames, num_feats, dtype=dtype, device=device)
    for t in range(num_frames):
        window_start = 0
        window_end = 0
        if center:
            window_start = t - cmn_window // 2
            window_end = window_start + cmn_window
        else:
            window_start = t - cmn_window
            window_end = t + 1
        if window_start < 0:
            window_end -= window_start
            window_start = 0
        if not center:
            if window_end > t:
                window_end = max(t + 1, min_cmn_window)
        if window_end > num_frames:
            window_start -= (window_end - num_frames)
            window_end = num_frames
            if window_start < 0:
                window_start = 0
        if last_window_start == -1:
            input_part = specgram[:, window_start: window_end - window_start, :]
            cur_sum += torch.sum(input_part, 1)
            if norm_vars:
                cur_sumsq += torch.cumsum(input_part ** 2, 1)[:, -1, :]
        else:
            if window_start > last_window_start:
                frame_to_remove = specgram[:, last_window_start, :]
                cur_sum -= frame_to_remove
                if norm_vars:
                    cur_sumsq -= (frame_to_remove ** 2)
            if window_end > last_window_end:
                frame_to_add = specgram[:, last_window_end, :]
                cur_sum += frame_to_add
                if norm_vars:
                    cur_sumsq += (frame_to_add ** 2)
        window_frames = window_end - window_start
        last_window_start = window_start
        last_window_end = window_end
        cmn_specgram[:, t, :] = specgram[:, t, :] - cur_sum / window_frames
        if norm_vars:
            if window_frames == 1:
                cmn_specgram[:, t, :] = torch.zeros(
                    num_channels, num_feats, dtype=dtype, device=device)
            else:
                variance = cur_sumsq
                variance = variance / window_frames
                variance -= ((cur_sum ** 2) / (window_frames ** 2))
                variance = torch.pow(variance, -0.5)
                cmn_specgram[:, t, :] *= variance

    cmn_specgram = cmn_specgram.view(input_shape[:-2] + (num_frames, num_feats))
    if len(input_shape) == 2:
        cmn_specgram = cmn_specgram.squeeze(0)
    return cmn_specgram


def spectral_centroid(
        waveform: Tensor,
        sample_rate: int,
        pad: int,
        window: Tensor,
        n_fft: int,
        hop_length: int,
        win_length: int,
) -> Tensor:
    r"""
    Compute the spectral centroid for each channel along the time axis.

    The spectral centroid is defined as the weighted average of the
    frequency values, weighted by their magnitude.

    Args:
        waveform (Tensor): Tensor of audio of dimension (..., time)
        sample_rate (int): Sample rate of the audio waveform
        pad (int): Two sided padding of signal
        window (Tensor): Window tensor that is applied/multiplied to each frame/window
        n_fft (int): Size of FFT
        hop_length (int): Length of hop between STFT windows
        win_length (int): Window size

    Returns:
        Tensor: Dimension (..., time)
    """
    specgram = spectrogram(waveform, pad=pad, window=window, n_fft=n_fft, hop_length=hop_length,
                           win_length=win_length, power=1., normalized=False)
    freqs = torch.linspace(0, sample_rate // 2, steps=1 + n_fft // 2,
                           device=specgram.device).reshape((-1, 1))
    freq_dim = -2
    return (freqs * specgram).sum(dim=freq_dim) / specgram.sum(dim=freq_dim)


@_mod_utils.requires_sox()
def apply_codec(
    waveform: Tensor,
    sample_rate: int,
    format: str,
    channels_first: bool = True,
    compression: Optional[float] = None,
    encoding: Optional[str] = None,
    bits_per_sample: Optional[int] = None,
) -> Tensor:
    r"""
    Apply codecs as a form of augmentation.

    Args:
        waveform (Tensor): Audio data. Must be 2 dimensional. See also ```channels_first```.
        sample_rate (int): Sample rate of the audio waveform.
        format (str): File format.
        channels_first (bool):
            When True, both the input and output Tensor have dimension ``[channel, time]``.
            Otherwise, they have dimension ``[time, channel]``.
        compression (float): Used for formats other than WAV.
            For more details see :py:func:`torchaudio.backend.sox_io_backend.save`.
        encoding (str, optional): Changes the encoding for the supported formats.
            For more details see :py:func:`torchaudio.backend.sox_io_backend.save`.
        bits_per_sample (int, optional): Changes the bit depth for the supported formats.
            For more details see :py:func:`torchaudio.backend.sox_io_backend.save`.

    Returns:
        torch.Tensor: Resulting Tensor.
        If ``channels_first=True``, it has ``[channel, time]`` else ``[time, channel]``.
    """
    bytes = io.BytesIO()
    torchaudio.backend.sox_io_backend.save(bytes,
                                           waveform,
                                           sample_rate,
                                           channels_first,
                                           compression,
                                           format,
                                           encoding,
                                           bits_per_sample
                                           )
    bytes.seek(0)
    augmented, _ = torchaudio.sox_effects.sox_effects.apply_effects_file(
        bytes, effects=[["rate", f"{sample_rate}"]], channels_first=channels_first, format=format)
    return augmented


@_mod_utils.requires_kaldi()
def compute_kaldi_pitch(
        waveform: torch.Tensor,
        sample_rate: float,
        frame_length: float = 25.0,
        frame_shift: float = 10.0,
        min_f0: float = 50,
        max_f0: float = 400,
        soft_min_f0: float = 10.0,
        penalty_factor: float = 0.1,
        lowpass_cutoff: float = 1000,
        resample_frequency: float = 4000,
        delta_pitch: float = 0.005,
        nccf_ballast: float = 7000,
        lowpass_filter_width: int = 1,
        upsample_filter_width: int = 5,
        max_frames_latency: int = 0,
        frames_per_chunk: int = 0,
        simulate_first_pass_online: bool = False,
        recompute_frame: int = 500,
        snip_edges: bool = True,
) -> torch.Tensor:
    """Extract pitch based on method described in *A pitch extraction algorithm tuned
    for automatic speech recognition* [:footcite:`6854049`].

    This function computes the equivalent of `compute-kaldi-pitch-feats` from Kaldi.

    Args:
        waveform (Tensor):
            The input waveform of shape `(..., time)`.
        sample_rate (float):
            Sample rate of `waveform`.
        frame_length (float, optional):
            Frame length in milliseconds. (default: 25.0)
        frame_shift (float, optional):
            Frame shift in milliseconds. (default: 10.0)
        min_f0 (float, optional):
            Minimum F0 to search for (Hz)  (default: 50.0)
        max_f0 (float, optional):
            Maximum F0 to search for (Hz)  (default: 400.0)
        soft_min_f0 (float, optional):
            Minimum f0, applied in soft way, must not exceed min-f0  (default: 10.0)
        penalty_factor (float, optional):
            Cost factor for FO change.  (default: 0.1)
        lowpass_cutoff (float, optional):
            Cutoff frequency for LowPass filter (Hz) (default: 1000)
        resample_frequency (float, optional):
            Frequency that we down-sample the signal to. Must be more than twice lowpass-cutoff.
            (default: 4000)
        delta_pitch( float, optional):
            Smallest relative change in pitch that our algorithm measures. (default: 0.005)
        nccf_ballast (float, optional):
            Increasing this factor reduces NCCF for quiet frames (default: 7000)
        lowpass_filter_width (int, optional):
            Integer that determines filter width of lowpass filter, more gives sharper filter.
            (default: 1)
        upsample_filter_width (int, optional):
            Integer that determines filter width when upsampling NCCF. (default: 5)
        max_frames_latency (int, optional):
            Maximum number of frames of latency that we allow pitch tracking to introduce into
            the feature processing (affects output only if ``frames_per_chunk > 0`` and
            ``simulate_first_pass_online=True``) (default: 0)
        frames_per_chunk (int, optional):
            The number of frames used for energy normalization. (default: 0)
        simulate_first_pass_online (bool, optional):
            If true, the function will output features that correspond to what an online decoder
            would see in the first pass of decoding -- not the final version of the features,
            which is the default. (default: False)
            Relevant if ``frames_per_chunk > 0``.
        recompute_frame (int, optional):
            Only relevant for compatibility with online pitch extraction.
            A non-critical parameter; the frame at which we recompute some of the forward pointers,
            after revising our estimate of the signal energy.
            Relevant if ``frames_per_chunk > 0``. (default: 500)
        snip_edges (bool, optional):
            If this is set to false, the incomplete frames near the ending edge won't be snipped,
            so that the number of frames is the file size divided by the frame-shift.
            This makes different types of features give the same number of frames. (default: True)

    Returns:
       Tensor: Pitch feature. Shape: ``(batch, frames 2)`` where the last dimension
       corresponds to pitch and NCCF.
    """
    shape = waveform.shape
    waveform = waveform.reshape(-1, shape[-1])
    result = torch.ops.torchaudio.kaldi_ComputeKaldiPitch(
        waveform, sample_rate, frame_length, frame_shift,
        min_f0, max_f0, soft_min_f0, penalty_factor, lowpass_cutoff,
        resample_frequency, delta_pitch, nccf_ballast,
        lowpass_filter_width, upsample_filter_width, max_frames_latency,
        frames_per_chunk, simulate_first_pass_online, recompute_frame,
        snip_edges,
    )
    result = result.reshape(shape[:-1] + result.shape[-2:])
    return result


def _get_sinc_resample_kernel(
        orig_freq: float,
        new_freq: float,
        gcd: int,
        lowpass_filter_width: int,
        rolloff: float,
        resampling_method: str,
        beta: Optional[float],
        device: torch.device = torch.device("cpu"),
        dtype: Optional[torch.dtype] = None):

    if not (int(orig_freq) == orig_freq and int(new_freq) == new_freq):
        warnings.warn(
            "Non-integer frequencies are being cast to ints and may result in poor resampling quality "
            "because the underlying algorithm requires an integer ratio between `orig_freq` and `new_freq`. "
            "Using non-integer valued frequencies will throw an error in release 0.10. "
            "To work around this issue, manually convert both frequencies to integer values "
            "that maintain their resampling rate ratio before passing them into the function "
            "Example: To downsample a 44100 hz waveform by a factor of 8, use "
            "`orig_freq=8` and `new_freq=1` instead of `orig_freq=44100` and `new_freq=5512.5` "
            "For more information or to leave feedback about this change, please refer to "
            "https://github.com/pytorch/audio/issues/1487."
        )

    if resampling_method not in ['sinc_interpolation', 'kaiser_window']:
        raise ValueError('Invalid resampling method: {}'.format(resampling_method))

    orig_freq = int(orig_freq) // gcd
    new_freq = int(new_freq) // gcd

    assert lowpass_filter_width > 0
    kernels = []
    base_freq = min(orig_freq, new_freq)
    # This will perform antialiasing filtering by removing the highest frequencies.
    # At first I thought I only needed this when downsampling, but when upsampling
    # you will get edge artifacts without this, as the edge is equivalent to zero padding,
    # which will add high freq artifacts.
    base_freq *= rolloff

    # The key idea of the algorithm is that x(t) can be exactly reconstructed from x[i] (tensor)
    # using the sinc interpolation formula:
    #   x(t) = sum_i x[i] sinc(pi * orig_freq * (i / orig_freq - t))
    # We can then sample the function x(t) with a different sample rate:
    #    y[j] = x(j / new_freq)
    # or,
    #    y[j] = sum_i x[i] sinc(pi * orig_freq * (i / orig_freq - j / new_freq))

    # We see here that y[j] is the convolution of x[i] with a specific filter, for which
    # we take an FIR approximation, stopping when we see at least `lowpass_filter_width` zeros crossing.
    # But y[j+1] is going to have a different set of weights and so on, until y[j + new_freq].
    # Indeed:
    # y[j + new_freq] = sum_i x[i] sinc(pi * orig_freq * ((i / orig_freq - (j + new_freq) / new_freq))
    #                 = sum_i x[i] sinc(pi * orig_freq * ((i - orig_freq) / orig_freq - j / new_freq))
    #                 = sum_i x[i + orig_freq] sinc(pi * orig_freq * (i / orig_freq - j / new_freq))
    # so y[j+new_freq] uses the same filter as y[j], but on a shifted version of x by `orig_freq`.
    # This will explain the F.conv1d after, with a stride of orig_freq.
    width = math.ceil(lowpass_filter_width * orig_freq / base_freq)
    # If orig_freq is still big after GCD reduction, most filters will be very unbalanced, i.e.,
    # they will have a lot of almost zero values to the left or to the right...
    # There is probably a way to evaluate those filters more efficiently, but this is kept for
    # future work.
    idx_dtype = dtype if dtype is not None else torch.float64
    idx = torch.arange(-width, width + orig_freq, device=device, dtype=idx_dtype)

    for i in range(new_freq):
        t = (-i / new_freq + idx / orig_freq) * base_freq
        t = t.clamp_(-lowpass_filter_width, lowpass_filter_width)

        # we do not use built in torch windows here as we need to evaluate the window
        # at specific positions, not over a regular grid.
        if resampling_method == "sinc_interpolation":
            window = torch.cos(t * math.pi / lowpass_filter_width / 2)**2
        else:
            # kaiser_window
            if beta is None:
                beta = 14.769656459379492
            beta_tensor = torch.tensor(float(beta))
            window = torch.i0(beta_tensor * torch.sqrt(1 - (t / lowpass_filter_width) ** 2)) / torch.i0(beta_tensor)
        t *= math.pi
        kernel = torch.where(t == 0, torch.tensor(1.).to(t), torch.sin(t) / t)
        kernel.mul_(window)
        kernels.append(kernel)

    scale = base_freq / orig_freq
    kernels = torch.stack(kernels).view(new_freq, 1, -1).mul_(scale)
    if dtype is None:
        kernels = kernels.to(dtype=torch.float32)
    return kernels, width


def _apply_sinc_resample_kernel(
        waveform: Tensor,
        orig_freq: float,
        new_freq: float,
        gcd: int,
        kernel: Tensor,
        width: int,
):
    orig_freq = int(orig_freq) // gcd
    new_freq = int(new_freq) // gcd

    # pack batch
    shape = waveform.size()
    waveform = waveform.view(-1, shape[-1])

    num_wavs, length = waveform.shape
    waveform = torch.nn.functional.pad(waveform, (width, width + orig_freq))
    resampled = torch.nn.functional.conv1d(waveform[:, None], kernel, stride=orig_freq)
    resampled = resampled.transpose(1, 2).reshape(num_wavs, -1)
    target_length = int(math.ceil(new_freq * length / orig_freq))
    resampled = resampled[..., :target_length]

    # unpack batch
    resampled = resampled.view(shape[:-1] + resampled.shape[-1:])
    return resampled


def resample(
        waveform: Tensor,
        orig_freq: float,
        new_freq: float,
        lowpass_filter_width: int = 6,
        rolloff: float = 0.99,
        resampling_method: str = "sinc_interpolation",
        beta: Optional[float] = None,
) -> Tensor:
    r"""Resamples the waveform at the new frequency using bandlimited interpolation.

    https://ccrma.stanford.edu/~jos/resample/Theory_Ideal_Bandlimited_Interpolation.html

    Note:
        ``transforms.Resample`` precomputes and reuses the resampling kernel, so using it will result in
        more efficient computation if resampling multiple waveforms with the same resampling parameters.

    Args:
        waveform (Tensor): The input signal of dimension (..., time)
        orig_freq (float): The original frequency of the signal
        new_freq (float): The desired frequency
        lowpass_filter_width (int, optional): Controls the sharpness of the filter, more == sharper
            but less efficient. (Default: ``6``)
        rolloff (float, optional): The roll-off frequency of the filter, as a fraction of the Nyquist.
            Lower values reduce anti-aliasing, but also reduce some of the highest frequencies. (Default: ``0.99``)
        resampling_method (str, optional): The resampling method to use.
            Options: [``sinc_interpolation``, ``kaiser_window``] (Default: ``'sinc_interpolation'``)
        beta (float or None): The shape parameter used for kaiser window.

    Returns:
        Tensor: The waveform at the new frequency of dimension (..., time).
    """

    assert orig_freq > 0.0 and new_freq > 0.0

    if orig_freq == new_freq:
        return waveform

    gcd = math.gcd(int(orig_freq), int(new_freq))

    kernel, width = _get_sinc_resample_kernel(orig_freq, new_freq, gcd, lowpass_filter_width, rolloff,
                                              resampling_method, beta, waveform.device, waveform.dtype)
    resampled = _apply_sinc_resample_kernel(waveform, orig_freq, new_freq, gcd, kernel, width)
    return resampled


@torch.jit.unused
def edit_distance(seq1: Sequence, seq2: Sequence) -> int:
    """
    Calculate the word level edit (Levenshtein) distance between two sequences.

    The function computes an edit distance allowing deletion, insertion and
    substitution. The result is an integer.

    For most applications, the two input sequences should be the same type. If
    two strings are given, the output is the edit distance between the two
    strings (character edit distance). If two lists of strings are given, the
    output is the edit distance between sentences (word edit distance). Users
    may want to normalize the output by the length of the reference sequence.

    torchscipt is not supported for this function.

    Args:
        seq1 (Sequence): the first sequence to compare.
        seq2 (Sequence): the second sequence to compare.
    Returns:
        int: The distance between the first and second sequences.
    """
    len_sent2 = len(seq2)
    dold = list(range(len_sent2 + 1))
    dnew = [0 for _ in range(len_sent2 + 1)]

    for i in range(1, len(seq1) + 1):
        dnew[0] = i
        for j in range(1, len_sent2 + 1):
            if seq1[i - 1] == seq2[j - 1]:
                dnew[j] = dold[j - 1]
            else:
                substitution = dold[j - 1] + 1
                insertion = dnew[j - 1] + 1
                deletion = dold[j] + 1
                dnew[j] = min(substitution, insertion, deletion)

        dnew, dold = dold, dnew

    return int(dold[-1])


def pitch_shift(
    waveform: Tensor,
    sample_rate: int,
    n_steps: int,
    bins_per_octave: int = 12,
    n_fft: int = 512,
    win_length: Optional[int] = None,
    hop_length: Optional[int] = None,
    window: Optional[Tensor] = None,
) -> Tensor:
    """
    Shift the pitch of a waveform by ``n_steps`` steps.

    Args:
        waveform (Tensor): The input waveform of shape `(..., time)`.
        sample_rate (float): Sample rate of `waveform`.
        n_steps (int): The (fractional) steps to shift ``waveform``.
        bins_per_octave (int): The number of steps per octave.
        n_fft (int): Size of FFT, creates ``n_fft // 2 + 1`` bins
        hop_length (int): Length of hop between STFT windows. (
            Default: ``win_length // 4``)
        win_length (int): Window size. (Default: ``n_fft``)
        window (Tensor): Window tensor that is applied/multiplied to each frame/window


    Returns:
        Tensor: The pitch-shifted audio waveform of shape `(..., time)`.
    """
    if hop_length is None:
        hop_length = n_fft // 4
    if win_length is None:
        win_length = n_fft
    if window is None:
        window = torch.hann_window(window_length=win_length)

    # pack batch
    shape = waveform.size()
<<<<<<< HEAD
    waveform = waveform.reshape(-1, shape[-1])
=======
    waveform = waveform.reshape([-1] + list(shape[-1:]))
>>>>>>> cc3f0443

    ori_len = shape[-1]
    rate = 2.0 ** (-float(n_steps) / bins_per_octave)
    spec_f = torch.stft(input=waveform,
                        n_fft=n_fft,
                        hop_length=hop_length,
                        win_length=win_length,
                        window=window,
                        center=True,
                        pad_mode='reflect',
                        normalized=False,
                        onesided=True,
                        return_complex=True)
    phase_advance = torch.linspace(0, math.pi * hop_length, spec_f.shape[-2])[..., None]
    spec_stretch = phase_vocoder(spec_f, rate, phase_advance)
    len_stretch = int(round(ori_len / rate))
    waveform_stretch = torch.istft(spec_stretch,
                                   n_fft=n_fft,
                                   hop_length=hop_length,
                                   win_length=win_length,
                                   window=window,
                                   length=len_stretch)
    waveform_shift = resample(waveform_stretch, sample_rate / rate, float(sample_rate))
    shift_len = waveform_shift.size()[-1]
    if shift_len > ori_len:
        waveform_shift = waveform_shift[..., :ori_len]
    else:
        waveform_shift = torch.nn.functional.pad(waveform_shift, [0, ori_len - shift_len])

    # unpack batch
    waveform_shift = waveform_shift.view(shape[:-1] + waveform_shift.shape[-1:])
<<<<<<< HEAD

=======
>>>>>>> cc3f0443
    return waveform_shift<|MERGE_RESOLUTION|>--- conflicted
+++ resolved
@@ -1528,11 +1528,7 @@
 
     # pack batch
     shape = waveform.size()
-<<<<<<< HEAD
     waveform = waveform.reshape(-1, shape[-1])
-=======
-    waveform = waveform.reshape([-1] + list(shape[-1:]))
->>>>>>> cc3f0443
 
     ori_len = shape[-1]
     rate = 2.0 ** (-float(n_steps) / bins_per_octave)
@@ -1564,8 +1560,4 @@
 
     # unpack batch
     waveform_shift = waveform_shift.view(shape[:-1] + waveform_shift.shape[-1:])
-<<<<<<< HEAD
-
-=======
->>>>>>> cc3f0443
     return waveform_shift