# -*- coding: utf-8 -*-

from collections.abc import Sequence
import io
import math
import warnings
from typing import Optional, Tuple

import torch
from torch import Tensor
from torchaudio._internal import module_utils as _mod_utils
import torchaudio

__all__ = [
    "spectrogram",
    "inverse_spectrogram",
    "griffinlim",
    "amplitude_to_DB",
    "DB_to_amplitude",
    "compute_deltas",
    "compute_kaldi_pitch",
    "create_fb_matrix",
    "melscale_fbanks",
    "linear_fbanks",
    "create_dct",
    "compute_deltas",
    "detect_pitch_frequency",
    "DB_to_amplitude",
    "mu_law_encoding",
    "mu_law_decoding",
    "complex_norm",
    "angle",
    "phase_vocoder",
    'mask_along_axis',
    'mask_along_axis_iid',
    'sliding_window_cmn',
    "spectral_centroid",
    "apply_codec",
    "resample",
    "edit_distance",
    "pitch_shift",
    "rnnt_loss",
]


def spectrogram(
        waveform: Tensor,
        pad: int,
        window: Tensor,
        n_fft: int,
        hop_length: int,
        win_length: int,
        power: Optional[float],
        normalized: bool,
        center: bool = True,
        pad_mode: str = "reflect",
        onesided: bool = True,
        return_complex: bool = True,
) -> Tensor:
    r"""Create a spectrogram or a batch of spectrograms from a raw audio signal.
    The spectrogram can be either magnitude-only or complex.

    Args:
        waveform (Tensor): Tensor of audio of dimension `(..., time)`
        pad (int): Two sided padding of signal
        window (Tensor): Window tensor that is applied/multiplied to each frame/window
        n_fft (int): Size of FFT
        hop_length (int): Length of hop between STFT windows
        win_length (int): Window size
        power (float or None): Exponent for the magnitude spectrogram,
            (must be > 0) e.g., 1 for energy, 2 for power, etc.
            If None, then the complex spectrum is returned instead.
        normalized (bool): Whether to normalize by magnitude after stft
        center (bool, optional): whether to pad :attr:`waveform` on both sides so
            that the :math:`t`-th frame is centered at time :math:`t \times \text{hop\_length}`.
            Default: ``True``
        pad_mode (string, optional): controls the padding method used when
            :attr:`center` is ``True``. Default: ``"reflect"``
        onesided (bool, optional): controls whether to return half of results to
            avoid redundancy. Default: ``True``
        return_complex (bool, optional):
            Indicates whether the resulting complex-valued Tensor should be represented with
            native complex dtype, such as `torch.cfloat` and `torch.cdouble`, or real dtype
            mimicking complex value with an extra dimension for real and imaginary parts.
            (See also ``torch.view_as_real``.)
            This argument is only effective when ``power=None``. It is ignored for
            cases where ``power`` is a number as in those cases, the returned tensor is
            power spectrogram, which is a real-valued tensor.

    Returns:
        Tensor: Dimension `(..., freq, time)`, freq is
        ``n_fft // 2 + 1`` and ``n_fft`` is the number of
        Fourier bins, and time is the number of window hops (n_frame).
    """
    if power is None and not return_complex:
        warnings.warn(
            "The use of pseudo complex type in spectrogram is now deprecated."
            "Please migrate to native complex type by providing `return_complex=True`. "
            "Please refer to https://github.com/pytorch/audio/issues/1337 "
            "for more details about torchaudio's plan to migrate to native complex type."
        )

    if pad > 0:
        # TODO add "with torch.no_grad():" back when JIT supports it
        waveform = torch.nn.functional.pad(waveform, (pad, pad), "constant")

    # pack batch
    shape = waveform.size()
    waveform = waveform.reshape(-1, shape[-1])

    # default values are consistent with librosa.core.spectrum._spectrogram
    spec_f = torch.stft(
        input=waveform,
        n_fft=n_fft,
        hop_length=hop_length,
        win_length=win_length,
        window=window,
        center=center,
        pad_mode=pad_mode,
        normalized=False,
        onesided=onesided,
        return_complex=True,
    )

    # unpack batch
    spec_f = spec_f.reshape(shape[:-1] + spec_f.shape[-2:])

    if normalized:
        spec_f /= window.pow(2.).sum().sqrt()
    if power is not None:
        if power == 1.0:
            return spec_f.abs()
        return spec_f.abs().pow(power)
    if not return_complex:
        return torch.view_as_real(spec_f)
    return spec_f


def inverse_spectrogram(
        spectrogram: Tensor,
        length: Optional[int],
        pad: int,
        window: Tensor,
        n_fft: int,
        hop_length: int,
        win_length: int,
        normalized: bool,
        center: bool = True,
        pad_mode: str = "reflect",
        onesided: bool = True,
) -> Tensor:
    r"""Create an inverse spectrogram or a batch of inverse spectrograms from the provided
    complex-valued spectrogram.

    Args:
        spectrogram (Tensor): Complex tensor of audio of dimension (..., freq, time).
        length (int or None): The output length of the waveform.
        pad (int): Two sided padding of signal. It is only effective when ``length`` is provided.
        window (Tensor): Window tensor that is applied/multiplied to each frame/window
        n_fft (int): Size of FFT
        hop_length (int): Length of hop between STFT windows
        win_length (int): Window size
        normalized (bool): Whether the stft output was normalized by magnitude
        center (bool, optional): whether the waveform was padded on both sides so
            that the :math:`t`-th frame is centered at time :math:`t \times \text{hop\_length}`.
            Default: ``True``
        pad_mode (string, optional): controls the padding method used when
            :attr:`center` is ``True``. This parameter is provided for compatibility with the
            spectrogram function and is not used. Default: ``"reflect"``
        onesided (bool, optional): controls whether spectrogram was done in onesided mode.
            Default: ``True``

    Returns:
        Tensor: Dimension `(..., time)`. Least squares estimation of the original signal.
    """

    if spectrogram.dtype == torch.float32 or spectrogram.dtype == torch.float64:
        warnings.warn(
            "The use of pseudo complex type in inverse_spectrogram is now deprecated. "
            "Please migrate to native complex type by using a complex tensor as input. "
            "If the input is generated via spectrogram() function or transform, please use "
            "return_complex=True as an argument to that function. "
            "Please refer to https://github.com/pytorch/audio/issues/1337 "
            "for more details about torchaudio's plan to migrate to native complex type."
        )
        spectrogram = torch.view_as_complex(spectrogram)

    if normalized:
        spectrogram = spectrogram * window.pow(2.).sum().sqrt()

    # pack batch
    shape = spectrogram.size()
    spectrogram = spectrogram.reshape(-1, shape[-2], shape[-1])

    # default values are consistent with librosa.core.spectrum._spectrogram
    waveform = torch.istft(
        input=spectrogram,
        n_fft=n_fft,
        hop_length=hop_length,
        win_length=win_length,
        window=window,
        center=center,
        normalized=False,
        onesided=onesided,
        length=length + 2 * pad if length is not None else None,
        return_complex=False,
    )

    if length is not None and pad > 0:
        # remove padding from front and back
        waveform = waveform[:, pad:-pad]

    # unpack batch
    waveform = waveform.reshape(shape[:-2] + waveform.shape[-1:])

    return waveform


def _get_complex_dtype(real_dtype: torch.dtype):
    if real_dtype == torch.double:
        return torch.cdouble
    if real_dtype == torch.float:
        return torch.cfloat
    if real_dtype == torch.half:
        return torch.complex32
    raise ValueError(f'Unexpected dtype {real_dtype}')


def griffinlim(
        specgram: Tensor,
        window: Tensor,
        n_fft: int,
        hop_length: int,
        win_length: int,
        power: float,
        n_iter: int,
        momentum: float,
        length: Optional[int],
        rand_init: bool
) -> Tensor:
    r"""Compute waveform from a linear scale magnitude spectrogram using the Griffin-Lim transformation.

    Implementation ported from
    *librosa* [:footcite:`brian_mcfee-proc-scipy-2015`], *A fast Griffin-Lim algorithm* [:footcite:`6701851`]
    and *Signal estimation from modified short-time Fourier transform* [:footcite:`1172092`].

    Args:
        specgram (Tensor): A magnitude-only STFT spectrogram of dimension `(..., freq, frames)`
            where freq is ``n_fft // 2 + 1``.
        window (Tensor): Window tensor that is applied/multiplied to each frame/window
        n_fft (int): Size of FFT, creates ``n_fft // 2 + 1`` bins
        hop_length (int): Length of hop between STFT windows. (
            Default: ``win_length // 2``)
        win_length (int): Window size. (Default: ``n_fft``)
        power (float): Exponent for the magnitude spectrogram,
            (must be > 0) e.g., 1 for energy, 2 for power, etc.
        n_iter (int): Number of iteration for phase recovery process.
        momentum (float): The momentum parameter for fast Griffin-Lim.
            Setting this to 0 recovers the original Griffin-Lim method.
            Values near 1 can lead to faster convergence, but above 1 may not converge.
        length (int or None): Array length of the expected output.
        rand_init (bool): Initializes phase randomly if True, to zero otherwise.

    Returns:
        Tensor: waveform of `(..., time)`, where time equals the ``length`` parameter if given.
    """
    assert momentum < 1, 'momentum={} > 1 can be unstable'.format(momentum)
    assert momentum >= 0, 'momentum={} < 0'.format(momentum)

    # pack batch
    shape = specgram.size()
    specgram = specgram.reshape([-1] + list(shape[-2:]))

    specgram = specgram.pow(1 / power)

    # initialize the phase
    if rand_init:
        angles = torch.rand(
            specgram.size(),
            dtype=_get_complex_dtype(specgram.dtype), device=specgram.device)
    else:
        angles = torch.full(
            specgram.size(), 1,
            dtype=_get_complex_dtype(specgram.dtype), device=specgram.device)

    # And initialize the previous iterate to 0
    tprev = torch.tensor(0., dtype=specgram.dtype, device=specgram.device)
    for _ in range(n_iter):
        # Invert with our current estimate of the phases
        inverse = torch.istft(specgram * angles,
                              n_fft=n_fft,
                              hop_length=hop_length,
                              win_length=win_length,
                              window=window,
                              length=length)

        # Rebuild the spectrogram
        rebuilt = torch.stft(
            input=inverse,
            n_fft=n_fft,
            hop_length=hop_length,
            win_length=win_length,
            window=window,
            center=True,
            pad_mode='reflect',
            normalized=False,
            onesided=True,
            return_complex=True,
        )

        # Update our phase estimates
        angles = rebuilt
        if momentum:
            angles = angles - tprev.mul_(momentum / (1 + momentum))
        angles = angles.div(angles.abs().add(1e-16))

        # Store the previous iterate
        tprev = rebuilt

    # Return the final phase estimates
    waveform = torch.istft(specgram * angles,
                           n_fft=n_fft,
                           hop_length=hop_length,
                           win_length=win_length,
                           window=window,
                           length=length)

    # unpack batch
    waveform = waveform.reshape(shape[:-2] + waveform.shape[-1:])

    return waveform


def amplitude_to_DB(
        x: Tensor,
        multiplier: float,
        amin: float,
        db_multiplier: float,
        top_db: Optional[float] = None
) -> Tensor:
    r"""Turn a spectrogram from the power/amplitude scale to the decibel scale.

    The output of each tensor in a batch depends on the maximum value of that tensor,
    and so may return different values for an audio clip split into snippets vs. a full clip.

    Args:

        x (Tensor): Input spectrogram(s) before being converted to decibel scale. Input should take
          the form `(..., freq, time)`. Batched inputs should include a channel dimension and
          have the form `(batch, channel, freq, time)`.
        multiplier (float): Use 10. for power and 20. for amplitude
        amin (float): Number to clamp ``x``
        db_multiplier (float): Log10(max(reference value and amin))
        top_db (float or None, optional): Minimum negative cut-off in decibels. A reasonable number
            is 80. (Default: ``None``)

    Returns:
        Tensor: Output tensor in decibel scale
    """
    x_db = multiplier * torch.log10(torch.clamp(x, min=amin))
    x_db -= multiplier * db_multiplier

    if top_db is not None:
        # Expand batch
        shape = x_db.size()
        packed_channels = shape[-3] if x_db.dim() > 2 else 1
        x_db = x_db.reshape(-1, packed_channels, shape[-2], shape[-1])

        x_db = torch.max(x_db, (x_db.amax(dim=(-3, -2, -1)) - top_db).view(-1, 1, 1, 1))

        # Repack batch
        x_db = x_db.reshape(shape)

    return x_db


def DB_to_amplitude(
        x: Tensor,
        ref: float,
        power: float
) -> Tensor:
    r"""Turn a tensor from the decibel scale to the power/amplitude scale.

    Args:
        x (Tensor): Input tensor before being converted to power/amplitude scale.
        ref (float): Reference which the output will be scaled by.
        power (float): If power equals 1, will compute DB to power. If 0.5, will compute DB to amplitude.

    Returns:
        Tensor: Output tensor in power/amplitude scale.
    """
    return ref * torch.pow(torch.pow(10.0, 0.1 * x), power)


def _hz_to_mel(freq: float, mel_scale: str = "htk") -> float:
    r"""Convert Hz to Mels.

    Args:
        freqs (float): Frequencies in Hz
        mel_scale (str, optional): Scale to use: ``htk`` or ``slaney``. (Default: ``htk``)

    Returns:
        mels (float): Frequency in Mels
    """

    if mel_scale not in ['slaney', 'htk']:
        raise ValueError('mel_scale should be one of "htk" or "slaney".')

    if mel_scale == "htk":
        return 2595.0 * math.log10(1.0 + (freq / 700.0))

    # Fill in the linear part
    f_min = 0.0
    f_sp = 200.0 / 3

    mels = (freq - f_min) / f_sp

    # Fill in the log-scale part
    min_log_hz = 1000.0
    min_log_mel = (min_log_hz - f_min) / f_sp
    logstep = math.log(6.4) / 27.0

    if freq >= min_log_hz:
        mels = min_log_mel + math.log(freq / min_log_hz) / logstep

    return mels


def _mel_to_hz(mels: Tensor, mel_scale: str = "htk") -> Tensor:
    """Convert mel bin numbers to frequencies.

    Args:
        mels (Tensor): Mel frequencies
        mel_scale (str, optional): Scale to use: ``htk`` or ``slaney``. (Default: ``htk``)

    Returns:
        freqs (Tensor): Mels converted in Hz
    """

    if mel_scale not in ['slaney', 'htk']:
        raise ValueError('mel_scale should be one of "htk" or "slaney".')

    if mel_scale == "htk":
        return 700.0 * (10.0**(mels / 2595.0) - 1.0)

    # Fill in the linear scale
    f_min = 0.0
    f_sp = 200.0 / 3
    freqs = f_min + f_sp * mels

    # And now the nonlinear scale
    min_log_hz = 1000.0
    min_log_mel = (min_log_hz - f_min) / f_sp
    logstep = math.log(6.4) / 27.0

    log_t = (mels >= min_log_mel)
    freqs[log_t] = min_log_hz * torch.exp(logstep * (mels[log_t] - min_log_mel))

    return freqs


def _create_triangular_filterbank(
        all_freqs: Tensor,
        f_pts: Tensor,
) -> Tensor:
    """Create a triangular filter bank.

    Args:
        all_freqs (Tensor): STFT freq points of size (`n_freqs`).
        f_pts (Tensor): Filter mid points of size (`n_filter`).

    Returns:
        fb (Tensor): The filter bank of size (`n_freqs`, `n_filter`).
    """
    # Adopted from Librosa
    # calculate the difference between each filter mid point and each stft freq point in hertz
    f_diff = f_pts[1:] - f_pts[:-1]  # (n_filter + 1)
    slopes = f_pts.unsqueeze(0) - all_freqs.unsqueeze(1)  # (n_freqs, n_filter + 2)
    # create overlapping triangles
    zero = torch.zeros(1)
    down_slopes = (-1.0 * slopes[:, :-2]) / f_diff[:-1]  # (n_freqs, n_filter)
    up_slopes = slopes[:, 2:] / f_diff[1:]  # (n_freqs, n_filter)
    fb = torch.max(zero, torch.min(down_slopes, up_slopes))

    return fb


def create_fb_matrix(
        n_freqs: int,
        f_min: float,
        f_max: float,
        n_mels: int,
        sample_rate: int,
        norm: Optional[str] = None,
        mel_scale: str = "htk",
) -> Tensor:
    r"""Create a frequency bin conversion matrix.

    Args:
        n_freqs (int): Number of frequencies to highlight/apply
        f_min (float): Minimum frequency (Hz)
        f_max (float): Maximum frequency (Hz)
        n_mels (int): Number of mel filterbanks
        sample_rate (int): Sample rate of the audio waveform
        norm (str or None, optional): If 'slaney', divide the triangular mel weights by the width of the mel band
            (area normalization). (Default: ``None``)
        mel_scale (str, optional): Scale to use: ``htk`` or ``slaney``. (Default: ``htk``)

    Returns:
        Tensor: Triangular filter banks (fb matrix) of size (``n_freqs``, ``n_mels``)
        meaning number of frequencies to highlight/apply to x the number of filterbanks.
        Each column is a filterbank so that assuming there is a matrix A of
        size (..., ``n_freqs``), the applied result would be
        ``A * create_fb_matrix(A.size(-1), ...)``.
    """
    warnings.warn(
        "The use of `create_fb_matrix` is now deprecated and will be removed in "
        "the 0.11 release. "
        "Please migrate your code to use `melscale_fbanks` instead. "
        "For more information, please refer to https://github.com/pytorch/audio/issues/1574."
    )

    return melscale_fbanks(
        n_freqs=n_freqs,
        f_min=f_min,
        f_max=f_max,
        n_mels=n_mels,
        sample_rate=sample_rate,
        norm=norm,
        mel_scale=mel_scale
    )


def melscale_fbanks(
        n_freqs: int,
        f_min: float,
        f_max: float,
        n_mels: int,
        sample_rate: int,
        norm: Optional[str] = None,
        mel_scale: str = "htk",
) -> Tensor:
    r"""Create a frequency bin conversion matrix.

    Note:
        For the sake of the numerical compatibility with librosa, not all the coefficients
        in the resulting filter bank has magnitude of 1.

        .. image:: https://download.pytorch.org/torchaudio/doc-assets/mel_fbanks.png
           :alt: Visualization of generated filter bank

    Args:
        n_freqs (int): Number of frequencies to highlight/apply
        f_min (float): Minimum frequency (Hz)
        f_max (float): Maximum frequency (Hz)
        n_mels (int): Number of mel filterbanks
        sample_rate (int): Sample rate of the audio waveform
        norm (str or None, optional): If 'slaney', divide the triangular mel weights by the width of the mel band
            (area normalization). (Default: ``None``)
        mel_scale (str, optional): Scale to use: ``htk`` or ``slaney``. (Default: ``htk``)

    Returns:
        Tensor: Triangular filter banks (fb matrix) of size (``n_freqs``, ``n_mels``)
        meaning number of frequencies to highlight/apply to x the number of filterbanks.
        Each column is a filterbank so that assuming there is a matrix A of
        size (..., ``n_freqs``), the applied result would be
        ``A * melscale_fbanks(A.size(-1), ...)``.

    """

    if norm is not None and norm != "slaney":
        raise ValueError("norm must be one of None or 'slaney'")

    # freq bins
    all_freqs = torch.linspace(0, sample_rate // 2, n_freqs)

    # calculate mel freq bins
    m_min = _hz_to_mel(f_min, mel_scale=mel_scale)
    m_max = _hz_to_mel(f_max, mel_scale=mel_scale)

    m_pts = torch.linspace(m_min, m_max, n_mels + 2)
    f_pts = _mel_to_hz(m_pts, mel_scale=mel_scale)

    # create filterbank
    fb = _create_triangular_filterbank(all_freqs, f_pts)

    if norm is not None and norm == "slaney":
        # Slaney-style mel is scaled to be approx constant energy per channel
        enorm = 2.0 / (f_pts[2:n_mels + 2] - f_pts[:n_mels])
        fb *= enorm.unsqueeze(0)

    if (fb.max(dim=0).values == 0.).any():
        warnings.warn(
            "At least one mel filterbank has all zero values. "
            f"The value for `n_mels` ({n_mels}) may be set too high. "
            f"Or, the value for `n_freqs` ({n_freqs}) may be set too low."
        )

    return fb


def linear_fbanks(
        n_freqs: int,
        f_min: float,
        f_max: float,
        n_filter: int,
        sample_rate: int,
) -> Tensor:
    r"""Creates a linear triangular filterbank.

    Note:
        For the sake of the numerical compatibility with librosa, not all the coefficients
        in the resulting filter bank has magnitude of 1.

        .. image:: https://download.pytorch.org/torchaudio/doc-assets/lin_fbanks.png
           :alt: Visualization of generated filter bank

    Args:
        n_freqs (int): Number of frequencies to highlight/apply
        f_min (float): Minimum frequency (Hz)
        f_max (float): Maximum frequency (Hz)
        n_filter (int): Number of (linear) triangular filter
        sample_rate (int): Sample rate of the audio waveform

    Returns:
        Tensor: Triangular filter banks (fb matrix) of size (``n_freqs``, ``n_filter``)
        meaning number of frequencies to highlight/apply to x the number of filterbanks.
        Each column is a filterbank so that assuming there is a matrix A of
        size (..., ``n_freqs``), the applied result would be
        ``A * linear_fbanks(A.size(-1), ...)``.
    """
    # freq bins
    all_freqs = torch.linspace(0, sample_rate // 2, n_freqs)

    # filter mid-points
    f_pts = torch.linspace(f_min, f_max, n_filter + 2)

    # create filterbank
    fb = _create_triangular_filterbank(all_freqs, f_pts)

    return fb


def create_dct(
        n_mfcc: int,
        n_mels: int,
        norm: Optional[str]
) -> Tensor:
    r"""Create a DCT transformation matrix with shape (``n_mels``, ``n_mfcc``),
    normalized depending on norm.

    Args:
        n_mfcc (int): Number of mfc coefficients to retain
        n_mels (int): Number of mel filterbanks
        norm (str or None): Norm to use (either 'ortho' or None)

    Returns:
        Tensor: The transformation matrix, to be right-multiplied to
        row-wise data of size (``n_mels``, ``n_mfcc``).
    """
    # http://en.wikipedia.org/wiki/Discrete_cosine_transform#DCT-II
    n = torch.arange(float(n_mels))
    k = torch.arange(float(n_mfcc)).unsqueeze(1)
    dct = torch.cos(math.pi / float(n_mels) * (n + 0.5) * k)  # size (n_mfcc, n_mels)
    if norm is None:
        dct *= 2.0
    else:
        assert norm == "ortho"
        dct[0] *= 1.0 / math.sqrt(2.0)
        dct *= math.sqrt(2.0 / float(n_mels))
    return dct.t()


def mu_law_encoding(
        x: Tensor,
        quantization_channels: int
) -> Tensor:
    r"""Encode signal based on mu-law companding.  For more info see the
    `Wikipedia Entry <https://en.wikipedia.org/wiki/%CE%9C-law_algorithm>`_

    This algorithm assumes the signal has been scaled to between -1 and 1 and
    returns a signal encoded with values from 0 to quantization_channels - 1.

    Args:
        x (Tensor): Input tensor
        quantization_channels (int): Number of channels

    Returns:
        Tensor: Input after mu-law encoding
    """
    mu = quantization_channels - 1.0
    if not x.is_floating_point():
        x = x.to(torch.float)
    mu = torch.tensor(mu, dtype=x.dtype)
    x_mu = torch.sign(x) * torch.log1p(mu * torch.abs(x)) / torch.log1p(mu)
    x_mu = ((x_mu + 1) / 2 * mu + 0.5).to(torch.int64)
    return x_mu


def mu_law_decoding(
        x_mu: Tensor,
        quantization_channels: int
) -> Tensor:
    r"""Decode mu-law encoded signal.  For more info see the
    `Wikipedia Entry <https://en.wikipedia.org/wiki/%CE%9C-law_algorithm>`_

    This expects an input with values between 0 and quantization_channels - 1
    and returns a signal scaled between -1 and 1.

    Args:
        x_mu (Tensor): Input tensor
        quantization_channels (int): Number of channels

    Returns:
        Tensor: Input after mu-law decoding
    """
    mu = quantization_channels - 1.0
    if not x_mu.is_floating_point():
        x_mu = x_mu.to(torch.float)
    mu = torch.tensor(mu, dtype=x_mu.dtype)
    x = ((x_mu) / mu) * 2 - 1.0
    x = torch.sign(x) * (torch.exp(torch.abs(x) * torch.log1p(mu)) - 1.0) / mu
    return x


@_mod_utils.deprecated(
    "Please convert the input Tensor to complex type with `torch.view_as_complex` then "
    "use `torch.abs`. "
    "Please refer to https://github.com/pytorch/audio/issues/1337 "
    "for more details about torchaudio's plan to migrate to native complex type.",
    version="0.11",
)
def complex_norm(
        complex_tensor: Tensor,
        power: float = 1.0
) -> Tensor:
    r"""Compute the norm of complex tensor input.

    Args:
        complex_tensor (Tensor): Tensor shape of `(..., complex=2)`
        power (float, optional): Power of the norm. (Default: `1.0`).

    Returns:
        Tensor: Power of the normed input tensor. Shape of `(..., )`
    """

    # Replace by torch.norm once issue is fixed
    # https://github.com/pytorch/pytorch/issues/34279
    return complex_tensor.pow(2.).sum(-1).pow(0.5 * power)


@_mod_utils.deprecated(
    "Please convert the input Tensor to complex type with `torch.view_as_complex` then "
    "use `torch.angle`. "
    "Please refer to https://github.com/pytorch/audio/issues/1337 "
    "for more details about torchaudio's plan to migrate to native complex type.",
    version="0.11",
)
def angle(
        complex_tensor: Tensor
) -> Tensor:
    r"""Compute the angle of complex tensor input.

    Args:
        complex_tensor (Tensor): Tensor shape of `(..., complex=2)`

    Return:
        Tensor: Angle of a complex tensor. Shape of `(..., )`
    """
    return torch.atan2(complex_tensor[..., 1], complex_tensor[..., 0])


<<<<<<< HEAD
=======
@_mod_utils.deprecated(
    "Please convert the input Tensor to complex type with `torch.view_as_complex` then "
    "use `torch.abs` and `torch.angle`. "
    "Please refer to https://github.com/pytorch/audio/issues/1337 "
    "for more details about torchaudio's plan to migrate to native complex type.",
    version="0.11",
)
def magphase(
        complex_tensor: Tensor,
        power: float = 1.0
) -> Tuple[Tensor, Tensor]:
    r"""Separate a complex-valued spectrogram with shape `(..., 2)` into its magnitude and phase.

    Args:
        complex_tensor (Tensor): Tensor shape of `(..., complex=2)`
        power (float, optional): Power of the norm. (Default: `1.0`)

    Returns:
        (Tensor, Tensor): The magnitude and phase of the complex tensor
    """
    mag = complex_norm(complex_tensor, power)
    phase = angle(complex_tensor)
    return mag, phase


>>>>>>> cbf267c3
def phase_vocoder(
        complex_specgrams: Tensor,
        rate: float,
        phase_advance: Tensor
) -> Tensor:
    r"""Given a STFT tensor, speed up in time without modifying pitch by a
    factor of ``rate``.

    Args:
        complex_specgrams (Tensor):
            Either a real tensor of dimension of `(..., freq, num_frame, complex=2)`
            or a tensor of dimension `(..., freq, num_frame)` with complex dtype.
        rate (float): Speed-up factor
        phase_advance (Tensor): Expected phase advance in each bin. Dimension of `(freq, 1)`

    Returns:
        Tensor:
            Stretched spectrogram. The resulting tensor is of the same dtype as the input
            spectrogram, but the number of frames is changed to ``ceil(num_frame / rate)``.

    Example - With Tensor of complex dtype
        >>> freq, hop_length = 1025, 512
        >>> # (channel, freq, time)
        >>> complex_specgrams = torch.randn(2, freq, 300, dtype=torch.cfloat)
        >>> rate = 1.3 # Speed up by 30%
        >>> phase_advance = torch.linspace(
        >>>    0, math.pi * hop_length, freq)[..., None]
        >>> x = phase_vocoder(complex_specgrams, rate, phase_advance)
        >>> x.shape # with 231 == ceil(300 / 1.3)
        torch.Size([2, 1025, 231])

    Example - With Tensor of real dtype and extra dimension for complex field
        >>> freq, hop_length = 1025, 512
        >>> # (channel, freq, time, complex=2)
        >>> complex_specgrams = torch.randn(2, freq, 300, 2)
        >>> rate = 1.3 # Speed up by 30%
        >>> phase_advance = torch.linspace(
        >>>    0, math.pi * hop_length, freq)[..., None]
        >>> x = phase_vocoder(complex_specgrams, rate, phase_advance)
        >>> x.shape # with 231 == ceil(300 / 1.3)
        torch.Size([2, 1025, 231, 2])
    """
    if rate == 1.0:
        return complex_specgrams

    if not complex_specgrams.is_complex():
        warnings.warn(
            "The support for pseudo complex type in `torchaudio.functional.phase_vocoder` and "
            "`torchaudio.transforms.TimeStretch` is now deprecated and will be removed "
            "from 0.11 release."
            "Please migrate to native complex type by converting the input tensor with "
            "`torch.view_as_complex`. "
            "Please refer to https://github.com/pytorch/audio/issues/1337 "
            "for more details about torchaudio's plan to migrate to native complex type."
        )
        if complex_specgrams.size(-1) != 2:
            raise ValueError(
                "complex_specgrams must be either native complex tensors or "
                "real valued tensors with shape (..., 2)")

    is_complex = complex_specgrams.is_complex()

    if not is_complex:
        complex_specgrams = torch.view_as_complex(complex_specgrams)

    # pack batch
    shape = complex_specgrams.size()
    complex_specgrams = complex_specgrams.reshape([-1] + list(shape[-2:]))

    # Figures out the corresponding real dtype, i.e. complex128 -> float64, complex64 -> float32
    # Note torch.real is a view so it does not incur any memory copy.
    real_dtype = torch.real(complex_specgrams).dtype
    time_steps = torch.arange(
        0,
        complex_specgrams.size(-1),
        rate,
        device=complex_specgrams.device,
        dtype=real_dtype)

    alphas = time_steps % 1.0
    phase_0 = complex_specgrams[..., :1].angle()

    # Time Padding
    complex_specgrams = torch.nn.functional.pad(complex_specgrams, [0, 2])

    # (new_bins, freq, 2)
    complex_specgrams_0 = complex_specgrams.index_select(-1, time_steps.long())
    complex_specgrams_1 = complex_specgrams.index_select(-1, (time_steps + 1).long())

    angle_0 = complex_specgrams_0.angle()
    angle_1 = complex_specgrams_1.angle()

    norm_0 = complex_specgrams_0.abs()
    norm_1 = complex_specgrams_1.abs()

    phase = angle_1 - angle_0 - phase_advance
    phase = phase - 2 * math.pi * torch.round(phase / (2 * math.pi))

    # Compute Phase Accum
    phase = phase + phase_advance
    phase = torch.cat([phase_0, phase[..., :-1]], dim=-1)
    phase_acc = torch.cumsum(phase, -1)

    mag = alphas * norm_1 + (1 - alphas) * norm_0

    complex_specgrams_stretch = torch.polar(mag, phase_acc)

    # unpack batch
    complex_specgrams_stretch = complex_specgrams_stretch.reshape(shape[:-2] + complex_specgrams_stretch.shape[1:])

    if not is_complex:
        return torch.view_as_real(complex_specgrams_stretch)
    return complex_specgrams_stretch


def mask_along_axis_iid(
        specgrams: Tensor,
        mask_param: int,
        mask_value: float,
        axis: int
) -> Tensor:
    r"""
    Apply a mask along ``axis``. Mask will be applied from indices ``[v_0, v_0 + v)``, where
    ``v`` is sampled from ``uniform(0, mask_param)``, and ``v_0`` from ``uniform(0, max_v - v)``.

    Args:
        specgrams (Tensor): Real spectrograms `(batch, channel, freq, time)`
        mask_param (int): Number of columns to be masked will be uniformly sampled from [0, mask_param]
        mask_value (float): Value to assign to the masked columns
        axis (int): Axis to apply masking on (2 -> frequency, 3 -> time)

    Returns:
        Tensor: Masked spectrograms of dimensions `(batch, channel, freq, time)`
    """

    if axis not in [2, 3]:
        raise ValueError('Only Frequency and Time masking are supported')

    device = specgrams.device
    dtype = specgrams.dtype

    value = torch.rand(specgrams.shape[:2], device=device, dtype=dtype) * mask_param
    min_value = torch.rand(specgrams.shape[:2], device=device, dtype=dtype) * (specgrams.size(axis) - value)

    # Create broadcastable mask
    mask_start = min_value[..., None, None]
    mask_end = (min_value + value)[..., None, None]
    mask = torch.arange(0, specgrams.size(axis), device=device, dtype=dtype)

    # Per batch example masking
    specgrams = specgrams.transpose(axis, -1)
    specgrams = specgrams.masked_fill((mask >= mask_start) & (mask < mask_end), mask_value)
    specgrams = specgrams.transpose(axis, -1)

    return specgrams


def mask_along_axis(
        specgram: Tensor,
        mask_param: int,
        mask_value: float,
        axis: int
) -> Tensor:
    r"""
    Apply a mask along ``axis``. Mask will be applied from indices ``[v_0, v_0 + v)``, where
    ``v`` is sampled from ``uniform(0, mask_param)``, and ``v_0`` from ``uniform(0, max_v - v)``.
    All examples will have the same mask interval.

    Args:
        specgram (Tensor): Real spectrogram `(channel, freq, time)`
        mask_param (int): Number of columns to be masked will be uniformly sampled from [0, mask_param]
        mask_value (float): Value to assign to the masked columns
        axis (int): Axis to apply masking on (1 -> frequency, 2 -> time)

    Returns:
        Tensor: Masked spectrogram of dimensions `(channel, freq, time)`
    """
    if axis not in [1, 2]:
        raise ValueError('Only Frequency and Time masking are supported')

    # pack batch
    shape = specgram.size()
    specgram = specgram.reshape([-1] + list(shape[-2:]))
    value = torch.rand(1) * mask_param
    min_value = torch.rand(1) * (specgram.size(axis) - value)

    mask_start = (min_value.long()).squeeze()
    mask_end = (min_value.long() + value.long()).squeeze()
    mask = torch.arange(0, specgram.shape[axis], device=specgram.device, dtype=specgram.dtype)
    mask = (mask >= mask_start) & (mask < mask_end)
    if axis == 1:
        mask = mask.unsqueeze(-1)

    assert mask_end - mask_start < mask_param

    specgram = specgram.masked_fill(mask, mask_value)

    # unpack batch
    specgram = specgram.reshape(shape[:-2] + specgram.shape[-2:])

    return specgram


def compute_deltas(
        specgram: Tensor,
        win_length: int = 5,
        mode: str = "replicate"
) -> Tensor:
    r"""Compute delta coefficients of a tensor, usually a spectrogram:

    .. math::
       d_t = \frac{\sum_{n=1}^{\text{N}} n (c_{t+n} - c_{t-n})}{2 \sum_{n=1}^{\text{N}} n^2}

    where :math:`d_t` is the deltas at time :math:`t`,
    :math:`c_t` is the spectrogram coeffcients at time :math:`t`,
    :math:`N` is ``(win_length-1)//2``.

    Args:
        specgram (Tensor): Tensor of audio of dimension `(..., freq, time)`
        win_length (int, optional): The window length used for computing delta (Default: ``5``)
        mode (str, optional): Mode parameter passed to padding (Default: ``"replicate"``)

    Returns:
        Tensor: Tensor of deltas of dimension `(..., freq, time)`

    Example
        >>> specgram = torch.randn(1, 40, 1000)
        >>> delta = compute_deltas(specgram)
        >>> delta2 = compute_deltas(delta)
    """
    device = specgram.device
    dtype = specgram.dtype

    # pack batch
    shape = specgram.size()
    specgram = specgram.reshape(1, -1, shape[-1])

    assert win_length >= 3

    n = (win_length - 1) // 2

    # twice sum of integer squared
    denom = n * (n + 1) * (2 * n + 1) / 3

    specgram = torch.nn.functional.pad(specgram, (n, n), mode=mode)

    kernel = torch.arange(-n, n + 1, 1, device=device, dtype=dtype).repeat(specgram.shape[1], 1, 1)

    output = torch.nn.functional.conv1d(specgram, kernel, groups=specgram.shape[1]) / denom

    # unpack batch
    output = output.reshape(shape)

    return output


def _compute_nccf(
        waveform: Tensor,
        sample_rate: int,
        frame_time: float,
        freq_low: int
) -> Tensor:
    r"""
    Compute Normalized Cross-Correlation Function (NCCF).

    .. math::
        \phi_i(m) = \frac{\sum_{n=b_i}^{b_i + N-1} w(n) w(m+n)}{\sqrt{E(b_i) E(m+b_i)}},

    where
    :math:`\phi_i(m)` is the NCCF at frame :math:`i` with lag :math:`m`,
    :math:`w` is the waveform,
    :math:`N` is the length of a frame,
    :math:`b_i` is the beginning of frame :math:`i`,
    :math:`E(j)` is the energy :math:`\sum_{n=j}^{j+N-1} w^2(n)`.
    """

    EPSILON = 10 ** (-9)

    # Number of lags to check
    lags = int(math.ceil(sample_rate / freq_low))

    frame_size = int(math.ceil(sample_rate * frame_time))

    waveform_length = waveform.size()[-1]
    num_of_frames = int(math.ceil(waveform_length / frame_size))

    p = lags + num_of_frames * frame_size - waveform_length
    waveform = torch.nn.functional.pad(waveform, (0, p))

    # Compute lags
    output_lag = []
    for lag in range(1, lags + 1):
        s1 = waveform[..., :-lag].unfold(-1, frame_size, frame_size)[..., :num_of_frames, :]
        s2 = waveform[..., lag:].unfold(-1, frame_size, frame_size)[..., :num_of_frames, :]

        output_frames = (
            (s1 * s2).sum(-1)
            / (EPSILON + torch.norm(s1, p=2, dim=-1)).pow(2)
            / (EPSILON + torch.norm(s2, p=2, dim=-1)).pow(2)
        )

        output_lag.append(output_frames.unsqueeze(-1))

    nccf = torch.cat(output_lag, -1)

    return nccf


def _combine_max(
        a: Tuple[Tensor, Tensor],
        b: Tuple[Tensor, Tensor],
        thresh: float = 0.99
) -> Tuple[Tensor, Tensor]:
    """
    Take value from first if bigger than a multiplicative factor of the second, elementwise.
    """
    mask = (a[0] > thresh * b[0])
    values = mask * a[0] + ~mask * b[0]
    indices = mask * a[1] + ~mask * b[1]
    return values, indices


def _find_max_per_frame(
        nccf: Tensor,
        sample_rate: int,
        freq_high: int
) -> Tensor:
    r"""
    For each frame, take the highest value of NCCF,
    apply centered median smoothing, and convert to frequency.

    Note: If the max among all the lags is very close
    to the first half of lags, then the latter is taken.
    """

    lag_min = int(math.ceil(sample_rate / freq_high))

    # Find near enough max that is smallest

    best = torch.max(nccf[..., lag_min:], -1)

    half_size = nccf.shape[-1] // 2
    half = torch.max(nccf[..., lag_min:half_size], -1)

    best = _combine_max(half, best)
    indices = best[1]

    # Add back minimal lag
    indices += lag_min
    # Add 1 empirical calibration offset
    indices += 1

    return indices


def _median_smoothing(
        indices: Tensor,
        win_length: int
) -> Tensor:
    r"""
    Apply median smoothing to the 1D tensor over the given window.
    """

    # Centered windowed
    pad_length = (win_length - 1) // 2

    # "replicate" padding in any dimension
    indices = torch.nn.functional.pad(
        indices, (pad_length, 0), mode="constant", value=0.
    )

    indices[..., :pad_length] = torch.cat(pad_length * [indices[..., pad_length].unsqueeze(-1)], dim=-1)
    roll = indices.unfold(-1, win_length, 1)

    values, _ = torch.median(roll, -1)
    return values


def detect_pitch_frequency(
        waveform: Tensor,
        sample_rate: int,
        frame_time: float = 10 ** (-2),
        win_length: int = 30,
        freq_low: int = 85,
        freq_high: int = 3400,
) -> Tensor:
    r"""Detect pitch frequency.

    It is implemented using normalized cross-correlation function and median smoothing.

    Args:
        waveform (Tensor): Tensor of audio of dimension `(..., freq, time)`
        sample_rate (int): The sample rate of the waveform (Hz)
        frame_time (float, optional): Duration of a frame (Default: ``10 ** (-2)``).
        win_length (int, optional): The window length for median smoothing (in number of frames) (Default: ``30``).
        freq_low (int, optional): Lowest frequency that can be detected (Hz) (Default: ``85``).
        freq_high (int, optional): Highest frequency that can be detected (Hz) (Default: ``3400``).

    Returns:
        Tensor: Tensor of freq of dimension `(..., frame)`
    """
    # pack batch
    shape = list(waveform.size())
    waveform = waveform.reshape([-1] + shape[-1:])

    nccf = _compute_nccf(waveform, sample_rate, frame_time, freq_low)
    indices = _find_max_per_frame(nccf, sample_rate, freq_high)
    indices = _median_smoothing(indices, win_length)

    # Convert indices to frequency
    EPSILON = 10 ** (-9)
    freq = sample_rate / (EPSILON + indices.to(torch.float))

    # unpack batch
    freq = freq.reshape(shape[:-1] + list(freq.shape[-1:]))

    return freq


def sliding_window_cmn(
    specgram: Tensor,
    cmn_window: int = 600,
    min_cmn_window: int = 100,
    center: bool = False,
    norm_vars: bool = False,
) -> Tensor:
    r"""
    Apply sliding-window cepstral mean (and optionally variance) normalization per utterance.

    Args:
        specgram (Tensor): Tensor of spectrogram of dimension `(..., time, freq)`
        cmn_window (int, optional): Window in frames for running average CMN computation (int, default = 600)
        min_cmn_window (int, optional):  Minimum CMN window used at start of decoding (adds latency only at start).
            Only applicable if center == false, ignored if center==true (int, default = 100)
        center (bool, optional): If true, use a window centered on the current frame
            (to the extent possible, modulo end effects). If false, window is to the left. (bool, default = false)
        norm_vars (bool, optional): If true, normalize variance to one. (bool, default = false)

    Returns:
        Tensor: Tensor matching input shape `(..., freq, time)`
    """
    input_shape = specgram.shape
    num_frames, num_feats = input_shape[-2:]
    specgram = specgram.view(-1, num_frames, num_feats)
    num_channels = specgram.shape[0]

    dtype = specgram.dtype
    device = specgram.device
    last_window_start = last_window_end = -1
    cur_sum = torch.zeros(num_channels, num_feats, dtype=dtype, device=device)
    cur_sumsq = torch.zeros(num_channels, num_feats, dtype=dtype, device=device)
    cmn_specgram = torch.zeros(
        num_channels, num_frames, num_feats, dtype=dtype, device=device)
    for t in range(num_frames):
        window_start = 0
        window_end = 0
        if center:
            window_start = t - cmn_window // 2
            window_end = window_start + cmn_window
        else:
            window_start = t - cmn_window
            window_end = t + 1
        if window_start < 0:
            window_end -= window_start
            window_start = 0
        if not center:
            if window_end > t:
                window_end = max(t + 1, min_cmn_window)
        if window_end > num_frames:
            window_start -= (window_end - num_frames)
            window_end = num_frames
            if window_start < 0:
                window_start = 0
        if last_window_start == -1:
            input_part = specgram[:, window_start: window_end - window_start, :]
            cur_sum += torch.sum(input_part, 1)
            if norm_vars:
                cur_sumsq += torch.cumsum(input_part ** 2, 1)[:, -1, :]
        else:
            if window_start > last_window_start:
                frame_to_remove = specgram[:, last_window_start, :]
                cur_sum -= frame_to_remove
                if norm_vars:
                    cur_sumsq -= (frame_to_remove ** 2)
            if window_end > last_window_end:
                frame_to_add = specgram[:, last_window_end, :]
                cur_sum += frame_to_add
                if norm_vars:
                    cur_sumsq += (frame_to_add ** 2)
        window_frames = window_end - window_start
        last_window_start = window_start
        last_window_end = window_end
        cmn_specgram[:, t, :] = specgram[:, t, :] - cur_sum / window_frames
        if norm_vars:
            if window_frames == 1:
                cmn_specgram[:, t, :] = torch.zeros(
                    num_channels, num_feats, dtype=dtype, device=device)
            else:
                variance = cur_sumsq
                variance = variance / window_frames
                variance -= ((cur_sum ** 2) / (window_frames ** 2))
                variance = torch.pow(variance, -0.5)
                cmn_specgram[:, t, :] *= variance

    cmn_specgram = cmn_specgram.view(input_shape[:-2] + (num_frames, num_feats))
    if len(input_shape) == 2:
        cmn_specgram = cmn_specgram.squeeze(0)
    return cmn_specgram


def spectral_centroid(
        waveform: Tensor,
        sample_rate: int,
        pad: int,
        window: Tensor,
        n_fft: int,
        hop_length: int,
        win_length: int,
) -> Tensor:
    r"""
    Compute the spectral centroid for each channel along the time axis.

    The spectral centroid is defined as the weighted average of the
    frequency values, weighted by their magnitude.

    Args:
        waveform (Tensor): Tensor of audio of dimension `(..., time)`
        sample_rate (int): Sample rate of the audio waveform
        pad (int): Two sided padding of signal
        window (Tensor): Window tensor that is applied/multiplied to each frame/window
        n_fft (int): Size of FFT
        hop_length (int): Length of hop between STFT windows
        win_length (int): Window size

    Returns:
        Tensor: Dimension `(..., time)`
    """
    specgram = spectrogram(waveform, pad=pad, window=window, n_fft=n_fft, hop_length=hop_length,
                           win_length=win_length, power=1., normalized=False)
    freqs = torch.linspace(0, sample_rate // 2, steps=1 + n_fft // 2,
                           device=specgram.device).reshape((-1, 1))
    freq_dim = -2
    return (freqs * specgram).sum(dim=freq_dim) / specgram.sum(dim=freq_dim)


@_mod_utils.requires_sox()
def apply_codec(
    waveform: Tensor,
    sample_rate: int,
    format: str,
    channels_first: bool = True,
    compression: Optional[float] = None,
    encoding: Optional[str] = None,
    bits_per_sample: Optional[int] = None,
) -> Tensor:
    r"""
    Apply codecs as a form of augmentation.

    Args:
        waveform (Tensor): Audio data. Must be 2 dimensional. See also ```channels_first```.
        sample_rate (int): Sample rate of the audio waveform.
        format (str): File format.
        channels_first (bool, optional):
            When True, both the input and output Tensor have dimension `(channel, time)`.
            Otherwise, they have dimension `(time, channel)`.
        compression (float or None, optional): Used for formats other than WAV.
            For more details see :py:func:`torchaudio.backend.sox_io_backend.save`.
        encoding (str or None, optional): Changes the encoding for the supported formats.
            For more details see :py:func:`torchaudio.backend.sox_io_backend.save`.
        bits_per_sample (int or None, optional): Changes the bit depth for the supported formats.
            For more details see :py:func:`torchaudio.backend.sox_io_backend.save`.

    Returns:
        Tensor: Resulting Tensor.
        If ``channels_first=True``, it has `(channel, time)` else `(time, channel)`.
    """
    bytes = io.BytesIO()
    torchaudio.backend.sox_io_backend.save(bytes,
                                           waveform,
                                           sample_rate,
                                           channels_first,
                                           compression,
                                           format,
                                           encoding,
                                           bits_per_sample
                                           )
    bytes.seek(0)
    augmented, _ = torchaudio.sox_effects.sox_effects.apply_effects_file(
        bytes, effects=[["rate", f"{sample_rate}"]], channels_first=channels_first, format=format)
    return augmented


@_mod_utils.requires_kaldi()
def compute_kaldi_pitch(
        waveform: torch.Tensor,
        sample_rate: float,
        frame_length: float = 25.0,
        frame_shift: float = 10.0,
        min_f0: float = 50,
        max_f0: float = 400,
        soft_min_f0: float = 10.0,
        penalty_factor: float = 0.1,
        lowpass_cutoff: float = 1000,
        resample_frequency: float = 4000,
        delta_pitch: float = 0.005,
        nccf_ballast: float = 7000,
        lowpass_filter_width: int = 1,
        upsample_filter_width: int = 5,
        max_frames_latency: int = 0,
        frames_per_chunk: int = 0,
        simulate_first_pass_online: bool = False,
        recompute_frame: int = 500,
        snip_edges: bool = True,
) -> torch.Tensor:
    """Extract pitch based on method described in *A pitch extraction algorithm tuned
    for automatic speech recognition* [:footcite:`6854049`].

    This function computes the equivalent of `compute-kaldi-pitch-feats` from Kaldi.

    Args:
        waveform (Tensor):
            The input waveform of shape `(..., time)`.
        sample_rate (float):
            Sample rate of `waveform`.
        frame_length (float, optional):
            Frame length in milliseconds. (default: 25.0)
        frame_shift (float, optional):
            Frame shift in milliseconds. (default: 10.0)
        min_f0 (float, optional):
            Minimum F0 to search for (Hz)  (default: 50.0)
        max_f0 (float, optional):
            Maximum F0 to search for (Hz)  (default: 400.0)
        soft_min_f0 (float, optional):
            Minimum f0, applied in soft way, must not exceed min-f0  (default: 10.0)
        penalty_factor (float, optional):
            Cost factor for FO change.  (default: 0.1)
        lowpass_cutoff (float, optional):
            Cutoff frequency for LowPass filter (Hz) (default: 1000)
        resample_frequency (float, optional):
            Frequency that we down-sample the signal to. Must be more than twice lowpass-cutoff.
            (default: 4000)
        delta_pitch( float, optional):
            Smallest relative change in pitch that our algorithm measures. (default: 0.005)
        nccf_ballast (float, optional):
            Increasing this factor reduces NCCF for quiet frames (default: 7000)
        lowpass_filter_width (int, optional):
            Integer that determines filter width of lowpass filter, more gives sharper filter.
            (default: 1)
        upsample_filter_width (int, optional):
            Integer that determines filter width when upsampling NCCF. (default: 5)
        max_frames_latency (int, optional):
            Maximum number of frames of latency that we allow pitch tracking to introduce into
            the feature processing (affects output only if ``frames_per_chunk > 0`` and
            ``simulate_first_pass_online=True``) (default: 0)
        frames_per_chunk (int, optional):
            The number of frames used for energy normalization. (default: 0)
        simulate_first_pass_online (bool, optional):
            If true, the function will output features that correspond to what an online decoder
            would see in the first pass of decoding -- not the final version of the features,
            which is the default. (default: False)
            Relevant if ``frames_per_chunk > 0``.
        recompute_frame (int, optional):
            Only relevant for compatibility with online pitch extraction.
            A non-critical parameter; the frame at which we recompute some of the forward pointers,
            after revising our estimate of the signal energy.
            Relevant if ``frames_per_chunk > 0``. (default: 500)
        snip_edges (bool, optional):
            If this is set to false, the incomplete frames near the ending edge won't be snipped,
            so that the number of frames is the file size divided by the frame-shift.
            This makes different types of features give the same number of frames. (default: True)

    Returns:
       Tensor: Pitch feature. Shape: `(batch, frames 2)` where the last dimension
       corresponds to pitch and NCCF.
    """
    shape = waveform.shape
    waveform = waveform.reshape(-1, shape[-1])
    result = torch.ops.torchaudio.kaldi_ComputeKaldiPitch(
        waveform, sample_rate, frame_length, frame_shift,
        min_f0, max_f0, soft_min_f0, penalty_factor, lowpass_cutoff,
        resample_frequency, delta_pitch, nccf_ballast,
        lowpass_filter_width, upsample_filter_width, max_frames_latency,
        frames_per_chunk, simulate_first_pass_online, recompute_frame,
        snip_edges,
    )
    result = result.reshape(shape[:-1] + result.shape[-2:])
    return result


def _get_sinc_resample_kernel(
        orig_freq: int,
        new_freq: int,
        gcd: int,
        lowpass_filter_width: int,
        rolloff: float,
        resampling_method: str,
        beta: Optional[float],
        device: torch.device = torch.device("cpu"),
        dtype: Optional[torch.dtype] = None):

    if not (int(orig_freq) == orig_freq and int(new_freq) == new_freq):
        raise Exception(
            "Frequencies must be of integer type to ensure quality resampling computation. "
            "To work around this, manually convert both frequencies to integer values "
            "that maintain their resampling rate ratio before passing them into the function. "
            "Example: To downsample a 44100 hz waveform by a factor of 8, use "
            "`orig_freq=8` and `new_freq=1` instead of `orig_freq=44100` and `new_freq=5512.5`. "
            "For more information, please refer to https://github.com/pytorch/audio/issues/1487."
        )

    if resampling_method not in ['sinc_interpolation', 'kaiser_window']:
        raise ValueError('Invalid resampling method: {}'.format(resampling_method))

    orig_freq = int(orig_freq) // gcd
    new_freq = int(new_freq) // gcd

    assert lowpass_filter_width > 0
    kernels = []
    base_freq = min(orig_freq, new_freq)
    # This will perform antialiasing filtering by removing the highest frequencies.
    # At first I thought I only needed this when downsampling, but when upsampling
    # you will get edge artifacts without this, as the edge is equivalent to zero padding,
    # which will add high freq artifacts.
    base_freq *= rolloff

    # The key idea of the algorithm is that x(t) can be exactly reconstructed from x[i] (tensor)
    # using the sinc interpolation formula:
    #   x(t) = sum_i x[i] sinc(pi * orig_freq * (i / orig_freq - t))
    # We can then sample the function x(t) with a different sample rate:
    #    y[j] = x(j / new_freq)
    # or,
    #    y[j] = sum_i x[i] sinc(pi * orig_freq * (i / orig_freq - j / new_freq))

    # We see here that y[j] is the convolution of x[i] with a specific filter, for which
    # we take an FIR approximation, stopping when we see at least `lowpass_filter_width` zeros crossing.
    # But y[j+1] is going to have a different set of weights and so on, until y[j + new_freq].
    # Indeed:
    # y[j + new_freq] = sum_i x[i] sinc(pi * orig_freq * ((i / orig_freq - (j + new_freq) / new_freq))
    #                 = sum_i x[i] sinc(pi * orig_freq * ((i - orig_freq) / orig_freq - j / new_freq))
    #                 = sum_i x[i + orig_freq] sinc(pi * orig_freq * (i / orig_freq - j / new_freq))
    # so y[j+new_freq] uses the same filter as y[j], but on a shifted version of x by `orig_freq`.
    # This will explain the F.conv1d after, with a stride of orig_freq.
    width = math.ceil(lowpass_filter_width * orig_freq / base_freq)
    # If orig_freq is still big after GCD reduction, most filters will be very unbalanced, i.e.,
    # they will have a lot of almost zero values to the left or to the right...
    # There is probably a way to evaluate those filters more efficiently, but this is kept for
    # future work.
    idx_dtype = dtype if dtype is not None else torch.float64
    idx = torch.arange(-width, width + orig_freq, device=device, dtype=idx_dtype)

    for i in range(new_freq):
        t = (-i / new_freq + idx / orig_freq) * base_freq
        t = t.clamp_(-lowpass_filter_width, lowpass_filter_width)

        # we do not use built in torch windows here as we need to evaluate the window
        # at specific positions, not over a regular grid.
        if resampling_method == "sinc_interpolation":
            window = torch.cos(t * math.pi / lowpass_filter_width / 2)**2
        else:
            # kaiser_window
            if beta is None:
                beta = 14.769656459379492
            beta_tensor = torch.tensor(float(beta))
            window = torch.i0(beta_tensor * torch.sqrt(1 - (t / lowpass_filter_width) ** 2)) / torch.i0(beta_tensor)
        t *= math.pi
        kernel = torch.where(t == 0, torch.tensor(1.).to(t), torch.sin(t) / t)
        kernel.mul_(window)
        kernels.append(kernel)

    scale = base_freq / orig_freq
    kernels = torch.stack(kernels).view(new_freq, 1, -1).mul_(scale)
    if dtype is None:
        kernels = kernels.to(dtype=torch.float32)
    return kernels, width


def _apply_sinc_resample_kernel(
        waveform: Tensor,
        orig_freq: int,
        new_freq: int,
        gcd: int,
        kernel: Tensor,
        width: int,
):
    orig_freq = int(orig_freq) // gcd
    new_freq = int(new_freq) // gcd

    # pack batch
    shape = waveform.size()
    waveform = waveform.view(-1, shape[-1])

    num_wavs, length = waveform.shape
    waveform = torch.nn.functional.pad(waveform, (width, width + orig_freq))
    resampled = torch.nn.functional.conv1d(waveform[:, None], kernel, stride=orig_freq)
    resampled = resampled.transpose(1, 2).reshape(num_wavs, -1)
    target_length = int(math.ceil(new_freq * length / orig_freq))
    resampled = resampled[..., :target_length]

    # unpack batch
    resampled = resampled.view(shape[:-1] + resampled.shape[-1:])
    return resampled


def resample(
        waveform: Tensor,
        orig_freq: int,
        new_freq: int,
        lowpass_filter_width: int = 6,
        rolloff: float = 0.99,
        resampling_method: str = "sinc_interpolation",
        beta: Optional[float] = None,
) -> Tensor:
    r"""Resamples the waveform at the new frequency using bandlimited interpolation.

    https://ccrma.stanford.edu/~jos/resample/Theory_Ideal_Bandlimited_Interpolation.html

    Note:
        ``transforms.Resample`` precomputes and reuses the resampling kernel, so using it will result in
        more efficient computation if resampling multiple waveforms with the same resampling parameters.

    Args:
        waveform (Tensor): The input signal of dimension `(..., time)`
        orig_freq (int): The original frequency of the signal
        new_freq (int): The desired frequency
        lowpass_filter_width (int, optional): Controls the sharpness of the filter, more == sharper
            but less efficient. (Default: ``6``)
        rolloff (float, optional): The roll-off frequency of the filter, as a fraction of the Nyquist.
            Lower values reduce anti-aliasing, but also reduce some of the highest frequencies. (Default: ``0.99``)
        resampling_method (str, optional): The resampling method to use.
            Options: [``sinc_interpolation``, ``kaiser_window``] (Default: ``'sinc_interpolation'``)
        beta (float or None, optional): The shape parameter used for kaiser window.

    Returns:
        Tensor: The waveform at the new frequency of dimension `(..., time).`
    """

    assert orig_freq > 0.0 and new_freq > 0.0

    if orig_freq == new_freq:
        return waveform

    gcd = math.gcd(int(orig_freq), int(new_freq))

    kernel, width = _get_sinc_resample_kernel(orig_freq, new_freq, gcd, lowpass_filter_width, rolloff,
                                              resampling_method, beta, waveform.device, waveform.dtype)
    resampled = _apply_sinc_resample_kernel(waveform, orig_freq, new_freq, gcd, kernel, width)
    return resampled


@torch.jit.unused
def edit_distance(seq1: Sequence, seq2: Sequence) -> int:
    """
    Calculate the word level edit (Levenshtein) distance between two sequences.

    The function computes an edit distance allowing deletion, insertion and
    substitution. The result is an integer.

    For most applications, the two input sequences should be the same type. If
    two strings are given, the output is the edit distance between the two
    strings (character edit distance). If two lists of strings are given, the
    output is the edit distance between sentences (word edit distance). Users
    may want to normalize the output by the length of the reference sequence.

    torchscipt is not supported for this function.

    Args:
        seq1 (Sequence): the first sequence to compare.
        seq2 (Sequence): the second sequence to compare.
    Returns:
        int: The distance between the first and second sequences.
    """
    len_sent2 = len(seq2)
    dold = list(range(len_sent2 + 1))
    dnew = [0 for _ in range(len_sent2 + 1)]

    for i in range(1, len(seq1) + 1):
        dnew[0] = i
        for j in range(1, len_sent2 + 1):
            if seq1[i - 1] == seq2[j - 1]:
                dnew[j] = dold[j - 1]
            else:
                substitution = dold[j - 1] + 1
                insertion = dnew[j - 1] + 1
                deletion = dold[j] + 1
                dnew[j] = min(substitution, insertion, deletion)

        dnew, dold = dold, dnew

    return int(dold[-1])


def pitch_shift(
    waveform: Tensor,
    sample_rate: int,
    n_steps: int,
    bins_per_octave: int = 12,
    n_fft: int = 512,
    win_length: Optional[int] = None,
    hop_length: Optional[int] = None,
    window: Optional[Tensor] = None,
) -> Tensor:
    """
    Shift the pitch of a waveform by ``n_steps`` steps.

    Args:
        waveform (Tensor): The input waveform of shape `(..., time)`.
        sample_rate (int): Sample rate of `waveform`.
        n_steps (int): The (fractional) steps to shift `waveform`.
        bins_per_octave (int, optional): The number of steps per octave (Default: ``12``).
        n_fft (int, optional): Size of FFT, creates ``n_fft // 2 + 1`` bins (Default: ``512``).
        win_length (int or None, optional): Window size. If None, then ``n_fft`` is used. (Default: ``None``).
        hop_length (int or None, optional): Length of hop between STFT windows. If None, then
            ``win_length // 4`` is used (Default: ``None``).
        window (Tensor or None, optional): Window tensor that is applied/multiplied to each frame/window.
            If None, then ``torch.hann_window(win_length)`` is used (Default: ``None``).


    Returns:
        Tensor: The pitch-shifted audio waveform of shape `(..., time)`.
    """
    if hop_length is None:
        hop_length = n_fft // 4
    if win_length is None:
        win_length = n_fft
    if window is None:
        window = torch.hann_window(window_length=win_length, device=waveform.device)

    # pack batch
    shape = waveform.size()
    waveform = waveform.reshape(-1, shape[-1])

    ori_len = shape[-1]
    rate = 2.0 ** (-float(n_steps) / bins_per_octave)
    spec_f = torch.stft(input=waveform,
                        n_fft=n_fft,
                        hop_length=hop_length,
                        win_length=win_length,
                        window=window,
                        center=True,
                        pad_mode='reflect',
                        normalized=False,
                        onesided=True,
                        return_complex=True)
    phase_advance = torch.linspace(0, math.pi * hop_length, spec_f.shape[-2], device=spec_f.device)[..., None]
    spec_stretch = phase_vocoder(spec_f, rate, phase_advance)
    len_stretch = int(round(ori_len / rate))
    waveform_stretch = torch.istft(spec_stretch,
                                   n_fft=n_fft,
                                   hop_length=hop_length,
                                   win_length=win_length,
                                   window=window,
                                   length=len_stretch)
    waveform_shift = resample(waveform_stretch, int(sample_rate / rate), sample_rate)
    shift_len = waveform_shift.size()[-1]
    if shift_len > ori_len:
        waveform_shift = waveform_shift[..., :ori_len]
    else:
        waveform_shift = torch.nn.functional.pad(waveform_shift, [0, ori_len - shift_len])

    # unpack batch
    waveform_shift = waveform_shift.view(shape[:-1] + waveform_shift.shape[-1:])
    return waveform_shift


def rnnt_loss(
    logits: Tensor,
    targets: Tensor,
    logit_lengths: Tensor,
    target_lengths: Tensor,
    blank: int = -1,
    clamp: float = -1,
    reduction: str = "mean",
):
    """Compute the RNN Transducer loss from *Sequence Transduction with Recurrent Neural Networks*
    [:footcite:`graves2012sequence`].
    The RNN Transducer loss extends the CTC loss by defining a distribution over output
    sequences of all lengths, and by jointly modelling both input-output and output-output
    dependencies.

    Args:
        logits (Tensor): Tensor of dimension `(batch, max seq length, max target length + 1, class)`
            containing output from joiner
        targets (Tensor): Tensor of dimension `(batch, max target length)` containing targets with zero padded
        logit_lengths (Tensor): Tensor of dimension `(batch)` containing lengths of each sequence from encoder
        target_lengths (Tensor): Tensor of dimension `(batch)` containing lengths of targets for each sequence
        blank (int, optional): blank label (Default: ``-1``)
        clamp (float, optional): clamp for gradients (Default: ``-1``)
        reduction (string, optional): Specifies the reduction to apply to the output:
            ``'none'`` | ``'mean'`` | ``'sum'``. (Default: ``'mean'``)
    Returns:
        Tensor: Loss with the reduction option applied. If ``reduction`` is  ``'none'``, then size `(batch)`,
        otherwise scalar.
    """
    if reduction not in ['none', 'mean', 'sum']:
        raise ValueError("reduction should be one of 'none', 'mean', or 'sum'")

    if blank < 0:  # reinterpret blank index if blank < 0.
        blank = logits.shape[-1] + blank

    costs, _ = torch.ops.torchaudio.rnnt_loss(
        logits=logits,
        targets=targets,
        logit_lengths=logit_lengths,
        target_lengths=target_lengths,
        blank=blank,
        clamp=clamp,
    )

    if reduction == 'mean':
        return costs.mean()
    elif reduction == 'sum':
        return costs.sum()

    return costs<|MERGE_RESOLUTION|>--- conflicted
+++ resolved
@@ -770,34 +770,6 @@
     return torch.atan2(complex_tensor[..., 1], complex_tensor[..., 0])
 
 
-<<<<<<< HEAD
-=======
-@_mod_utils.deprecated(
-    "Please convert the input Tensor to complex type with `torch.view_as_complex` then "
-    "use `torch.abs` and `torch.angle`. "
-    "Please refer to https://github.com/pytorch/audio/issues/1337 "
-    "for more details about torchaudio's plan to migrate to native complex type.",
-    version="0.11",
-)
-def magphase(
-        complex_tensor: Tensor,
-        power: float = 1.0
-) -> Tuple[Tensor, Tensor]:
-    r"""Separate a complex-valued spectrogram with shape `(..., 2)` into its magnitude and phase.
-
-    Args:
-        complex_tensor (Tensor): Tensor shape of `(..., complex=2)`
-        power (float, optional): Power of the norm. (Default: `1.0`)
-
-    Returns:
-        (Tensor, Tensor): The magnitude and phase of the complex tensor
-    """
-    mag = complex_norm(complex_tensor, power)
-    phase = angle(complex_tensor)
-    return mag, phase
-
-
->>>>>>> cbf267c3
 def phase_vocoder(
         complex_specgrams: Tensor,
         rate: float,
