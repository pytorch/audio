--- conflicted
+++ resolved
@@ -6,7 +6,6 @@
 __all__ = [
     "conformer_rnnt_base",
     "conformer_rnnt_model",
-<<<<<<< HEAD
     "conformer_rnnt_biasing",
     "conformer_rnnt_biasing_base",
     "conv_tasnet_base",
@@ -17,7 +16,4 @@
     "hdemucs_low",
     "Hypothesis",
     "RNNTBeamSearchBiasing"
-=======
-    "ConvEmformer",
->>>>>>> 68664dce
 ]