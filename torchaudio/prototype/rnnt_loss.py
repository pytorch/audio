import torch
from torch import Tensor

__all__ = [
    "RNNTLoss",
    "rnnt_loss",
]


def _rnnt_loss_alphas(
    logits,
    targets,
    logit_lengths,
    target_lengths,
    blank=-1,
    clamp=-1,
):
    """
    Compute alphas for RNN transducer loss.

    See documentation for RNNTLoss
    """
    targets = targets.to(device=logits.device)
    logit_lengths = logit_lengths.to(device=logits.device)
    target_lengths = target_lengths.to(device=logits.device)

    # make sure all int tensors are of type int32.
    targets = targets.int()
    logit_lengths = logit_lengths.int()
    target_lengths = target_lengths.int()

    return torch.ops.torchaudio.rnnt_loss_alphas(
        logits,
        targets,
        logit_lengths,
        target_lengths,
        blank,
        clamp,
    )


def _rnnt_loss_betas(
    logits,
    targets,
    logit_lengths,
    target_lengths,
    blank=-1,
    clamp=-1,
):
    """
    Compute betas for RNN transducer loss

    See documentation for RNNTLoss
    """
    targets = targets.to(device=logits.device)
    logit_lengths = logit_lengths.to(device=logits.device)
    target_lengths = target_lengths.to(device=logits.device)

    # make sure all int tensors are of type int32.
    targets = targets.int()
    logit_lengths = logit_lengths.int()
    target_lengths = target_lengths.int()

    return torch.ops.torchaudio.rnnt_loss_betas(
        logits,
        targets,
        logit_lengths,
        target_lengths,
        blank,
        clamp,
    )


<<<<<<< HEAD
def rnnt_loss(
    logits: Tensor,
    targets: Tensor,
    logit_lengths: Tensor,
    target_lengths: Tensor,
    blank: int = -1,
    clamp: float = -1,
    fused_log_softmax: bool = True,
    reuse_logits_for_grads: bool = True,
=======
class _RNNT(torch.autograd.Function):
    @staticmethod
    def forward(
        ctx,
        logits,
        targets,
        logit_lengths,
        target_lengths,
        blank=-1,
        clamp=-1,
        fused_log_softmax=True,
        reuse_logits_for_grads=True,
    ):
        """
        See documentation for RNNTLoss
        """

        # move everything to the same device.
        targets = targets.to(device=logits.device)
        logit_lengths = logit_lengths.to(device=logits.device)
        target_lengths = target_lengths.to(device=logits.device)

        # make sure all int tensors are of type int32.
        targets = targets.int()
        logit_lengths = logit_lengths.int()
        target_lengths = target_lengths.int()

        if blank < 0:  # reinterpret blank index if blank < 0.
            blank = logits.shape[-1] + blank

        costs, gradients = torch.ops.torchaudio.rnnt_loss(
            logits=logits,
            targets=targets,
            src_lengths=logit_lengths,
            tgt_lengths=target_lengths,
            blank=blank,
            clamp=clamp,
            fused_log_smax=fused_log_softmax,
            reuse_logits_for_grads=reuse_logits_for_grads,
        )

        ctx.grads = gradients

        return costs

    @staticmethod
    def backward(ctx, output_gradients):
        output_gradients = output_gradients.view(-1, 1, 1, 1).to(ctx.grads)
        ctx.grads.mul_(output_gradients).to(ctx.grads)

        return (
            ctx.grads,  # logits
            None,  # targets
            None,  # logit_lengths
            None,  # target_lengths
            None,  # blank
            None,  # clamp
            None,  # fused_log_softmax
            None,  # reuse_logits_for_grads
        )


def rnnt_loss(
    logits,
    targets,
    logit_lengths,
    target_lengths,
    blank=-1,
    clamp=-1,
    fused_log_softmax=True,
    reuse_logits_for_grads=True,
>>>>>>> 52e7bfd9
):
    """
    Compute the RNN Transducer Loss.

    The RNN Transducer loss (`Graves 2012 <https://arxiv.org/pdf/1211.3711.pdf>`__) extends the CTC loss by defining
    a distribution over output sequences of all lengths, and by jointly modelling both input-output and output-output
    dependencies.

    Args:
        logits (Tensor): Tensor of dimension (batch, time, target, class) containing output from joiner
        targets (Tensor): Tensor of dimension (batch, max target length) containing targets with zero padded
        logit_lengths (Tensor): Tensor of dimension (batch) containing lengths of each sequence from encoder
        target_lengths (Tensor): Tensor of dimension (batch) containing lengths of targets for each sequence
        blank (int, opt): blank label (Default: ``-1``)
        clamp (float): clamp for gradients (Default: ``-1``)
        runtime_check (bool): whether to do sanity check during runtime. (Default: ``False``)
        fused_log_softmax (bool): set to False if calling log_softmax outside loss (Default: ``True``)
        reuse_logits_for_grads (bool): whether to save memory by reusing logits memory for grads (Default: ``True``)
    """
    if not fused_log_softmax:
        logits = torch.nn.functional.log_softmax(logits, dim=-1)
        reuse_logits_for_grads = (
            False  # softmax needs the original logits value
        )

<<<<<<< HEAD
    # move everything to the same device.
    targets = targets.to(device=logits.device)
    logit_lengths = logit_lengths.to(device=logits.device)
    target_lengths = target_lengths.to(device=logits.device)

    # make sure all int tensors are of type int32.
    targets = targets.int()
    logit_lengths = logit_lengths.int()
    target_lengths = target_lengths.int()

    if blank < 0:  # reinterpret blank index if blank < 0.
        blank = logits.shape[-1] + blank

    costs, gradients = torch.ops.torchaudio.rnnt_loss(
        logits=logits,
        targets=targets,
        src_lengths=logit_lengths,
        tgt_lengths=target_lengths,
        blank=blank,
        clamp=clamp,
        fused_log_smax=fused_log_softmax,
        reuse_logits_for_grads=reuse_logits_for_grads,
=======
    cost = _RNNT.apply(
        logits,
        targets,
        logit_lengths,
        target_lengths,
        blank,
        clamp,
        fused_log_softmax,
        reuse_logits_for_grads,
>>>>>>> 52e7bfd9
    )

    return costs


class RNNTLoss(torch.nn.Module):
    """
    Compute the RNN Transducer Loss.

    The RNN Transducer loss (`Graves 2012 <https://arxiv.org/pdf/1211.3711.pdf>`__) extends the CTC loss by defining
    a distribution over output sequences of all lengths, and by jointly modelling both input-output and output-output
    dependencies.

    Args:
        blank (int, opt): blank label (Default: ``-1``)
        clamp (float): clamp for gradients (Default: ``-1``)
        fused_log_softmax (bool): set to False if calling log_softmax outside loss (Default: ``True``)
        reuse_logits_for_grads (bool): whether to save memory by reusing logits memory for grads (Default: ``True``)
    """

    def __init__(
        self,
<<<<<<< HEAD
        blank: int = -1,
        clamp: float = -1.,
        fused_log_softmax: bool = True,
        reuse_logits_for_grads: bool = True,
=======
        blank=-1,
        clamp=-1,
        fused_log_softmax=True,
        reuse_logits_for_grads=True,
>>>>>>> 52e7bfd9
    ):
        super().__init__()
        self.blank = blank
        self.clamp = clamp
        self.fused_log_softmax = fused_log_softmax
        self.reuse_logits_for_grads = reuse_logits_for_grads

    def forward(
        self,
        logits,
        targets,
        logit_lengths,
        target_lengths,
    ):
        """
        Args:
            logits (Tensor): Tensor of dimension (batch, time, target, class) containing output from joiner
            targets (Tensor): Tensor of dimension (batch, max target length) containing targets with zero padded
            logit_lengths (Tensor): Tensor of dimension (batch) containing lengths of each sequence from encoder
            target_lengths (Tensor): Tensor of dimension (batch) containing lengths of targets for each sequence
        """
        return rnnt_loss(
            logits,
            targets,
            logit_lengths,
            target_lengths,
            self.blank,
            self.clamp,
            self.fused_log_softmax,
            self.reuse_logits_for_grads,
        )<|MERGE_RESOLUTION|>--- conflicted
+++ resolved
@@ -70,8 +70,6 @@
         clamp,
     )
 
-
-<<<<<<< HEAD
 def rnnt_loss(
     logits: Tensor,
     targets: Tensor,
@@ -81,79 +79,6 @@
     clamp: float = -1,
     fused_log_softmax: bool = True,
     reuse_logits_for_grads: bool = True,
-=======
-class _RNNT(torch.autograd.Function):
-    @staticmethod
-    def forward(
-        ctx,
-        logits,
-        targets,
-        logit_lengths,
-        target_lengths,
-        blank=-1,
-        clamp=-1,
-        fused_log_softmax=True,
-        reuse_logits_for_grads=True,
-    ):
-        """
-        See documentation for RNNTLoss
-        """
-
-        # move everything to the same device.
-        targets = targets.to(device=logits.device)
-        logit_lengths = logit_lengths.to(device=logits.device)
-        target_lengths = target_lengths.to(device=logits.device)
-
-        # make sure all int tensors are of type int32.
-        targets = targets.int()
-        logit_lengths = logit_lengths.int()
-        target_lengths = target_lengths.int()
-
-        if blank < 0:  # reinterpret blank index if blank < 0.
-            blank = logits.shape[-1] + blank
-
-        costs, gradients = torch.ops.torchaudio.rnnt_loss(
-            logits=logits,
-            targets=targets,
-            src_lengths=logit_lengths,
-            tgt_lengths=target_lengths,
-            blank=blank,
-            clamp=clamp,
-            fused_log_smax=fused_log_softmax,
-            reuse_logits_for_grads=reuse_logits_for_grads,
-        )
-
-        ctx.grads = gradients
-
-        return costs
-
-    @staticmethod
-    def backward(ctx, output_gradients):
-        output_gradients = output_gradients.view(-1, 1, 1, 1).to(ctx.grads)
-        ctx.grads.mul_(output_gradients).to(ctx.grads)
-
-        return (
-            ctx.grads,  # logits
-            None,  # targets
-            None,  # logit_lengths
-            None,  # target_lengths
-            None,  # blank
-            None,  # clamp
-            None,  # fused_log_softmax
-            None,  # reuse_logits_for_grads
-        )
-
-
-def rnnt_loss(
-    logits,
-    targets,
-    logit_lengths,
-    target_lengths,
-    blank=-1,
-    clamp=-1,
-    fused_log_softmax=True,
-    reuse_logits_for_grads=True,
->>>>>>> 52e7bfd9
 ):
     """
     Compute the RNN Transducer Loss.
@@ -179,7 +104,6 @@
             False  # softmax needs the original logits value
         )
 
-<<<<<<< HEAD
     # move everything to the same device.
     targets = targets.to(device=logits.device)
     logit_lengths = logit_lengths.to(device=logits.device)
@@ -201,19 +125,7 @@
         blank=blank,
         clamp=clamp,
         fused_log_smax=fused_log_softmax,
-        reuse_logits_for_grads=reuse_logits_for_grads,
-=======
-    cost = _RNNT.apply(
-        logits,
-        targets,
-        logit_lengths,
-        target_lengths,
-        blank,
-        clamp,
-        fused_log_softmax,
-        reuse_logits_for_grads,
->>>>>>> 52e7bfd9
-    )
+        reuse_logits_for_grads=reuse_logits_for_grads,)
 
     return costs
 
@@ -235,17 +147,10 @@
 
     def __init__(
         self,
-<<<<<<< HEAD
         blank: int = -1,
         clamp: float = -1.,
         fused_log_softmax: bool = True,
         reuse_logits_for_grads: bool = True,
-=======
-        blank=-1,
-        clamp=-1,
-        fused_log_softmax=True,
-        reuse_logits_for_grads=True,
->>>>>>> 52e7bfd9
     ):
         super().__init__()
         self.blank = blank
