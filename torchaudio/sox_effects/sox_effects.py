import os
from pathlib import Path
from typing import List, Tuple, Optional

import torch

import torchaudio
from torchaudio._internal import module_utils as _mod_utils
from torchaudio.utils.sox_utils import list_effects


@_mod_utils.requires_module('torchaudio._torchaudio')
def init_sox_effects():
    """Initialize resources required to use sox effects.

    Note:
        You do not need to call this function manually. It is called automatically.

    Once initialized, you do not need to call this function again across the multiple uses of
    sox effects though it is safe to do so as long as :func:`shutdown_sox_effects` is not called yet.
    Once :func:`shutdown_sox_effects` is called, you can no longer use SoX effects and initializing
    again will result in error.
    """
    torch.ops.torchaudio.sox_effects_initialize_sox_effects()


@_mod_utils.requires_module("torchaudio._torchaudio")
def shutdown_sox_effects():
    """Clean up resources required to use sox effects.

    Note:
        You do not need to call this function manually. It is called automatically.

    It is safe to call this function multiple times.
    Once :py:func:`shutdown_sox_effects` is called, you can no longer use SoX effects and
    initializing again will result in error.
    """
    torch.ops.torchaudio.sox_effects_shutdown_sox_effects()


@_mod_utils.requires_module('torchaudio._torchaudio')
def effect_names() -> List[str]:
    """Gets list of valid sox effect names

    Returns:
        List[str]: list of available effect names.

    Example
        >>> torchaudio.sox_effects.effect_names()
        ['allpass', 'band', 'bandpass', ... ]
    """
    return list(list_effects().keys())


@_mod_utils.requires_module('torchaudio._torchaudio')
def apply_effects_tensor(
        tensor: torch.Tensor,
        sample_rate: int,
        effects: List[List[str]],
        channels_first: bool = True,
) -> Tuple[torch.Tensor, int]:
    """Apply sox effects to given Tensor

    Note:
        This function works in the way very similar to ``sox`` command, however there are slight
        differences. For example, ``sox`` command adds certain effects automatically (such as
        ``rate`` effect after ``speed`` and ``pitch`` and other effects), but this function does
        only applies the given effects. (Therefore, to actually apply ``speed`` effect, you also
        need to give ``rate`` effect with desired sampling rate.)

    Args:
        tensor (torch.Tensor): Input 2D Tensor.
        sample_rate (int): Sample rate
        effects (List[List[str]]): List of effects.
        channels_first (bool): Indicates if the input Tensor's dimension is
            ``[channels, time]`` or ``[time, channels]``

    Returns:
        Tuple[torch.Tensor, int]: Resulting Tensor and sample rate.
        The resulting Tensor has the same ``dtype`` as the input Tensor, and
        the same channels order. The shape of the Tensor can be different based on the
        effects applied. Sample rate can also be different based on the effects applied.

    Example - Basic usage
        >>>
        >>> # Defines the effects to apply
        >>> effects = [
        ...     ['gain', '-n'],  # normalises to 0dB
        ...     ['pitch', '5'],  # 5 cent pitch shift
        ...     ['rate', '8000'],  # resample to 8000 Hz
        ... ]
        >>>
        >>> # Generate pseudo wave:
        >>> # normalized, channels first, 2ch, sampling rate 16000, 1 second
        >>> sample_rate = 16000
        >>> waveform = 2 * torch.rand([2, sample_rate * 1]) - 1
        >>> waveform.shape
        torch.Size([2, 16000])
        >>> waveform
        tensor([[ 0.3138,  0.7620, -0.9019,  ..., -0.7495, -0.4935,  0.5442],
                [-0.0832,  0.0061,  0.8233,  ..., -0.5176, -0.9140, -0.2434]])
        >>>
        >>> # Apply effects
        >>> waveform, sample_rate = apply_effects_tensor(
        ...     wave_form, sample_rate, effects, channels_first=True)
        >>>
        >>> # Check the result
        >>> # The new waveform is sampling rate 8000, 1 second.
        >>> # normalization and channel order are preserved
        >>> waveform.shape
        torch.Size([2, 8000])
        >>> waveform
        tensor([[ 0.5054, -0.5518, -0.4800,  ..., -0.0076,  0.0096, -0.0110],
                [ 0.1331,  0.0436, -0.3783,  ..., -0.0035,  0.0012,  0.0008]])
        >>> sample_rate
        8000

    Example - Torchscript-able transform
        >>>
        >>> # Use `apply_effects_tensor` in `torch.nn.Module` and dump it to file,
        >>> # then run sox effect via Torchscript runtime.
        >>>
        >>> class SoxEffectTransform(torch.nn.Module):
        ...     effects: List[List[str]]
        ...
        ...     def __init__(self, effects: List[List[str]]):
        ...         super().__init__()
        ...         self.effects = effects
        ...
        ...     def forward(self, tensor: torch.Tensor, sample_rate: int):
        ...         return sox_effects.apply_effects_tensor(
        ...             tensor, sample_rate, self.effects)
        ...
        ...
        >>> # Create transform object
        >>> effects = [
        ...     ["lowpass", "-1", "300"],  # apply single-pole lowpass filter
        ...     ["rate", "8000"],  # change sample rate to 8000
        ... ]
        >>> transform = SoxEffectTensorTransform(effects, input_sample_rate)
        >>>
        >>> # Dump it to file and load
        >>> path = 'sox_effect.zip'
        >>> torch.jit.script(trans).save(path)
        >>> transform = torch.jit.load(path)
        >>>
        >>>> # Run transform
        >>> waveform, input_sample_rate = torchaudio.load("input.wav")
        >>> waveform, sample_rate = transform(waveform, input_sample_rate)
        >>> assert sample_rate == 8000
    """
    return torch.ops.torchaudio.sox_effects_apply_effects_tensor(
        (tensor, sample_rate), effects, channels_first)


@_mod_utils.requires_module('torchaudio._torchaudio')
def apply_effects_file(
        path: str,
        effects: List[List[str]],
        normalize: bool = True,
        channels_first: bool = True,
        format: Optional[str] = None,
) -> Tuple[torch.Tensor, int]:
    """Apply sox effects to the audio file and load the resulting data as Tensor

    Note:
        This function works in the way very similar to ``sox`` command, however there are slight
        differences. For example, ``sox`` commnad adds certain effects automatically (such as
        ``rate`` effect after ``speed``, ``pitch`` etc), but this function only applies the given
        effects. Therefore, to actually apply ``speed`` effect, you also need to give ``rate``
        effect with desired sampling rate, because internally, ``speed`` effects only alter sampling
        rate and leave samples untouched.

    Args:
        path (path-like object or file-like object):
            Source of audio data. When the function is not compiled by TorchScript,
            (e.g. ``torch.jit.script``), the following types are accepted;
                  * ``path-like``: file path
                  * ``file-like``: Object with ``read(size: int) -> bytes`` method,
                    which returns byte string of at most ``size`` length.
            When the function is compiled by TorchScript, only ``str`` type is allowed.
            Note:
                * This argument is intentionally annotated as ``str`` only for
                  TorchScript compiler compatibility.
        effects (List[List[str]]): List of effects.
        normalize (bool):
            When ``True``, this function always return ``float32``, and sample values are
            normalized to ``[-1.0, 1.0]``.
            If input file is integer WAV, giving ``False`` will change the resulting Tensor type to
            integer type. This argument has no effect for formats other
            than integer WAV type.
        channels_first (bool): When True, the returned Tensor has dimension ``[channel, time]``.
            Otherwise, the returned Tensor's dimension is ``[time, channel]``.
        format (str, optional):
            Override the format detection with the given format.
            Providing the argument might help when libsox can not infer the format
            from header or extension,

    Returns:
        Tuple[torch.Tensor, int]: Resulting Tensor and sample rate.
        If ``normalize=True``, the resulting Tensor is always ``float32`` type.
        If ``normalize=False`` and the input audio file is of integer WAV file, then the
        resulting Tensor has corresponding integer type. (Note 24 bit integer type is not supported)
        If ``channels_first=True``, the resulting Tensor has dimension ``[channel, time]``,
        otherwise ``[time, channel]``.

    Example - Basic usage
        >>>
        >>> # Defines the effects to apply
        >>> effects = [
        ...     ['gain', '-n'],  # normalises to 0dB
        ...     ['pitch', '5'],  # 5 cent pitch shift
        ...     ['rate', '8000'],  # resample to 8000 Hz
        ... ]
        >>>
        >>> # Apply effects and load data with channels_first=True
        >>> waveform, sample_rate = apply_effects_file("data.wav", effects, channels_first=True)
        >>>
        >>> # Check the result
        >>> waveform.shape
        torch.Size([2, 8000])
        >>> waveform
        tensor([[ 5.1151e-03,  1.8073e-02,  2.2188e-02,  ...,  1.0431e-07,
                 -1.4761e-07,  1.8114e-07],
                [-2.6924e-03,  2.1860e-03,  1.0650e-02,  ...,  6.4122e-07,
                 -5.6159e-07,  4.8103e-07]])
        >>> sample_rate
        8000

    Example - Apply random speed perturbation to dataset
        >>>
        >>> # Load data from file, apply random speed perturbation
        >>> class RandomPerturbationFile(torch.utils.data.Dataset):
        ...     \"\"\"Given flist, apply random speed perturbation
        ...
        ...     Suppose all the input files are at least one second long.
        ...     \"\"\"
        ...     def __init__(self, flist: List[str], sample_rate: int):
        ...         super().__init__()
        ...         self.flist = flist
        ...         self.sample_rate = sample_rate
        ...
        ...     def __getitem__(self, index):
        ...         speed = 0.5 + 1.5 * random.randn()
        ...         effects = [
        ...             ['gain', '-n', '-10'],  # apply 10 db attenuation
        ...             ['remix', '-'],  # merge all the channels
        ...             ['speed', f'{speed:.5f}'],  # duration is now 0.5 ~ 2.0 seconds.
        ...             ['rate', f'{self.sample_rate}'],
        ...             ['pad', '0', '1.5'],  # add 1.5 seconds silence at the end
        ...             ['trim', '0', '2'],  # get the first 2 seconds
        ...         ]
        ...         waveform, _ = torchaudio.sox_effects.apply_effects_file(
        ...             self.flist[index], effects)
        ...         return waveform
        ...
        ...     def __len__(self):
        ...         return len(self.flist)
        ...
        >>> dataset = RandomPerturbationFile(file_list, sample_rate=8000)
        >>> loader = torch.utils.data.DataLoader(dataset, batch_size=32)
        >>> for batch in loader:
        >>>     pass
    """
<<<<<<< HEAD
    # Get string representation of 'path' in case Path object is passed
    path = str(path)
    return torch.ops.torchaudio.sox_effects_apply_effects_file(
        path, effects, normalize, channels_first, format)
=======
    if not torch.jit.is_scripting():
        if hasattr(path, 'read'):
            return torchaudio._torchaudio.apply_effects_fileobj(
                path, effects, normalize, channels_first, format)
        path = os.fspath(path)
    signal = torch.ops.torchaudio.sox_effects_apply_effects_file(
        path, effects, normalize, channels_first, format)
    return signal.get_tensor(), signal.get_sample_rate()
>>>>>>> 828df46a
<|MERGE_RESOLUTION|>--- conflicted
+++ resolved
@@ -262,18 +262,10 @@
         >>> for batch in loader:
         >>>     pass
     """
-<<<<<<< HEAD
-    # Get string representation of 'path' in case Path object is passed
-    path = str(path)
-    return torch.ops.torchaudio.sox_effects_apply_effects_file(
-        path, effects, normalize, channels_first, format)
-=======
     if not torch.jit.is_scripting():
         if hasattr(path, 'read'):
             return torchaudio._torchaudio.apply_effects_fileobj(
                 path, effects, normalize, channels_first, format)
         path = os.fspath(path)
-    signal = torch.ops.torchaudio.sox_effects_apply_effects_file(
-        path, effects, normalize, channels_first, format)
-    return signal.get_tensor(), signal.get_sample_rate()
->>>>>>> 828df46a
+    return torch.ops.torchaudio.sox_effects_apply_effects_file(
+        path, effects, normalize, channels_first, format)