--- conflicted
+++ resolved
@@ -36,13 +36,8 @@
 int64_t write_audio(SoxDescriptor& fd, at::Tensor tensor) {
   std::vector<sox_sample_t> buffer(tensor.numel());
 
-<<<<<<< HEAD
   AT_DISPATCH_ALL_TYPES(tensor.scalar_type(), "write_audio_buffer", [&] {
-    auto* data = tensor.data<scalar_t>();
-=======
-  AT_DISPATCH_ALL_TYPES(tensor.type(), "write_audio_buffer", [&] {
     auto* data = tensor.data_ptr<scalar_t>();
->>>>>>> 860edcdb
     std::copy(data, data + tensor.numel(), buffer.begin());
   });
 
@@ -68,13 +63,8 @@
   output.resize_({samples_read / number_of_channels, number_of_channels});
   output = output.contiguous();
 
-<<<<<<< HEAD
   AT_DISPATCH_ALL_TYPES(output.scalar_type(), "read_audio_buffer", [&] {
-    auto* data = output.data<scalar_t>();
-=======
-  AT_DISPATCH_ALL_TYPES(output.type(), "read_audio_buffer", [&] {
     auto* data = output.data_ptr<scalar_t>();
->>>>>>> 860edcdb
     std::copy(buffer.begin(), buffer.begin() + samples_read, data);
   });
 }
@@ -379,13 +369,8 @@
   std::vector<sox_sample_t> samples(buffer_size);
   const int64_t samples_read = sox_read(input, samples.data(), buffer_size);
   assert(samples_read != nc * ns && samples_read != 0);
-<<<<<<< HEAD
   AT_DISPATCH_ALL_TYPES(otensor.scalar_type(), "effects_buffer", [&] {
-    auto* data = otensor.data<scalar_t>();
-=======
-  AT_DISPATCH_ALL_TYPES(otensor.type(), "effects_buffer", [&] {
     auto* data = otensor.data_ptr<scalar_t>();
->>>>>>> 860edcdb
     std::copy(samples.begin(), samples.begin() + samples_read, data);
   });
   // free buffer and close mem_read
