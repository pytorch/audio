# -*- coding: utf-8 -*-

import math
import warnings
from typing import Callable, Optional

import torch
from torch import Tensor
from torchaudio import functional as F

from .functional.functional import (
    _get_sinc_resample_kernel,
    _apply_sinc_resample_kernel,
)

__all__ = [
    'Spectrogram',
    'GriffinLim',
    'AmplitudeToDB',
    'MelScale',
    'InverseMelScale',
    'MelSpectrogram',
    'MFCC',
    'LFCC',
    'MuLawEncoding',
    'MuLawDecoding',
    'Resample',
    'ComplexNorm',
    'TimeStretch',
    'Fade',
    'FrequencyMasking',
    'TimeMasking',
    'SlidingWindowCmn',
    'Vad',
    'SpectralCentroid',
    'Vol',
    'ComputeDeltas',
    'PitchShift',
]


class Spectrogram(torch.nn.Module):
    r"""Create a spectrogram from a audio signal.

    Args:
        n_fft (int, optional): Size of FFT, creates ``n_fft // 2 + 1`` bins. (Default: ``400``)
        win_length (int or None, optional): Window size. (Default: ``n_fft``)
        hop_length (int or None, optional): Length of hop between STFT windows. (Default: ``win_length // 2``)
        pad (int, optional): Two sided padding of signal. (Default: ``0``)
        window_fn (Callable[..., Tensor], optional): A function to create a window tensor
            that is applied/multiplied to each frame/window. (Default: ``torch.hann_window``)
        power (float or None, optional): Exponent for the magnitude spectrogram,
            (must be > 0) e.g., 1 for energy, 2 for power, etc.
            If None, then the complex spectrum is returned instead. (Default: ``2``)
        normalized (bool, optional): Whether to normalize by magnitude after stft. (Default: ``False``)
        wkwargs (dict or None, optional): Arguments for window function. (Default: ``None``)
        center (bool, optional): whether to pad :attr:`waveform` on both sides so
            that the :math:`t`-th frame is centered at time :math:`t \times \text{hop\_length}`.
            (Default: ``True``)
        pad_mode (string, optional): controls the padding method used when
            :attr:`center` is ``True``. (Default: ``"reflect"``)
        onesided (bool, optional): controls whether to return half of results to
            avoid redundancy (Default: ``True``)
        return_complex (bool, optional):
            Indicates whether the resulting complex-valued Tensor should be represented with
            native complex dtype, such as `torch.cfloat` and `torch.cdouble`, or real dtype
            mimicking complex value with an extra dimension for real and imaginary parts.
            (See also ``torch.view_as_real``.)
            This argument is only effective when ``power=None``. It is ignored for
            cases where ``power`` is a number as in those cases, the returned tensor is
            power spectrogram, which is a real-valued tensor.

<<<<<<< HEAD
            Example

                    >>> specgram = torch.randn(1, 40, 1000)
                    >>> specgram = torchaudio.transforms.Spectrogram()(specgram)
                    >>> specgram.shape
                        torch.Size([1, 40, 201, 6])
=======
    Example
        >>> waveform, sample_rate = torchaudio.load('test.wav', normalize=True)
        >>> transform = torchaudio.transforms.Spectrogram(n_fft=800)
        >>> spectrogram = transform(waveform)

>>>>>>> 1d6b15ea
    """
    __constants__ = ['n_fft', 'win_length', 'hop_length', 'pad', 'power', 'normalized']

    def __init__(self,
                 n_fft: int = 400,
                 win_length: Optional[int] = None,
                 hop_length: Optional[int] = None,
                 pad: int = 0,
                 window_fn: Callable[..., Tensor] = torch.hann_window,
                 power: Optional[float] = 2.,
                 normalized: bool = False,
                 wkwargs: Optional[dict] = None,
                 center: bool = True,
                 pad_mode: str = "reflect",
                 onesided: bool = True,
                 return_complex: bool = True) -> None:
        super(Spectrogram, self).__init__()
        self.n_fft = n_fft
        # number of FFT bins. the returned STFT result will have n_fft // 2 + 1
        # number of frequencies due to onesided=True in torch.stft
        self.win_length = win_length if win_length is not None else n_fft
        self.hop_length = hop_length if hop_length is not None else self.win_length // 2
        window = window_fn(self.win_length) if wkwargs is None else window_fn(self.win_length, **wkwargs)
        self.register_buffer('window', window)
        self.pad = pad
        self.power = power
        self.normalized = normalized
        self.center = center
        self.pad_mode = pad_mode
        self.onesided = onesided
        self.return_complex = return_complex

    def forward(self, waveform: Tensor) -> Tensor:
        r"""
        Args:
            waveform (Tensor): Tensor of audio of dimension (..., time).

        Returns:
            Tensor: Dimension (..., freq, time), where freq is
            ``n_fft // 2 + 1`` where ``n_fft`` is the number of
            Fourier bins, and time is the number of window hops (n_frame).
        """
        return F.spectrogram(
            waveform,
            self.pad,
            self.window,
            self.n_fft,
            self.hop_length,
            self.win_length,
            self.power,
            self.normalized,
            self.center,
            self.pad_mode,
            self.onesided,
            self.return_complex,
        )


class GriffinLim(torch.nn.Module):
    r"""Compute waveform from a linear scale magnitude spectrogram using the Griffin-Lim transformation.

    Implementation ported from
    *librosa* [:footcite:`brian_mcfee-proc-scipy-2015`], *A fast Griffin-Lim algorithm* [:footcite:`6701851`]
    and *Signal estimation from modified short-time Fourier transform* [:footcite:`1172092`].

    Args:
        n_fft (int, optional): Size of FFT, creates ``n_fft // 2 + 1`` bins. (Default: ``400``)
        n_iter (int, optional): Number of iteration for phase recovery process. (Default: ``32``)
        win_length (int or None, optional): Window size. (Default: ``n_fft``)
        hop_length (int or None, optional): Length of hop between STFT windows. (Default: ``win_length // 2``)
        window_fn (Callable[..., Tensor], optional): A function to create a window tensor
            that is applied/multiplied to each frame/window. (Default: ``torch.hann_window``)
        power (float, optional): Exponent for the magnitude spectrogram,
            (must be > 0) e.g., 1 for energy, 2 for power, etc. (Default: ``2``)
        wkwargs (dict or None, optional): Arguments for window function. (Default: ``None``)
        momentum (float, optional): The momentum parameter for fast Griffin-Lim.
            Setting this to 0 recovers the original Griffin-Lim method.
            Values near 1 can lead to faster convergence, but above 1 may not converge. (Default: ``0.99``)
        length (int, optional): Array length of the expected output. (Default: ``None``)
        rand_init (bool, optional): Initializes phase randomly if True and to zero otherwise. (Default: ``True``)

        Example
                >>> waveform, sample_rate = torchaudio.load('test.wav', normalize=True)
                >>> transform = torchaudio.transforms.GriffinLim(n_fft=800)
                >>> transgriffinlim = transform(waveform)
    """
    __constants__ = ['n_fft', 'n_iter', 'win_length', 'hop_length', 'power',
                     'length', 'momentum', 'rand_init']

    def __init__(self,
                 n_fft: int = 400,
                 n_iter: int = 32,
                 win_length: Optional[int] = None,
                 hop_length: Optional[int] = None,
                 window_fn: Callable[..., Tensor] = torch.hann_window,
                 power: float = 2.,
                 wkwargs: Optional[dict] = None,
                 momentum: float = 0.99,
                 length: Optional[int] = None,
                 rand_init: bool = True) -> None:
        super(GriffinLim, self).__init__()

        assert momentum < 1, 'momentum={} > 1 can be unstable'.format(momentum)
        assert momentum >= 0, 'momentum={} < 0'.format(momentum)

        self.n_fft = n_fft
        self.n_iter = n_iter
        self.win_length = win_length if win_length is not None else n_fft
        self.hop_length = hop_length if hop_length is not None else self.win_length // 2
        window = window_fn(self.win_length) if wkwargs is None else window_fn(self.win_length, **wkwargs)
        self.register_buffer('window', window)
        self.length = length
        self.power = power
        self.momentum = momentum / (1 + momentum)
        self.rand_init = rand_init

    def forward(self, specgram: Tensor) -> Tensor:
        r"""
        Args:
            specgram (Tensor):
                A magnitude-only STFT spectrogram of dimension (..., freq, frames)
                where freq is ``n_fft // 2 + 1``.

        Returns:
            Tensor: waveform of (..., time), where time equals the ``length`` parameter if given.
        """
        return F.griffinlim(specgram, self.window, self.n_fft, self.hop_length, self.win_length, self.power,
                            self.n_iter, self.momentum, self.length, self.rand_init)


class AmplitudeToDB(torch.nn.Module):
    r"""Turn a tensor from the power/amplitude scale to the decibel scale.

    This output depends on the maximum value in the input tensor, and so
    may return different values for an audio clip split into snippets vs. a
    a full clip.

    Args:
        stype (str, optional): scale of input tensor ('power' or 'magnitude'). The
            power being the elementwise square of the magnitude. (Default: ``'power'``)
        top_db (float, optional): minimum negative cut-off in decibels.  A reasonable number
            is 80. (Default: ``None``)
    """
    __constants__ = ['multiplier', 'amin', 'ref_value', 'db_multiplier']

    def __init__(self, stype: str = 'power', top_db: Optional[float] = None) -> None:
        super(AmplitudeToDB, self).__init__()
        self.stype = stype
        if top_db is not None and top_db < 0:
            raise ValueError('top_db must be positive value')
        self.top_db = top_db
        self.multiplier = 10.0 if stype == 'power' else 20.0
        self.amin = 1e-10
        self.ref_value = 1.0
        self.db_multiplier = math.log10(max(self.amin, self.ref_value))

    def forward(self, x: Tensor) -> Tensor:
        r"""Numerically stable implementation from Librosa.

        https://librosa.org/doc/latest/generated/librosa.amplitude_to_db.html

        Args:
            x (Tensor): Input tensor before being converted to decibel scale.

        Returns:
            Tensor: Output tensor in decibel scale.
        """
        return F.amplitude_to_DB(x, self.multiplier, self.amin, self.db_multiplier, self.top_db)


class MelScale(torch.nn.Module):
    r"""Turn a normal STFT into a mel frequency STFT, using a conversion
    matrix.  This uses triangular filter banks.

    User can control which device the filter bank (`fb`) is (e.g. fb.to(spec_f.device)).

    Args:
        n_mels (int, optional): Number of mel filterbanks. (Default: ``128``)
        sample_rate (int, optional): Sample rate of audio signal. (Default: ``16000``)
        f_min (float, optional): Minimum frequency. (Default: ``0.``)
        f_max (float or None, optional): Maximum frequency. (Default: ``sample_rate // 2``)
        n_stft (int, optional): Number of bins in STFT. See ``n_fft`` in :class:`Spectrogram`. (Default: ``201``)
        norm (str or None, optional): If 'slaney', divide the triangular mel weights by the width of the mel band
        (area normalization). (Default: ``None``)
        mel_scale (str, optional): Scale to use: ``htk`` or ``slaney``. (Default: ``htk``)
    """
    __constants__ = ['n_mels', 'sample_rate', 'f_min', 'f_max']

    def __init__(self,
                 n_mels: int = 128,
                 sample_rate: int = 16000,
                 f_min: float = 0.,
                 f_max: Optional[float] = None,
                 n_stft: int = 201,
                 norm: Optional[str] = None,
                 mel_scale: str = "htk") -> None:
        super(MelScale, self).__init__()
        self.n_mels = n_mels
        self.sample_rate = sample_rate
        self.f_max = f_max if f_max is not None else float(sample_rate // 2)
        self.f_min = f_min
        self.norm = norm
        self.mel_scale = mel_scale

        assert f_min <= self.f_max, 'Require f_min: {} < f_max: {}'.format(f_min, self.f_max)
        fb = F.melscale_fbanks(
            n_stft, self.f_min, self.f_max, self.n_mels, self.sample_rate, self.norm,
            self.mel_scale)
        self.register_buffer('fb', fb)

    def forward(self, specgram: Tensor) -> Tensor:
        r"""
        Args:
            specgram (Tensor): A spectrogram STFT of dimension (..., freq, time).

        Returns:
            Tensor: Mel frequency spectrogram of size (..., ``n_mels``, time).
        """

        # (..., time, freq) dot (freq, n_mels) -> (..., n_mels, time)
        mel_specgram = torch.matmul(specgram.transpose(-1, -2), self.fb).transpose(-1, -2)

        return mel_specgram


class InverseMelScale(torch.nn.Module):
    r"""Solve for a normal STFT from a mel frequency STFT, using a conversion
    matrix.  This uses triangular filter banks.

    It minimizes the euclidian norm between the input mel-spectrogram and the product between
    the estimated spectrogram and the filter banks using SGD.

    Args:
        n_stft (int): Number of bins in STFT. See ``n_fft`` in :class:`Spectrogram`.
        n_mels (int, optional): Number of mel filterbanks. (Default: ``128``)
        sample_rate (int, optional): Sample rate of audio signal. (Default: ``16000``)
        f_min (float, optional): Minimum frequency. (Default: ``0.``)
        f_max (float or None, optional): Maximum frequency. (Default: ``sample_rate // 2``)
        max_iter (int, optional): Maximum number of optimization iterations. (Default: ``100000``)
        tolerance_loss (float, optional): Value of loss to stop optimization at. (Default: ``1e-5``)
        tolerance_change (float, optional): Difference in losses to stop optimization at. (Default: ``1e-8``)
        sgdargs (dict or None, optional): Arguments for the SGD optimizer. (Default: ``None``)
        norm (Optional[str]): If 'slaney', divide the triangular mel weights by the width of the mel band
            (area normalization). (Default: ``None``)
        mel_scale (str, optional): Scale to use: ``htk`` or ``slaney``. (Default: ``htk``)
    """
    __constants__ = ['n_stft', 'n_mels', 'sample_rate', 'f_min', 'f_max', 'max_iter', 'tolerance_loss',
                     'tolerance_change', 'sgdargs']

    def __init__(self,
                 n_stft: int,
                 n_mels: int = 128,
                 sample_rate: int = 16000,
                 f_min: float = 0.,
                 f_max: Optional[float] = None,
                 max_iter: int = 100000,
                 tolerance_loss: float = 1e-5,
                 tolerance_change: float = 1e-8,
                 sgdargs: Optional[dict] = None,
                 norm: Optional[str] = None,
                 mel_scale: str = "htk") -> None:
        super(InverseMelScale, self).__init__()
        self.n_mels = n_mels
        self.sample_rate = sample_rate
        self.f_max = f_max or float(sample_rate // 2)
        self.f_min = f_min
        self.max_iter = max_iter
        self.tolerance_loss = tolerance_loss
        self.tolerance_change = tolerance_change
        self.sgdargs = sgdargs or {'lr': 0.1, 'momentum': 0.9}

        assert f_min <= self.f_max, 'Require f_min: {} < f_max: {}'.format(f_min, self.f_max)

        fb = F.melscale_fbanks(n_stft, self.f_min, self.f_max, self.n_mels, self.sample_rate,
                               norm, mel_scale)
        self.register_buffer('fb', fb)

    def forward(self, melspec: Tensor) -> Tensor:
        r"""
        Args:
            melspec (Tensor): A Mel frequency spectrogram of dimension (..., ``n_mels``, time)

        Returns:
            Tensor: Linear scale spectrogram of size (..., freq, time)
        """
        # pack batch
        shape = melspec.size()
        melspec = melspec.view(-1, shape[-2], shape[-1])

        n_mels, time = shape[-2], shape[-1]
        freq, _ = self.fb.size()  # (freq, n_mels)
        melspec = melspec.transpose(-1, -2)
        assert self.n_mels == n_mels

        specgram = torch.rand(melspec.size()[0], time, freq, requires_grad=True,
                              dtype=melspec.dtype, device=melspec.device)

        optim = torch.optim.SGD([specgram], **self.sgdargs)

        loss = float('inf')
        for _ in range(self.max_iter):
            optim.zero_grad()
            diff = melspec - specgram.matmul(self.fb)
            new_loss = diff.pow(2).sum(axis=-1).mean()
            # take sum over mel-frequency then average over other dimensions
            # so that loss threshold is applied par unit timeframe
            new_loss.backward()
            optim.step()
            specgram.data = specgram.data.clamp(min=0)

            new_loss = new_loss.item()
            if new_loss < self.tolerance_loss or abs(loss - new_loss) < self.tolerance_change:
                break
            loss = new_loss

        specgram.requires_grad_(False)
        specgram = specgram.clamp(min=0).transpose(-1, -2)

        # unpack batch
        specgram = specgram.view(shape[:-2] + (freq, time))
        return specgram


class MelSpectrogram(torch.nn.Module):
    r"""Create MelSpectrogram for a raw audio signal. This is a composition of Spectrogram
    and MelScale.

    Sources
        * https://gist.github.com/kastnerkyle/179d6e9a88202ab0a2fe
        * https://timsainb.github.io/spectrograms-mfccs-and-inversion-in-python.html
        * http://haythamfayek.com/2016/04/21/speech-processing-for-machine-learning.html

    Args:
        sample_rate (int, optional): Sample rate of audio signal. (Default: ``16000``)
        n_fft (int, optional): Size of FFT, creates ``n_fft // 2 + 1`` bins. (Default: ``400``)
        win_length (int or None, optional): Window size. (Default: ``n_fft``)
        hop_length (int or None, optional): Length of hop between STFT windows. (Default: ``win_length // 2``)
        f_min (float, optional): Minimum frequency. (Default: ``0.``)
        f_max (float or None, optional): Maximum frequency. (Default: ``None``)
        pad (int, optional): Two sided padding of signal. (Default: ``0``)
        n_mels (int, optional): Number of mel filterbanks. (Default: ``128``)
        window_fn (Callable[..., Tensor], optional): A function to create a window tensor
            that is applied/multiplied to each frame/window. (Default: ``torch.hann_window``)
        power (float, optional): Exponent for the magnitude spectrogram,
            (must be > 0) e.g., 1 for energy, 2 for power, etc. (Default: ``2``)
        normalized (bool, optional): Whether to normalize by magnitude after stft. (Default: ``False``)
        wkwargs (Dict[..., ...] or None, optional): Arguments for window function. (Default: ``None``)
        center (bool, optional): whether to pad :attr:`waveform` on both sides so
            that the :math:`t`-th frame is centered at time :math:`t \times \text{hop\_length}`.
            (Default: ``True``)
        pad_mode (string, optional): controls the padding method used when
            :attr:`center` is ``True``. (Default: ``"reflect"``)
        onesided (bool, optional): controls whether to return half of results to
            avoid redundancy. (Default: ``True``)
        norm (Optional[str]): If 'slaney', divide the triangular mel weights by the width of the mel band
            (area normalization). (Default: ``None``)
        mel_scale (str, optional): Scale to use: ``htk`` or ``slaney``. (Default: ``htk``)

    Example
        >>> waveform, sample_rate = torchaudio.load('test.wav', normalize=True)
        >>> transform = transforms.MelSpectrogram(sample_rate)
        >>> mel_specgram = transform(waveform)  # (channel, n_mels, time)
    """
    __constants__ = ['sample_rate', 'n_fft', 'win_length', 'hop_length', 'pad', 'n_mels', 'f_min']

    def __init__(self,
                 sample_rate: int = 16000,
                 n_fft: int = 400,
                 win_length: Optional[int] = None,
                 hop_length: Optional[int] = None,
                 f_min: float = 0.,
                 f_max: Optional[float] = None,
                 pad: int = 0,
                 n_mels: int = 128,
                 window_fn: Callable[..., Tensor] = torch.hann_window,
                 power: float = 2.,
                 normalized: bool = False,
                 wkwargs: Optional[dict] = None,
                 center: bool = True,
                 pad_mode: str = "reflect",
                 onesided: bool = True,
                 norm: Optional[str] = None,
                 mel_scale: str = "htk") -> None:
        super(MelSpectrogram, self).__init__()
        self.sample_rate = sample_rate
        self.n_fft = n_fft
        self.win_length = win_length if win_length is not None else n_fft
        self.hop_length = hop_length if hop_length is not None else self.win_length // 2
        self.pad = pad
        self.power = power
        self.normalized = normalized
        self.n_mels = n_mels  # number of mel frequency bins
        self.f_max = f_max
        self.f_min = f_min
        self.spectrogram = Spectrogram(n_fft=self.n_fft, win_length=self.win_length,
                                       hop_length=self.hop_length,
                                       pad=self.pad, window_fn=window_fn, power=self.power,
                                       normalized=self.normalized, wkwargs=wkwargs,
                                       center=center, pad_mode=pad_mode, onesided=onesided)
        self.mel_scale = MelScale(
            self.n_mels,
            self.sample_rate,
            self.f_min,
            self.f_max,
            self.n_fft // 2 + 1,
            norm,
            mel_scale
        )

    def forward(self, waveform: Tensor) -> Tensor:
        r"""
        Args:
            waveform (Tensor): Tensor of audio of dimension (..., time).

        Returns:
            Tensor: Mel frequency spectrogram of size (..., ``n_mels``, time).
        """
        specgram = self.spectrogram(waveform)
        mel_specgram = self.mel_scale(specgram)
        return mel_specgram


class MFCC(torch.nn.Module):
    r"""Create the Mel-frequency cepstrum coefficients from an audio signal.

    By default, this calculates the MFCC on the DB-scaled Mel spectrogram.
    This is not the textbook implementation, but is implemented here to
    give consistency with librosa.

    This output depends on the maximum value in the input spectrogram, and so
    may return different values for an audio clip split into snippets vs. a
    a full clip.

    Args:
        sample_rate (int, optional): Sample rate of audio signal. (Default: ``16000``)
        n_mfcc (int, optional): Number of mfc coefficients to retain. (Default: ``40``)
        dct_type (int, optional): type of DCT (discrete cosine transform) to use. (Default: ``2``)
        norm (str, optional): norm to use. (Default: ``'ortho'``)
        log_mels (bool, optional): whether to use log-mel spectrograms instead of db-scaled. (Default: ``False``)
        melkwargs (dict or None, optional): arguments for MelSpectrogram. (Default: ``None``)
    """
    __constants__ = ['sample_rate', 'n_mfcc', 'dct_type', 'top_db', 'log_mels']

    def __init__(self,
                 sample_rate: int = 16000,
                 n_mfcc: int = 40,
                 dct_type: int = 2,
                 norm: str = 'ortho',
                 log_mels: bool = False,
                 melkwargs: Optional[dict] = None) -> None:
        super(MFCC, self).__init__()
        supported_dct_types = [2]
        if dct_type not in supported_dct_types:
            raise ValueError('DCT type not supported: {}'.format(dct_type))
        self.sample_rate = sample_rate
        self.n_mfcc = n_mfcc
        self.dct_type = dct_type
        self.norm = norm
        self.top_db = 80.0
        self.amplitude_to_DB = AmplitudeToDB('power', self.top_db)

        melkwargs = melkwargs or {}
        self.MelSpectrogram = MelSpectrogram(sample_rate=self.sample_rate, **melkwargs)

        if self.n_mfcc > self.MelSpectrogram.n_mels:
            raise ValueError('Cannot select more MFCC coefficients than # mel bins')
        dct_mat = F.create_dct(self.n_mfcc, self.MelSpectrogram.n_mels, self.norm)
        self.register_buffer('dct_mat', dct_mat)
        self.log_mels = log_mels

    def forward(self, waveform: Tensor) -> Tensor:
        r"""
        Args:
            waveform (Tensor): Tensor of audio of dimension (..., time).

        Returns:
            Tensor: specgram_mel_db of size (..., ``n_mfcc``, time).
        """
        mel_specgram = self.MelSpectrogram(waveform)
        if self.log_mels:
            log_offset = 1e-6
            mel_specgram = torch.log(mel_specgram + log_offset)
        else:
            mel_specgram = self.amplitude_to_DB(mel_specgram)

        # (..., time, n_mels) dot (n_mels, n_mfcc) -> (..., n_nfcc, time)
        mfcc = torch.matmul(mel_specgram.transpose(-1, -2), self.dct_mat).transpose(-1, -2)
        return mfcc


class LFCC(torch.nn.Module):
    r"""Create the linear-frequency cepstrum coefficients from an audio signal.

    By default, this calculates the LFCC on the DB-scaled linear filtered spectrogram.
    This is not the textbook implementation, but is implemented here to
    give consistency with librosa.

    This output depends on the maximum value in the input spectrogram, and so
    may return different values for an audio clip split into snippets vs. a
    a full clip.

    Args:
        sample_rate (int, optional): Sample rate of audio signal. (Default: ``16000``)
        n_filter (int, optional): Number of linear filters to apply. (Default: ``128``)
        n_lfcc (int, optional): Number of lfc coefficients to retain. (Default: ``40``)
        f_min (float, optional): Minimum frequency. (Default: ``0.``)
        f_max (float or None, optional): Maximum frequency. (Default: ``None``)
        dct_type (int, optional): type of DCT (discrete cosine transform) to use. (Default: ``2``)
        norm (str, optional): norm to use. (Default: ``'ortho'``)
        log_lf (bool, optional): whether to use log-lf spectrograms instead of db-scaled. (Default: ``False``)
        speckwargs (dict or None, optional): arguments for Spectrogram. (Default: ``None``)
    """
    __constants__ = ['sample_rate', 'n_filter', 'n_lfcc', 'dct_type', 'top_db', 'log_lf']

    def __init__(self,
                 sample_rate: int = 16000,
                 n_filter: int = 128,
                 f_min: float = 0.,
                 f_max: Optional[float] = None,
                 n_lfcc: int = 40,
                 dct_type: int = 2,
                 norm: str = 'ortho',
                 log_lf: bool = False,
                 speckwargs: Optional[dict] = None) -> None:
        super(LFCC, self).__init__()
        supported_dct_types = [2]
        if dct_type not in supported_dct_types:
            raise ValueError('DCT type not supported: {}'.format(dct_type))
        self.sample_rate = sample_rate
        self.f_min = f_min
        self.f_max = f_max if f_max is not None else float(sample_rate // 2)
        self.n_filter = n_filter
        self.n_lfcc = n_lfcc
        self.dct_type = dct_type
        self.norm = norm
        self.top_db = 80.0
        self.amplitude_to_DB = AmplitudeToDB('power', self.top_db)

        speckwargs = speckwargs or {}
        self.Spectrogram = Spectrogram(**speckwargs)

        if self.n_lfcc > self.Spectrogram.n_fft:
            raise ValueError('Cannot select more LFCC coefficients than # fft bins')

        filter_mat = F.linear_fbanks(
            n_freqs=self.Spectrogram.n_fft // 2 + 1,
            f_min=self.f_min,
            f_max=self.f_max,
            n_filter=self.n_filter,
            sample_rate=self.sample_rate,
        )
        self.register_buffer("filter_mat", filter_mat)

        dct_mat = F.create_dct(self.n_lfcc, self.n_filter, self.norm)
        self.register_buffer('dct_mat', dct_mat)
        self.log_lf = log_lf

    def forward(self, waveform: Tensor) -> Tensor:
        r"""
        Args:
            waveform (Tensor): Tensor of audio of dimension (..., time).

        Returns:
            Tensor: Linear Frequency Cepstral Coefficients of size (..., ``n_lfcc``, time).
        """
        specgram = self.Spectrogram(waveform)

        # (..., time, freq) dot (freq, n_filter) -> (..., n_filter, time)
        specgram = torch.matmul(specgram.transpose(-1, -2), self.filter_mat).transpose(-1, -2)

        if self.log_lf:
            log_offset = 1e-6
            specgram = torch.log(specgram + log_offset)
        else:
            specgram = self.amplitude_to_DB(specgram)

        # (..., time, n_filter) dot (n_filter, n_lfcc) -> (..., n_lfcc, time)
        lfcc = torch.matmul(specgram.transpose(-1, -2), self.dct_mat).transpose(-1, -2)
        return lfcc


class MuLawEncoding(torch.nn.Module):
    r"""Encode signal based on mu-law companding.  For more info see the
    `Wikipedia Entry <https://en.wikipedia.org/wiki/%CE%9C-law_algorithm>`_

    This algorithm assumes the signal has been scaled to between -1 and 1 and
    returns a signal encoded with values from 0 to quantization_channels - 1

    Args:
        quantization_channels (int, optional): Number of channels. (Default: ``256``)

    Example
       >>> waveform, sample_rate = torchaudio.load('test.wav', normalize=True)
       >>> transform = torchaudio.transforms.MuLawEncoding(quantization_channels=512)
       >>> mulawtrans = transform(waveform)

    """
    __constants__ = ['quantization_channels']

    def __init__(self, quantization_channels: int = 256) -> None:
        super(MuLawEncoding, self).__init__()
        self.quantization_channels = quantization_channels

    def forward(self, x: Tensor) -> Tensor:
        r"""
        Args:
            x (Tensor): A signal to be encoded.

        Returns:
            x_mu (Tensor): An encoded signal.
        """
        return F.mu_law_encoding(x, self.quantization_channels)


class MuLawDecoding(torch.nn.Module):
    r"""Decode mu-law encoded signal.  For more info see the
    `Wikipedia Entry <https://en.wikipedia.org/wiki/%CE%9C-law_algorithm>`_

    This expects an input with values between 0 and quantization_channels - 1
    and returns a signal scaled between -1 and 1.

    Args:
        quantization_channels (int, optional): Number of channels. (Default: ``256``)
    """
    __constants__ = ['quantization_channels']

    def __init__(self, quantization_channels: int = 256) -> None:
        super(MuLawDecoding, self).__init__()
        self.quantization_channels = quantization_channels

    def forward(self, x_mu: Tensor) -> Tensor:
        r"""
        Args:
            x_mu (Tensor): A mu-law encoded signal which needs to be decoded.

        Returns:
            Tensor: The signal decoded.
        """
        return F.mu_law_decoding(x_mu, self.quantization_channels)


class Resample(torch.nn.Module):
    r"""Resample a signal from one frequency to another. A resampling method can be given.

    Note:
        If resampling on waveforms of higher precision than float32, there may be a small loss of precision
        because the kernel is cached once as float32. If high precision resampling is important for your application,
        the functional form will retain higher precision, but run slower because it does not cache the kernel.
        Alternatively, you could rewrite a transform that caches a higher precision kernel.

    Args:
        orig_freq (float, optional): The original frequency of the signal. (Default: ``16000``)
        new_freq (float, optional): The desired frequency. (Default: ``16000``)
        resampling_method (str, optional): The resampling method to use.
            Options: [``sinc_interpolation``, ``kaiser_window``] (Default: ``'sinc_interpolation'``)
        lowpass_filter_width (int, optional): Controls the sharpness of the filter, more == sharper
            but less efficient. (Default: ``6``)
        rolloff (float, optional): The roll-off frequency of the filter, as a fraction of the Nyquist.
            Lower values reduce anti-aliasing, but also reduce some of the highest frequencies. (Default: ``0.99``)
        beta (float or None): The shape parameter used for kaiser window.
        dtype (torch.device, optional):
            Determnines the precision that resampling kernel is pre-computed and cached. If not provided,
            kernel is computed with ``torch.float64`` then cached as ``torch.float32``.
            If you need higher precision, provide ``torch.float64``, and the pre-computed kernel is computed and
            cached as ``torch.float64``. If you use resample with lower precision, then instead of providing this
            providing this argument, please use ``Resample.to(dtype)``, so that the kernel generation is still
            carried out on ``torch.float64``.

    Example
        >>> waveform, sample_rate = torchaudio.load('test.wav', normalize=True)
        >>> transform = transforms.Resample(sample_rate, sample_rate/10)
        >>> waveform = transform(waveform)
    """

    def __init__(
            self,
            orig_freq: float = 16000,
            new_freq: float = 16000,
            resampling_method: str = 'sinc_interpolation',
            lowpass_filter_width: int = 6,
            rolloff: float = 0.99,
            beta: Optional[float] = None,
            *,
            dtype: Optional[torch.dtype] = None,
    ) -> None:
        super().__init__()

        self.orig_freq = orig_freq
        self.new_freq = new_freq
        self.gcd = math.gcd(int(self.orig_freq), int(self.new_freq))
        self.resampling_method = resampling_method
        self.lowpass_filter_width = lowpass_filter_width
        self.rolloff = rolloff
        self.beta = beta

        if self.orig_freq != self.new_freq:
            kernel, self.width = _get_sinc_resample_kernel(
                self.orig_freq, self.new_freq, self.gcd,
                self.lowpass_filter_width, self.rolloff,
                self.resampling_method, beta, dtype=dtype)
            self.register_buffer('kernel', kernel)

    def forward(self, waveform: Tensor) -> Tensor:
        r"""
        Args:
            waveform (Tensor): Tensor of audio of dimension (..., time).

        Returns:
            Tensor: Output signal of dimension (..., time).
        """
        if self.orig_freq == self.new_freq:
            return waveform
        return _apply_sinc_resample_kernel(
            waveform, self.orig_freq, self.new_freq, self.gcd,
            self.kernel, self.width)


class ComplexNorm(torch.nn.Module):
    r"""Compute the norm of complex tensor input.

    Args:
        power (float, optional): Power of the norm. (Default: to ``1.0``)

    Example
        >>> complex_tensor = ... #  Tensor shape of (…, complex=2)
        >>> transform = transforms.ComplexNorm(power=2)
        >>> complex_norm = transform(complex_tensor)
    """
    __constants__ = ['power']

    def __init__(self, power: float = 1.0) -> None:
        warnings.warn(
            'torchaudio.transforms.ComplexNorm has been deprecated '
            'and will be removed from future release.'
            'Please convert the input Tensor to complex type with `torch.view_as_complex` then '
            'use `torch.abs` and `torch.angle`. '
            'Please refer to https://github.com/pytorch/audio/issues/1337 '
            "for more details about torchaudio's plan to migrate to native complex type."
        )
        super(ComplexNorm, self).__init__()
        self.power = power

    def forward(self, complex_tensor: Tensor) -> Tensor:
        r"""
        Args:
            complex_tensor (Tensor): Tensor shape of `(..., complex=2)`.

        Returns:
            Tensor: norm of the input tensor, shape of `(..., )`.
        """
        return F.complex_norm(complex_tensor, self.power)


class ComputeDeltas(torch.nn.Module):
    r"""Compute delta coefficients of a tensor, usually a spectrogram.

    See `torchaudio.functional.compute_deltas` for more details.

    Args:
        win_length (int): The window length used for computing delta. (Default: ``5``)
        mode (str): Mode parameter passed to padding. (Default: ``'replicate'``)
    """
    __constants__ = ['win_length']

    def __init__(self, win_length: int = 5, mode: str = "replicate") -> None:
        super(ComputeDeltas, self).__init__()
        self.win_length = win_length
        self.mode = mode

    def forward(self, specgram: Tensor) -> Tensor:
        r"""
        Args:
            specgram (Tensor): Tensor of audio of dimension (..., freq, time).

        Returns:
            Tensor: Tensor of deltas of dimension (..., freq, time).
        """
        return F.compute_deltas(specgram, win_length=self.win_length, mode=self.mode)


class TimeStretch(torch.nn.Module):
    r"""Stretch stft in time without modifying pitch for a given rate.

    Args:
        hop_length (int or None, optional): Length of hop between STFT windows. (Default: ``win_length // 2``)
        n_freq (int, optional): number of filter banks from stft. (Default: ``201``)
        fixed_rate (float or None, optional): rate to speed up or slow down by.
            If None is provided, rate must be passed to the forward method. (Default: ``None``)
    """
    __constants__ = ['fixed_rate']

    def __init__(self,
                 hop_length: Optional[int] = None,
                 n_freq: int = 201,
                 fixed_rate: Optional[float] = None) -> None:
        super(TimeStretch, self).__init__()

        self.fixed_rate = fixed_rate

        n_fft = (n_freq - 1) * 2
        hop_length = hop_length if hop_length is not None else n_fft // 2
        self.register_buffer('phase_advance', torch.linspace(0, math.pi * hop_length, n_freq)[..., None])

    def forward(self, complex_specgrams: Tensor, overriding_rate: Optional[float] = None) -> Tensor:
        r"""
        Args:
            complex_specgrams (Tensor):
                Either a real tensor of dimension of ``(..., freq, num_frame, complex=2)``
                or a tensor of dimension ``(..., freq, num_frame)`` with complex dtype.
            overriding_rate (float or None, optional): speed up to apply to this batch.
                If no rate is passed, use ``self.fixed_rate``. (Default: ``None``)

        Returns:
            Tensor:
                Stretched spectrogram. The resulting tensor is of the same dtype as the input
                spectrogram, but the number of frames is changed to ``ceil(num_frame / rate)``.
        """
        if overriding_rate is None:
            if self.fixed_rate is None:
                raise ValueError(
                    "If no fixed_rate is specified, must pass a valid rate to the forward method.")
            rate = self.fixed_rate
        else:
            rate = overriding_rate
        return F.phase_vocoder(complex_specgrams, rate, self.phase_advance)


class Fade(torch.nn.Module):
    r"""Add a fade in and/or fade out to an waveform.

    Args:
        fade_in_len (int, optional): Length of fade-in (time frames). (Default: ``0``)
        fade_out_len (int, optional): Length of fade-out (time frames). (Default: ``0``)
        fade_shape (str, optional): Shape of fade. Must be one of: "quarter_sine",
            "half_sine", "linear", "logarithmic", "exponential". (Default: ``"linear"``)
    """

    def __init__(self,
                 fade_in_len: int = 0,
                 fade_out_len: int = 0,
                 fade_shape: str = "linear") -> None:
        super(Fade, self).__init__()
        self.fade_in_len = fade_in_len
        self.fade_out_len = fade_out_len
        self.fade_shape = fade_shape

    def forward(self, waveform: Tensor) -> Tensor:
        r"""
        Args:
            waveform (Tensor): Tensor of audio of dimension (..., time).

        Returns:
            Tensor: Tensor of audio of dimension (..., time).
        """
        waveform_length = waveform.size()[-1]
        device = waveform.device
        return self._fade_in(waveform_length).to(device) * \
            self._fade_out(waveform_length).to(device) * waveform

    def _fade_in(self, waveform_length: int) -> Tensor:
        fade = torch.linspace(0, 1, self.fade_in_len)
        ones = torch.ones(waveform_length - self.fade_in_len)

        if self.fade_shape == "linear":
            fade = fade

        if self.fade_shape == "exponential":
            fade = torch.pow(2, (fade - 1)) * fade

        if self.fade_shape == "logarithmic":
            fade = torch.log10(.1 + fade) + 1

        if self.fade_shape == "quarter_sine":
            fade = torch.sin(fade * math.pi / 2)

        if self.fade_shape == "half_sine":
            fade = torch.sin(fade * math.pi - math.pi / 2) / 2 + 0.5

        return torch.cat((fade, ones)).clamp_(0, 1)

    def _fade_out(self, waveform_length: int) -> Tensor:
        fade = torch.linspace(0, 1, self.fade_out_len)
        ones = torch.ones(waveform_length - self.fade_out_len)

        if self.fade_shape == "linear":
            fade = - fade + 1

        if self.fade_shape == "exponential":
            fade = torch.pow(2, - fade) * (1 - fade)

        if self.fade_shape == "logarithmic":
            fade = torch.log10(1.1 - fade) + 1

        if self.fade_shape == "quarter_sine":
            fade = torch.sin(fade * math.pi / 2 + math.pi / 2)

        if self.fade_shape == "half_sine":
            fade = torch.sin(fade * math.pi + math.pi / 2) / 2 + 0.5

        return torch.cat((ones, fade)).clamp_(0, 1)


class _AxisMasking(torch.nn.Module):
    r"""Apply masking to a spectrogram.

    Args:
        mask_param (int): Maximum possible length of the mask.
        axis (int): What dimension the mask is applied on.
        iid_masks (bool): Applies iid masks to each of the examples in the batch dimension.
            This option is applicable only when the input tensor is 4D.
    """
    __constants__ = ['mask_param', 'axis', 'iid_masks']

    def __init__(self, mask_param: int, axis: int, iid_masks: bool) -> None:

        super(_AxisMasking, self).__init__()
        self.mask_param = mask_param
        self.axis = axis
        self.iid_masks = iid_masks

    def forward(self, specgram: Tensor, mask_value: float = 0.) -> Tensor:
        r"""
        Args:
            specgram (Tensor): Tensor of dimension (..., freq, time).
            mask_value (float): Value to assign to the masked columns.

        Returns:
            Tensor: Masked spectrogram of dimensions (..., freq, time).
        """
        # if iid_masks flag marked and specgram has a batch dimension
        if self.iid_masks and specgram.dim() == 4:
            return F.mask_along_axis_iid(specgram, self.mask_param, mask_value, self.axis + 1)
        else:
            return F.mask_along_axis(specgram, self.mask_param, mask_value, self.axis)


class FrequencyMasking(_AxisMasking):
    r"""Apply masking to a spectrogram in the frequency domain.

    Args:
        freq_mask_param (int): maximum possible length of the mask.
            Indices uniformly sampled from [0, freq_mask_param).
        iid_masks (bool, optional): whether to apply different masks to each
            example/channel in the batch. (Default: ``False``)
            This option is applicable only when the input tensor is 4D.
    """

    def __init__(self, freq_mask_param: int, iid_masks: bool = False) -> None:
        super(FrequencyMasking, self).__init__(freq_mask_param, 1, iid_masks)


class TimeMasking(_AxisMasking):
    r"""Apply masking to a spectrogram in the time domain.

    Args:
        time_mask_param (int): maximum possible length of the mask.
            Indices uniformly sampled from [0, time_mask_param).
        iid_masks (bool, optional): whether to apply different masks to each
            example/channel in the batch. (Default: ``False``)
            This option is applicable only when the input tensor is 4D.
    """

    def __init__(self, time_mask_param: int, iid_masks: bool = False) -> None:
        super(TimeMasking, self).__init__(time_mask_param, 2, iid_masks)


class Vol(torch.nn.Module):
    r"""Add a volume to an waveform.

    Args:
        gain (float): Interpreted according to the given gain_type:
            If ``gain_type`` = ``amplitude``, ``gain`` is a positive amplitude ratio.
            If ``gain_type`` = ``power``, ``gain`` is a power (voltage squared).
            If ``gain_type`` = ``db``, ``gain`` is in decibels.
        gain_type (str, optional): Type of gain. One of: ``amplitude``, ``power``, ``db`` (Default: ``amplitude``)
    """

    def __init__(self, gain: float, gain_type: str = 'amplitude'):
        super(Vol, self).__init__()
        self.gain = gain
        self.gain_type = gain_type

        if gain_type in ['amplitude', 'power'] and gain < 0:
            raise ValueError("If gain_type = amplitude or power, gain must be positive.")

    def forward(self, waveform: Tensor) -> Tensor:
        r"""
        Args:
            waveform (Tensor): Tensor of audio of dimension (..., time).

        Returns:
            Tensor: Tensor of audio of dimension (..., time).
        """
        if self.gain_type == "amplitude":
            waveform = waveform * self.gain

        if self.gain_type == "db":
            waveform = F.gain(waveform, self.gain)

        if self.gain_type == "power":
            waveform = F.gain(waveform, 10 * math.log10(self.gain))

        return torch.clamp(waveform, -1, 1)


class SlidingWindowCmn(torch.nn.Module):
    r"""
    Apply sliding-window cepstral mean (and optionally variance) normalization per utterance.

    Args:
        cmn_window (int, optional): Window in frames for running average CMN computation (int, default = 600)
        min_cmn_window (int, optional):  Minimum CMN window used at start of decoding (adds latency only at start).
            Only applicable if center == false, ignored if center==true (int, default = 100)
        center (bool, optional): If true, use a window centered on the current frame
            (to the extent possible, modulo end effects). If false, window is to the left. (bool, default = false)
        norm_vars (bool, optional): If true, normalize variance to one. (bool, default = false)
    """

    def __init__(self,
                 cmn_window: int = 600,
                 min_cmn_window: int = 100,
                 center: bool = False,
                 norm_vars: bool = False) -> None:
        super().__init__()
        self.cmn_window = cmn_window
        self.min_cmn_window = min_cmn_window
        self.center = center
        self.norm_vars = norm_vars

    def forward(self, waveform: Tensor) -> Tensor:
        r"""
        Args:
            waveform (Tensor): Tensor of audio of dimension (..., time).

        Returns:
            Tensor: Tensor of audio of dimension (..., time).
        """
        cmn_waveform = F.sliding_window_cmn(
            waveform, self.cmn_window, self.min_cmn_window, self.center, self.norm_vars)
        return cmn_waveform


class Vad(torch.nn.Module):
    r"""Voice Activity Detector. Similar to SoX implementation.
    Attempts to trim silence and quiet background sounds from the ends of recordings of speech.
    The algorithm currently uses a simple cepstral power measurement to detect voice,
    so may be fooled by other things, especially music.

    The effect can trim only from the front of the audio,
    so in order to trim from the back, the reverse effect must also be used.

    Args:
        sample_rate (int): Sample rate of audio signal.
        trigger_level (float, optional): The measurement level used to trigger activity detection.
            This may need to be cahnged depending on the noise level, signal level,
            and other characteristics of the input audio. (Default: 7.0)
        trigger_time (float, optional): The time constant (in seconds)
            used to help ignore short bursts of sound. (Default: 0.25)
        search_time (float, optional): The amount of audio (in seconds)
            to search for quieter/shorter bursts of audio to include prior
            to the detected trigger point. (Default: 1.0)
        allowed_gap (float, optional): The allowed gap (in seconds) between
            quiteter/shorter bursts of audio to include prior
            to the detected trigger point. (Default: 0.25)
        pre_trigger_time (float, optional): The amount of audio (in seconds) to preserve
            before the trigger point and any found quieter/shorter bursts. (Default: 0.0)
        boot_time (float, optional) The algorithm (internally) uses adaptive noise
            estimation/reduction in order to detect the start of the wanted audio.
            This option sets the time for the initial noise estimate. (Default: 0.35)
        noise_up_time (float, optional) Time constant used by the adaptive noise estimator
            for when the noise level is increasing. (Default: 0.1)
        noise_down_time (float, optional) Time constant used by the adaptive noise estimator
            for when the noise level is decreasing. (Default: 0.01)
        noise_reduction_amount (float, optional) Amount of noise reduction to use in
            the detection algorithm (e.g. 0, 0.5, ...). (Default: 1.35)
        measure_freq (float, optional) Frequency of the algorithm’s
            processing/measurements. (Default: 20.0)
        measure_duration: (float, optional) Measurement duration.
            (Default: Twice the measurement period; i.e. with overlap.)
        measure_smooth_time (float, optional) Time constant used to smooth
            spectral measurements. (Default: 0.4)
        hp_filter_freq (float, optional) "Brick-wall" frequency of high-pass filter applied
            at the input to the detector algorithm. (Default: 50.0)
        lp_filter_freq (float, optional) "Brick-wall" frequency of low-pass filter applied
            at the input to the detector algorithm. (Default: 6000.0)
        hp_lifter_freq (float, optional) "Brick-wall" frequency of high-pass lifter used
            in the detector algorithm. (Default: 150.0)
        lp_lifter_freq (float, optional) "Brick-wall" frequency of low-pass lifter used
            in the detector algorithm. (Default: 2000.0)

    Reference:
        - http://sox.sourceforge.net/sox.html
    """

    def __init__(self,
                 sample_rate: int,
                 trigger_level: float = 7.0,
                 trigger_time: float = 0.25,
                 search_time: float = 1.0,
                 allowed_gap: float = 0.25,
                 pre_trigger_time: float = 0.0,
                 boot_time: float = .35,
                 noise_up_time: float = .1,
                 noise_down_time: float = .01,
                 noise_reduction_amount: float = 1.35,
                 measure_freq: float = 20.0,
                 measure_duration: Optional[float] = None,
                 measure_smooth_time: float = .4,
                 hp_filter_freq: float = 50.,
                 lp_filter_freq: float = 6000.,
                 hp_lifter_freq: float = 150.,
                 lp_lifter_freq: float = 2000.) -> None:
        super().__init__()

        self.sample_rate = sample_rate
        self.trigger_level = trigger_level
        self.trigger_time = trigger_time
        self.search_time = search_time
        self.allowed_gap = allowed_gap
        self.pre_trigger_time = pre_trigger_time
        self.boot_time = boot_time
        self.noise_up_time = noise_up_time
        self.noise_down_time = noise_down_time
        self.noise_reduction_amount = noise_reduction_amount
        self.measure_freq = measure_freq
        self.measure_duration = measure_duration
        self.measure_smooth_time = measure_smooth_time
        self.hp_filter_freq = hp_filter_freq
        self.lp_filter_freq = lp_filter_freq
        self.hp_lifter_freq = hp_lifter_freq
        self.lp_lifter_freq = lp_lifter_freq

    def forward(self, waveform: Tensor) -> Tensor:
        r"""
        Args:
            waveform (Tensor): Tensor of audio of dimension `(channels, time)` or `(time)`
                Tensor of shape `(channels, time)` is treated as a multi-channel recording
                of the same event and the resulting output will be trimmed to the earliest
                voice activity in any channel.
        """
        return F.vad(
            waveform=waveform,
            sample_rate=self.sample_rate,
            trigger_level=self.trigger_level,
            trigger_time=self.trigger_time,
            search_time=self.search_time,
            allowed_gap=self.allowed_gap,
            pre_trigger_time=self.pre_trigger_time,
            boot_time=self.boot_time,
            noise_up_time=self.noise_up_time,
            noise_down_time=self.noise_down_time,
            noise_reduction_amount=self.noise_reduction_amount,
            measure_freq=self.measure_freq,
            measure_duration=self.measure_duration,
            measure_smooth_time=self.measure_smooth_time,
            hp_filter_freq=self.hp_filter_freq,
            lp_filter_freq=self.lp_filter_freq,
            hp_lifter_freq=self.hp_lifter_freq,
            lp_lifter_freq=self.lp_lifter_freq,
        )


class SpectralCentroid(torch.nn.Module):
    r"""Compute the spectral centroid for each channel along the time axis.

    The spectral centroid is defined as the weighted average of the
    frequency values, weighted by their magnitude.

    Args:
        sample_rate (int): Sample rate of audio signal.
        n_fft (int, optional): Size of FFT, creates ``n_fft // 2 + 1`` bins. (Default: ``400``)
        win_length (int or None, optional): Window size. (Default: ``n_fft``)
        hop_length (int or None, optional): Length of hop between STFT windows. (Default: ``win_length // 2``)
        pad (int, optional): Two sided padding of signal. (Default: ``0``)
        window_fn (Callable[..., Tensor], optional): A function to create a window tensor
            that is applied/multiplied to each frame/window. (Default: ``torch.hann_window``)
        wkwargs (dict or None, optional): Arguments for window function. (Default: ``None``)

    Example
        >>> waveform, sample_rate = torchaudio.load('test.wav', normalize=True)
        >>> transform = transforms.SpectralCentroid(sample_rate)
        >>> spectral_centroid = transform(waveform)  # (channel, time)
    """
    __constants__ = ['sample_rate', 'n_fft', 'win_length', 'hop_length', 'pad']

    def __init__(self,
                 sample_rate: int,
                 n_fft: int = 400,
                 win_length: Optional[int] = None,
                 hop_length: Optional[int] = None,
                 pad: int = 0,
                 window_fn: Callable[..., Tensor] = torch.hann_window,
                 wkwargs: Optional[dict] = None) -> None:
        super(SpectralCentroid, self).__init__()
        self.sample_rate = sample_rate
        self.n_fft = n_fft
        self.win_length = win_length if win_length is not None else n_fft
        self.hop_length = hop_length if hop_length is not None else self.win_length // 2
        window = window_fn(self.win_length) if wkwargs is None else window_fn(self.win_length, **wkwargs)
        self.register_buffer('window', window)
        self.pad = pad

    def forward(self, waveform: Tensor) -> Tensor:
        r"""
        Args:
            waveform (Tensor): Tensor of audio of dimension (..., time).

        Returns:
            Tensor: Spectral Centroid of size (..., time).
        """

        return F.spectral_centroid(waveform, self.sample_rate, self.pad, self.window, self.n_fft, self.hop_length,
                                   self.win_length)


class PitchShift(torch.nn.Module):
    r"""Shift the pitch of a waveform by ``n_steps`` steps.

    Args:
        waveform (Tensor): The input waveform of shape `(..., time)`.
        sample_rate (float): Sample rate of `waveform`.
        n_steps (int): The (fractional) steps to shift `waveform`.
        bins_per_octave (int, optional): The number of steps per octave (Default : ``12``).
        n_fft (int, optional): Size of FFT, creates ``n_fft // 2 + 1`` bins (Default: ``512``).
        win_length (int or None, optional): Window size. If None, then ``n_fft`` is used. (Default: ``None``).
        hop_length (int or None, optional): Length of hop between STFT windows. If None, then ``win_length // 4``
            is used (Default: ``None``).
        window (Tensor or None, optional): Window tensor that is applied/multiplied to each frame/window.
            If None, then ``torch.hann_window(win_length)`` is used (Default: ``None``).

    Example
        >>> waveform, sample_rate = torchaudio.load('test.wav', normalize=True)
        >>> transform = transforms.PitchShift(sample_rate, 4)
        >>> waveform_shift = transform(waveform)  # (channel, time)
    """
    __constants__ = ['sample_rate', 'n_steps', 'bins_per_octave', 'n_fft', 'win_length', 'hop_length']

    def __init__(self,
                 sample_rate: int,
                 n_steps: int,
                 bins_per_octave: int = 12,
                 n_fft: int = 512,
                 win_length: Optional[int] = None,
                 hop_length: Optional[int] = None,
                 window_fn: Callable[..., Tensor] = torch.hann_window,
                 wkwargs: Optional[dict] = None) -> None:
        super(PitchShift, self).__init__()
        self.n_steps = n_steps
        self.bins_per_octave = bins_per_octave
        self.sample_rate = sample_rate
        self.n_fft = n_fft
        self.win_length = win_length if win_length is not None else n_fft
        self.hop_length = hop_length if hop_length is not None else self.win_length // 4
        window = window_fn(self.win_length) if wkwargs is None else window_fn(self.win_length, **wkwargs)
        self.register_buffer('window', window)

    def forward(self, waveform: Tensor) -> Tensor:
        r"""
        Args:
            waveform (Tensor): Tensor of audio of dimension (..., time).

        Returns:
            Tensor: The pitch-shifted audio of shape `(..., time)`.
        """

        return F.pitch_shift(waveform, self.sample_rate, self.n_steps, self.bins_per_octave, self.n_fft,
                             self.win_length, self.hop_length, self.window)<|MERGE_RESOLUTION|>--- conflicted
+++ resolved
@@ -70,20 +70,11 @@
             cases where ``power`` is a number as in those cases, the returned tensor is
             power spectrogram, which is a real-valued tensor.
 
-<<<<<<< HEAD
-            Example
-
-                    >>> specgram = torch.randn(1, 40, 1000)
-                    >>> specgram = torchaudio.transforms.Spectrogram()(specgram)
-                    >>> specgram.shape
-                        torch.Size([1, 40, 201, 6])
-=======
     Example
         >>> waveform, sample_rate = torchaudio.load('test.wav', normalize=True)
         >>> transform = torchaudio.transforms.Spectrogram(n_fft=800)
         >>> spectrogram = transform(waveform)
 
->>>>>>> 1d6b15ea
     """
     __constants__ = ['n_fft', 'win_length', 'hop_length', 'pad', 'power', 'normalized']
 
