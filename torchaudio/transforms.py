--- conflicted
+++ resolved
@@ -873,125 +873,6 @@
         return torch.clamp(waveform, -1, 1)
 
 
-<<<<<<< HEAD
-class Synth(torch.nn.Module):
-    r"""This effect can be used to generate fixed or swept frequency audio tones with various wave shapes,
-     or to generate wide-band noise of various ‘colours’.
-
-    Args:
-        sample_rate (int, optional): Sample rate of audio signal (Default: ``16000``).
-        duration (float, optional): Duration in seconds of audio to synthesise (Default: ``1.0``).
-        wave_type (str, optional): is one of sine, square, triangle, sawtooth, trapezium and exp (Default: ``"sine"``).
-        freq (int or tuple, optional): are the frequencies at the beginning/end of synthesis in Hz (Default: ``440``).
-        chirp (str, optional): If `freq` defined the variation between to frequencies can be changed `linear`,
-            `square` or `exp` (Default: ```linear``).
-        amp (float, optional): Maximum amplitude (Default: ```1.0``).
-    """
-
-    def __init__(self,
-                 sample_rate=16000,
-                 duration=1.0,
-                 wave_type="sine",
-                 freq=400,
-                 chirp="linear",
-                 amp=1.0):
-        super(Synth, self).__init__()
-        self.sample_rate = sample_rate
-        self.duration = duration
-        self.wave_type = wave_type
-        self.freq = freq
-        self.chirp = chirp
-        self.amp = amp
-
-    def forward(self, waveform=None):
-        # type: (Optional[Tensor]) -> Tensor
-        r"""
-        Args:
-            waveform (torch.Tensor): Tensor of audio of dimension (..., time).
-
-        Returns:
-            torch.Tensor: Tensor of audio of dimension (..., time).
-        """
-        if isinstance(self.freq, int):
-            self.freq = (self.freq, self.freq)
-
-        if self.chirp == "linear":
-            self.evaluate = self.evaluate_linear()
-        elif self.chirp == "exp":
-            self.evaluate = self.evaluate_exp()
-        elif self.chirp == "square":
-            self.evaluate = self.evaluate_square()
-
-        if self.wave_type is "sine":
-            return self.amp * torch.sin(self.evaluate)
-
-        elif self.wave_type is "triangle":
-            return self.amp * self._triangle(self.evaluate)
-
-        elif self.wave_type is "square":
-            return self._square(self.evaluate)
-
-        elif self.wave_type is "sawtooth":
-            return self._sawtooth(self.evaluate)
-
-        elif self.wave_type is "exp":
-            return self._exp(self.evaluate)
-
-        elif self.wave_type is "trapezium":
-            return self._trapezium(self.evaluate)
-
-    def evaluate_linear(self):
-        n = round(self.duration * self.sample_rate)
-        ts = torch.arange(n, dtype=torch.float) / self.sample_rate
-        freqs = torch.linspace(self.freq[0], self.freq[1], len(ts) - 1)
-        return self._evaluate(ts, freqs)
-
-    def evaluate_exp(self):
-        n = round(self.duration * self.sample_rate)
-        ts = torch.arange(n, dtype=torch.float) / self.sample_rate
-        freqs = torch.logspace(math.log10(self.freq[0]),
-                               math.log10(self.freq[1]), len(ts) - 1)
-        return self._evaluate(ts, freqs)
-
-    def evaluate_square(self):
-        n = round(self.duration * self.sample_rate)
-        ts = torch.arange(n, dtype=torch.float) / self.sample_rate
-        freqs = torch.pow(ts, 2) * (self.freq[1] - self.freq[0]) + self.freq[0]
-        return self._evaluate(ts, freqs[:-1])
-
-    def _evaluate(self, ts, freqs):
-        dts = ts[..., 1:] - ts[..., :-1]
-        dphis = 2 * math.pi * freqs * dts
-        phases = torch.cumsum(dphis, -1)
-        phases = torch.cat((torch.zeros(1), phases))
-        return phases
-
-    def _triangle(self, phases):
-        frac = torch.remainder((phases + math.pi) / (math.pi * 2), 1)
-        ys = (torch.abs(frac - 0.5) * 4 - 1) * self.amp
-        return ys
-
-    def _square(self, phases):
-        frac = torch.remainder((phases + math.pi) / (math.pi * 2), 1) + 1e-4
-        ys = torch.sign(frac - 0.5) * self.amp
-        return ys
-
-    def _sawtooth(self, phases):
-        frac = torch.remainder(phases / (math.pi * 2), 1)
-        ys = frac * 2 - 1
-        return ys
-
-    def _exp(self, phases):
-        triangle = self._triangle(phases)
-        exp = torch.exp(triangle * 5.7564)
-        ys = (exp/torch.max(exp) - 0.5) * 2
-        return ys
-
-    def _trapezium(self, phases):
-        triangle = torch.clamp(self._triangle(phases + 0.4 * math.pi) * 5, -1, 1)
-        ys = triangle
-        return ys
-=======
 class SlidingWindowCmn(torch.nn.Module):
     r"""
     Apply sliding-window cepstral mean (and optionally variance) normalization per utterance.
@@ -1144,4 +1025,122 @@
             hp_lifter_freq=self.hp_lifter_freq,
             lp_lifter_freq=self.lp_lifter_freq,
         )
->>>>>>> 13057829
+
+
+class Synth(torch.nn.Module):
+    r"""This effect can be used to generate fixed or swept frequency audio tones with various wave shapes,
+     or to generate wide-band noise of various ‘colours’.
+
+    Args:
+        sample_rate (int, optional): Sample rate of audio signal (Default: ``16000``).
+        duration (float, optional): Duration in seconds of audio to synthesise (Default: ``1.0``).
+        wave_type (str, optional): is one of sine, square, triangle, sawtooth, trapezium and exp (Default: ``"sine"``).
+        freq (int or tuple, optional): are the frequencies at the beginning/end of synthesis in Hz (Default: ``440``).
+        chirp (str, optional): If `freq` defined the variation between to frequencies can be changed `linear`,
+            `square` or `exp` (Default: ```linear``).
+        amp (float, optional): Maximum amplitude (Default: ```1.0``).
+    """
+
+    def __init__(self,
+                 sample_rate=16000,
+                 duration=1.0,
+                 wave_type="sine",
+                 freq=400,
+                 chirp="linear",
+                 amp=1.0):
+        super(Synth, self).__init__()
+        self.sample_rate = sample_rate
+        self.duration = duration
+        self.wave_type = wave_type
+        self.freq = freq
+        self.chirp = chirp
+        self.amp = amp
+
+    def forward(self, waveform=None):
+        # type: (Optional[Tensor]) -> Tensor
+        r"""
+        Args:
+            waveform (torch.Tensor): Tensor of audio of dimension (..., time).
+
+        Returns:
+            torch.Tensor: Tensor of audio of dimension (..., time).
+        """
+        if isinstance(self.freq, int):
+            self.freq = (self.freq, self.freq)
+
+        if self.chirp == "linear":
+            self.evaluate = self.evaluate_linear()
+        elif self.chirp == "exp":
+            self.evaluate = self.evaluate_exp()
+        elif self.chirp == "square":
+            self.evaluate = self.evaluate_square()
+
+        if self.wave_type is "sine":
+            return self.amp * torch.sin(self.evaluate)
+
+        elif self.wave_type is "triangle":
+            return self.amp * self._triangle(self.evaluate)
+
+        elif self.wave_type is "square":
+            return self._square(self.evaluate)
+
+        elif self.wave_type is "sawtooth":
+            return self._sawtooth(self.evaluate)
+
+        elif self.wave_type is "exp":
+            return self._exp(self.evaluate)
+
+        elif self.wave_type is "trapezium":
+            return self._trapezium(self.evaluate)
+
+    def evaluate_linear(self):
+        n = round(self.duration * self.sample_rate)
+        ts = torch.arange(n, dtype=torch.float) / self.sample_rate
+        freqs = torch.linspace(self.freq[0], self.freq[1], len(ts) - 1)
+        return self._evaluate(ts, freqs)
+
+    def evaluate_exp(self):
+        n = round(self.duration * self.sample_rate)
+        ts = torch.arange(n, dtype=torch.float) / self.sample_rate
+        freqs = torch.logspace(math.log10(self.freq[0]),
+                               math.log10(self.freq[1]), len(ts) - 1)
+        return self._evaluate(ts, freqs)
+
+    def evaluate_square(self):
+        n = round(self.duration * self.sample_rate)
+        ts = torch.arange(n, dtype=torch.float) / self.sample_rate
+        freqs = torch.pow(ts, 2) * (self.freq[1] - self.freq[0]) + self.freq[0]
+        return self._evaluate(ts, freqs[:-1])
+
+    def _evaluate(self, ts, freqs):
+        dts = ts[..., 1:] - ts[..., :-1]
+        dphis = 2 * math.pi * freqs * dts
+        phases = torch.cumsum(dphis, -1)
+        phases = torch.cat((torch.zeros(1), phases))
+        return phases
+
+    def _triangle(self, phases):
+        frac = torch.remainder((phases + math.pi) / (math.pi * 2), 1)
+        ys = (torch.abs(frac - 0.5) * 4 - 1) * self.amp
+        return ys
+
+    def _square(self, phases):
+        frac = torch.remainder((phases + math.pi) / (math.pi * 2), 1) + 1e-4
+        ys = torch.sign(frac - 0.5) * self.amp
+        return ys
+
+    def _sawtooth(self, phases):
+        frac = torch.remainder(phases / (math.pi * 2), 1)
+        ys = frac * 2 - 1
+        return ys
+
+    def _exp(self, phases):
+        triangle = self._triangle(phases)
+        exp = torch.exp(triangle * 5.7564)
+        ys = (exp/torch.max(exp) - 0.5) * 2
+        return ys
+
+    def _trapezium(self, phases):
+        triangle = torch.clamp(self._triangle(phases + 0.4 * math.pi) * 5, -1, 1)
+        ys = triangle
+        return ys