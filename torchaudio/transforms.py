from __future__ import division, print_function
from warnings import warn
import torch
import numpy as np


class Compose(object):
    """Composes several transforms together.

    Args:
        transforms (list of ``Transform`` objects): list of transforms to compose.

    Example:
        >>> transforms.Compose([
        >>>     transforms.Scale(),
        >>>     transforms.PadTrim(max_len=16000),
        >>> ])
    """

    def __init__(self, transforms):
        self.transforms = transforms

    def __call__(self, audio):
        for t in self.transforms:
            audio = t(audio)
        return audio

    def __repr__(self):
        format_string = self.__class__.__name__ + '('
        for t in self.transforms:
            format_string += '\n'
            format_string += '    {0}'.format(t)
        format_string += '\n)'
        return format_string


class Scale(object):
    """Scale audio tensor from a 16-bit integer (represented as a FloatTensor)
    to a floating point number between -1.0 and 1.0.  Note the 16-bit number is
    called the "bit depth" or "precision", not to be confused with "bit rate".

    Args:
        factor (int): maximum value of input tensor. default: 16-bit depth

    """

    def __init__(self, factor=2**31):
        self.factor = factor

    def __call__(self, tensor):
        """

        Args:
            tensor (Tensor): Tensor of audio of size (Samples x Channels)

        Returns:
            Tensor: Scaled by the scale factor. (default between -1.0 and 1.0)

        """
        if not tensor.dtype.is_floating_point:
            tensor = tensor.to(torch.float32)

        return tensor / self.factor

    def __repr__(self):
        return self.__class__.__name__ + '()'


class PadTrim(object):
    """Pad/Trim a 1d-Tensor (Signal or Labels)

    Args:
        tensor (Tensor): Tensor of audio of size (n x c) or (c x n)
        max_len (int): Length to which the tensor will be padded
        channels_first (bool): Pad for channels first tensors.  Default: `True`

    """

    def __init__(self, max_len, fill_value=0, channels_first=True):
        self.max_len = max_len
        self.fill_value = fill_value
        self.len_dim, self.ch_dim = int(channels_first), int(not channels_first)

    def __call__(self, tensor):
        """

        Returns:
            Tensor: (c x n) or (n x c)

        """
        assert tensor.size(self.ch_dim) < 128, \
            "Too many channels ({}) detected, see channels_first param.".format(tensor.size(self.ch_dim))
        if self.max_len > tensor.size(self.len_dim):
            padding = [self.max_len - tensor.size(self.len_dim)
                       if (i % 2 == 1) and (i // 2 != self.len_dim)
                       else 0
                       for i in range(4)]
            with torch.no_grad():
                tensor = torch.nn.functional.pad(tensor, padding, "constant", self.fill_value)
        elif self.max_len < tensor.size(self.len_dim):
            tensor = tensor.narrow(self.len_dim, 0, self.max_len)
        return tensor

    def __repr__(self):
        return self.__class__.__name__ + '(max_len={0})'.format(self.max_len)


class DownmixMono(object):
    """Downmix any stereo signals to mono.  Consider using a `SoxEffectsChain` with
       the `channels` effect instead of this transformation.

    Inputs:
        tensor (Tensor): Tensor of audio of size (c x n) or (n x c)
        channels_first (bool): Downmix across channels dimension.  Default: `True`

    Returns:
        tensor (Tensor) (Samples x 1):

    """

    def __init__(self, channels_first=None):
        self.ch_dim = int(not channels_first)

    def __call__(self, tensor):
        if not tensor.dtype.is_floating_point:
            tensor = tensor.to(torch.float32)

        tensor = torch.mean(tensor, self.ch_dim, True)
        return tensor

    def __repr__(self):
        return self.__class__.__name__ + '()'


class LC2CL(object):
    """Permute a 2d tensor from samples (n x c) to (c x n)
    """

    def __call__(self, tensor):
        """

        Args:
            tensor (Tensor): Tensor of audio signal with shape (LxC)

        Returns:
            tensor (Tensor): Tensor of audio signal with shape (CxL)

        """
        return tensor.transpose(0, 1).contiguous()

    def __repr__(self):
        return self.__class__.__name__ + '()'


def SPECTROGRAM(*args, **kwargs):
    warn("SPECTROGRAM has been renamed to Spectrogram")
    return Spectrogram(*args, **kwargs)


class Spectrogram(object):
    """Create a spectrogram from a raw audio signal

    Args:
        sr (int): sample rate of audio signal
        ws (int): window size
        hop (int, optional): length of hop between STFT windows. default: ws // 2
        n_fft (int, optional): size of fft, creates n_fft // 2 + 1 bins. default: ws
        pad (int): two sided padding of signal
        window (torch windowing function): default: torch.hann_window
        power (int > 0 ) : Exponent for the magnitude spectrogram,
                        e.g., 1 for energy, 2 for power, etc.
        normalize (bool) : whether to normalize by magnitude after stft
        wkwargs (dict, optional): arguments for window function
    """
    def __init__(self, n_fft=400, ws=None, hop=None, 
                 pad=0, window=torch.hann_window,
                 power=2, normalize=False, wkwargs=None):
        self.n_fft = n_fft
        # number of fft bins. the returned STFT result will have n_fft // 2 + 1
        # number of frequecies due to onesided=True in torch.stft
        self.ws = ws if ws is not None else n_fft
        self.hop = hop if hop is not None else self.ws // 2
        self.window = window(self.ws) if wkwargs is None else window(self.ws, **wkwargs)
        self.pad = pad
        self.power = power
        self.normalize = normalize
        self.wkwargs = wkwargs

    def __call__(self, sig):
        """
        Args:
            sig (Tensor): Tensor of audio of size (c, n)

        Returns:
            spec_f (Tensor): channels x hops x n_fft (c, l, f), where channels
                is unchanged, hops is the number of hops, and n_fft is the
                number of fourier bins, which should be the window size divided
                by 2 plus 1.

        """
        assert sig.dim() == 2

        if self.pad > 0:
            with torch.no_grad():
                sig = torch.nn.functional.pad(sig, (self.pad, self.pad), "constant")
        self.window = self.window.to(sig.device)

        # default values are consistent with librosa.core.spectrum._spectrogram
        spec_f = torch.stft(sig, self.n_fft, self.hop, self.ws,
                            self.window, center=True,
                            normalized=False, onesided=True,
                            pad_mode='reflect').transpose(1, 2)
        if self.normalize: 
            spec_f /= self.window.pow(2).sum().sqrt()
        spec_f = spec_f.pow(self.power).sum(-1)  # get power of "complex" tensor (c, l, n_fft)
        return spec_f


def F2M(*args, **kwargs):
    warn("F2M has been renamed to MelScale")
    return MelScale(*args, **kwargs)


class MelScale(object):
    """This turns a normal STFT into a mel frequency STFT, using a conversion
       matrix.  This uses triangular filter banks.

    Args:
        n_mels (int): number of mel bins
        sr (int): sample rate of audio signal
        f_max (float, optional): maximum frequency. default: `sr` // 2
        f_min (float): minimum frequency. default: 0
        n_stft (int, optional): number of filter banks from stft. Calculated from first input
            if `None` is given.  See `n_fft` in `Spectrogram`.
    """
    def __init__(self, n_mels=128, sr=16000, f_max=None, f_min=0., n_stft=None):
        self.n_mels = n_mels
        self.sr = sr
        self.f_max = f_max if f_max is not None else sr // 2
        self.f_min = f_min
        self.fb = self._create_fb_matrix(n_stft) if n_stft is not None else n_stft

    def __call__(self, spec_f):
        if self.fb is None:
            self.fb = self._create_fb_matrix(spec_f.size(2)).to(spec_f.device)
        else:
            # need to ensure same device for dot product
            self.fb.to(spec_f.device)
        spec_m = torch.matmul(spec_f, self.fb)  # (c, l, n_fft) dot (n_fft, n_mels) -> (c, l, n_mels)
        return spec_m

    def _create_fb_matrix(self, n_stft):
        """ Create a frequency bin conversion matrix.

        Args:
            n_stft (int): number of filter banks from spectrogram
        """

        # get stft freq bins
        stft_freqs = torch.linspace(self.f_min, self.f_max, n_stft)
        # calculate mel freq bins
        m_min = 0. if self.f_min == 0 else self._hertz_to_mel(self.f_min)
        m_max = self._hertz_to_mel(self.f_max)
        m_pts = torch.linspace(m_min, m_max, self.n_mels + 2)
        f_pts = self._mel_to_hertz(m_pts)
        # calculate the difference between each mel point and each stft freq point in hertz
        f_diff = f_pts[1:] - f_pts[:-1]  # (n_mels + 1)
        slopes = f_pts.unsqueeze(0) - stft_freqs.unsqueeze(1)  # (n_stft, n_mels + 2)
        # create overlapping triangles
        z = torch.tensor(0.)
        down_slopes = (-1. * slopes[:, :-2]) / f_diff[:-1]  # (n_stft, n_mels)
        up_slopes = slopes[:, 2:] / f_diff[1:]  # (n_stft, n_mels)
        fb = torch.max(z, torch.min(down_slopes, up_slopes))
        return fb

    def _hertz_to_mel(self, f):
        return 2595. * torch.log10(torch.tensor(1.) + (f / 700.))

    def _mel_to_hertz(self, mel):
        return 700. * (10**(mel / 2595.) - 1.)


<<<<<<< HEAD
class SpectrogramToDB(object):
=======
def SPEC2DB(*args, **kwargs):
    warn("SPEC2DB has been renamed to SpectogramToDB, please update your program")
    return SpectogramToDB(*args, **kwargs)


class SpectogramToDB(object):
>>>>>>> e868060d
    """Turns a spectrogram from the power/amplitude scale to the decibel scale.

    Args:
        stype (str): scale of input spectrogram ("power" or "magnitude").  The
            power being the elementwise square of the magnitude. default: "power"
        top_db (float, optional): minimum negative cut-off in decibels.  A reasonable number
            is -80.
    """
    def __init__(self, stype="power", top_db=None):
        self.stype = stype
        self.top_db = top_db
        self.multiplier = 10. if stype == "power" else 20.

        self.amin = torch.tensor([1e-10])
        self.ref_value = torch.tensor([1.0])

    def __call__(self, spec):

        # numerically stable implementation from librosa
        spec_db = self.multiplier * torch.log10(torch.max(self.amin.to(spec.device), spec))
        spec_db -= self.multiplier * torch.log10(torch.max(self.amin.to(spec.device), self.ref_value))

        if self.top_db is not None:
<<<<<<< HEAD
            spec_db = torch.max(spec_db, spec_db.new_full((1,), spec_db.max() - self.top_db))
        return spec_db


class MFCC(object):
    """Create the Mel-frequency cepstrum coefficients from an audio signal

        Args:
        sr (int) : sample rate of audio signal
        n_mfcc (int) : number of mfc coefficients to retain
        dct_type (int) : type of DCT (discrete cosine transform) to use
        norm (string) : norm to use
        melkwargs (dict, optional): arguments for MelSpectrogram
    """
    def __init__(self, sr=16000, n_mfcc=40, dct_type=2, norm='ortho', melkwargs=None):

        supported_dct_types = [2]
        if dct_type not in supported_dct_types:
            raise ValueError('DCT type not supported'.format(dct_type))
        self.sr = sr
        self.n_mfcc = n_mfcc
        self.dct_type = dct_type
        self.norm = norm
        self.melkwargs = melkwargs
        self.top_db = 80.
        self.s2db = SpectrogramToDB("power", self.top_db)
        self.MelSpectrogram = MelSpectrogram(sr=self.sr, **melkwargs) if melkwargs is not None else MelSpectrogram(sr=self.sr)

    def __call__(self, sig):
        """
        Args:
            sig (Tensor): Tensor of audio of size (channels [c], samples [n])

        Returns:
            spec_mel_db (Tensor): channels x hops x n_mels (c, l, m), where channels
                is unchanged, hops is the number of hops, and n_mels is the
                number of mel bins.

        """
        mel_spect_db = self.s2db(self.MelSpectrogram(sig))
        mfcc = dct(mel_spect_db, norm=self.norm)[:, :, :self.n_mfcc]
        return mfcc
=======
            spec_db = torch.max(spec_db, spec_db.new_full((1,), self.top_db))
        return spec_db


def MEL2(*args, **kwargs):
    warn("MEL2 has been renamed to MelSpectrogram")
    return MelSpectrogram(*args, **kwargs)

>>>>>>> e868060d

class MelSpectrogram(object):
    """Create MEL Spectrograms from a raw audio signal using the stft
       function in PyTorch.

    Sources:
        * https://gist.github.com/kastnerkyle/179d6e9a88202ab0a2fe
        * https://timsainb.github.io/spectrograms-mfccs-and-inversion-in-python.html
        * http://haythamfayek.com/2016/04/21/speech-processing-for-machine-learning.html

    Args:
        sr (int): sample rate of audio signal
        ws (int): window size
        hop (int, optional): length of hop between STFT windows. default: `ws` // 2
        n_fft (int, optional): number of fft bins. default: `ws` // 2 + 1
        f_max (float, optional): maximum frequency. default: `sr` // 2
        f_min (float): minimum frequency. default: 0
        pad (int): two sided padding of signal
        n_mels (int): number of MEL bins
        window (torch windowing function): default: `torch.hann_window`
        wkwargs (dict, optional): arguments for window function

    Example:
        >>> sig, sr = torchaudio.load("test.wav", normalization=True)
        >>> spec_mel = transforms.MelSpectrogram(sr)(sig)  # (c, l, m)
    """
    def __init__(self, sr=16000, n_fft=400, ws=None, hop=None, f_min=0., f_max=None,
                 pad=0, n_mels=128, window=torch.hann_window, wkwargs=None):
        self.window = window
        self.sr = sr
        self.n_fft = n_fft
        self.ws = ws if ws is not None else n_fft
        self.hop = hop if hop is not None else self.ws // 2
        self.pad = pad
        self.n_mels = n_mels  # number of mel frequency bins
        self.wkwargs = wkwargs
        self.f_max = f_max
        self.f_min = f_min
        self.spec = Spectrogram(n_fft=self.n_fft, ws=self.ws, hop=self.hop,
                                pad=self.pad, window=self.window, power=2,
                                normalize=False, wkwargs=self.wkwargs)
        self.fm = MelScale(self.n_mels, self.sr, self.f_max, self.f_min)
        self.transforms = Compose([
            self.spec, self.fm
        ])

    def __call__(self, sig):
        """
        Args: 
            sig (Tensor): Tensor of audio of size (channels [c], samples [n])

        Returns:
            spec_mel_db (Tensor): channels x hops x n_mels (c, l, m), where channels
                is unchanged, hops is the number of hops, and n_mels is the
                number of mel bins.

        """
        spec_mel_db = self.transforms(sig)

        return spec_mel_db


def MEL(*args, **kwargs):
    raise DeprecationWarning("MEL has been removed from the library please use MelSpectrogram or librosa")


class BLC2CBL(object):
    """Permute a 3d tensor from Bands x Sample length x Channels to Channels x
       Bands x Samples length
    """

    def __call__(self, tensor):
        """

        Args:
            tensor (Tensor): Tensor of spectrogram with shape (BxLxC)

        Returns:
            tensor (Tensor): Tensor of spectrogram with shape (CxBxL)

        """

        return tensor.permute(2, 0, 1).contiguous()

    def __repr__(self):
        return self.__class__.__name__ + '()'


class MuLawEncoding(object):
    """Encode signal based on mu-law companding.  For more info see the
    `Wikipedia Entry <https://en.wikipedia.org/wiki/%CE%9C-law_algorithm>`_

    This algorithm assumes the signal has been scaled to between -1 and 1 and
    returns a signal encoded with values from 0 to quantization_channels - 1

    Args:
        quantization_channels (int): Number of channels. default: 256

    """

    def __init__(self, quantization_channels=256):
        self.qc = quantization_channels

    def __call__(self, x):
        """

        Args:
            x (FloatTensor/LongTensor or ndarray)

        Returns:
            x_mu (LongTensor or ndarray)

        """
        mu = self.qc - 1.
        if isinstance(x, np.ndarray):
            x_mu = np.sign(x) * np.log1p(mu * np.abs(x)) / np.log1p(mu)
            x_mu = ((x_mu + 1) / 2 * mu + 0.5).astype(int)
        elif isinstance(x, torch.Tensor):
            if not x.dtype.is_floating_point:
                x = x.to(torch.float)
            mu = torch.tensor(mu, dtype=x.dtype)
            x_mu = torch.sign(x) * torch.log1p(mu *
                                               torch.abs(x)) / torch.log1p(mu)
            x_mu = ((x_mu + 1) / 2 * mu + 0.5).long()
        return x_mu

    def __repr__(self):
        return self.__class__.__name__ + '()'


class MuLawExpanding(object):
    """Decode mu-law encoded signal.  For more info see the
    `Wikipedia Entry <https://en.wikipedia.org/wiki/%CE%9C-law_algorithm>`_

    This expects an input with values between 0 and quantization_channels - 1
    and returns a signal scaled between -1 and 1.

    Args:
        quantization_channels (int): Number of channels. default: 256

    """

    def __init__(self, quantization_channels=256):
        self.qc = quantization_channels

    def __call__(self, x_mu):
        """

        Args:
            x_mu (FloatTensor/LongTensor or ndarray)

        Returns:
            x (FloatTensor or ndarray)

        """
        mu = self.qc - 1.
        if isinstance(x_mu, np.ndarray):
            x = ((x_mu) / mu) * 2 - 1.
            x = np.sign(x) * (np.exp(np.abs(x) * np.log1p(mu)) - 1.) / mu
        elif isinstance(x_mu, torch.Tensor):
            if not x_mu.dtype.is_floating_point:
                x_mu = x_mu.to(torch.float)
            mu = torch.tensor(mu, dtype=x_mu.dtype)
            x = ((x_mu) / mu) * 2 - 1.
            x = torch.sign(x) * (torch.exp(torch.abs(x) * torch.log1p(mu)) - 1.) / mu
        return x

    def __repr__(self):
        return self.__class__.__name__ + '()'


def dct(x, norm=None):
    """
    from https://github.com/zh217/torch-dct/blob/master/torch_dct/_dct.py
    Discrete Cosine Transform, Type II (a.k.a. the DCT)
    For the meaning of the parameter `norm`, see:
    https://docs.scipy.org/doc/scipy-0.14.0/reference/generated/scipy.fftpack.dct.html
    :param x: the input signal
    :param norm: the normalization, None or 'ortho'
    :return: the DCT-II of the signal over the last dimension
    """
    x_shape = x.shape
    N = x_shape[-1]
    x = x.contiguous().view(-1, N)

    v = torch.cat([x[:, ::2], x[:, 1::2].flip([1])], dim=1)

    Vc = torch.rfft(v, 1, onesided=False)

    k = - torch.arange(N, dtype=x.dtype, device=x.device)[None, :] * np.pi / (2 * N)
    W_r = torch.cos(k)
    W_i = torch.sin(k)

    V = Vc[:, :, 0] * W_r - Vc[:, :, 1] * W_i

    if norm == 'ortho':
        V[:, 0] /= np.sqrt(N) * 2
        V[:, 1:] /= np.sqrt(N / 2) * 2

    V = 2 * V.view(*x_shape)

    return V<|MERGE_RESOLUTION|>--- conflicted
+++ resolved
@@ -280,16 +280,9 @@
         return 700. * (10**(mel / 2595.) - 1.)
 
 
-<<<<<<< HEAD
-class SpectrogramToDB(object):
-=======
-def SPEC2DB(*args, **kwargs):
-    warn("SPEC2DB has been renamed to SpectogramToDB, please update your program")
-    return SpectogramToDB(*args, **kwargs)
 
 
 class SpectogramToDB(object):
->>>>>>> e868060d
     """Turns a spectrogram from the power/amplitude scale to the decibel scale.
 
     Args:
@@ -313,7 +306,6 @@
         spec_db -= self.multiplier * torch.log10(torch.max(self.amin.to(spec.device), self.ref_value))
 
         if self.top_db is not None:
-<<<<<<< HEAD
             spec_db = torch.max(spec_db, spec_db.new_full((1,), spec_db.max() - self.top_db))
         return spec_db
 
@@ -356,16 +348,7 @@
         mel_spect_db = self.s2db(self.MelSpectrogram(sig))
         mfcc = dct(mel_spect_db, norm=self.norm)[:, :, :self.n_mfcc]
         return mfcc
-=======
-            spec_db = torch.max(spec_db, spec_db.new_full((1,), self.top_db))
-        return spec_db
-
-
-def MEL2(*args, **kwargs):
-    warn("MEL2 has been renamed to MelSpectrogram")
-    return MelSpectrogram(*args, **kwargs)
-
->>>>>>> e868060d
+
 
 class MelSpectrogram(object):
     """Create MEL Spectrograms from a raw audio signal using the stft
